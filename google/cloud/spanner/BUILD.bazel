# Copyright 2019 Google LLC
#
# Licensed under the Apache License, Version 2.0 (the "License");
# you may not use this file except in compliance with the License.
# You may obtain a copy of the License at
#
#     https://www.apache.org/licenses/LICENSE-2.0
#
# Unless required by applicable law or agreed to in writing, software
# distributed under the License is distributed on an "AS IS" BASIS,
# WITHOUT WARRANTIES OR CONDITIONS OF ANY KIND, either express or implied.
# See the License for the specific language governing permissions and
# limitations under the License.

load(":google_cloud_cpp_spanner.bzl", "google_cloud_cpp_spanner_hdrs", "google_cloud_cpp_spanner_srcs")
load(":google_cloud_cpp_spanner_mocks.bzl", "google_cloud_cpp_spanner_mocks_hdrs")
load(":google_cloud_cpp_spanner_rest.bzl", "google_cloud_cpp_spanner_rest_hdrs", "google_cloud_cpp_spanner_rest_srcs")
load(":spanner_client_benchmarks.bzl", "spanner_client_benchmarks")
load(":spanner_client_testing.bzl", "spanner_client_testing_hdrs", "spanner_client_testing_srcs")
load(":spanner_client_unit_tests.bzl", "spanner_client_unit_tests")

package(default_visibility = ["//visibility:private"])

licenses(["notice"])  # Apache 2.0

filegroup(
    name = "public_hdrs",
    srcs = [h for h in google_cloud_cpp_spanner_hdrs if not h.startswith("internal/")],
    visibility = ["//:__pkg__"],
)

cc_library(
    name = "google_cloud_cpp_spanner",
    srcs = google_cloud_cpp_spanner_srcs,
    hdrs = google_cloud_cpp_spanner_hdrs,
    visibility = [
        ":__subpackages__",
        "//:__pkg__",
    ],
    deps = [
        "//:common",
        "//:grpc_utils",
        "@abseil-cpp//absl/container:fixed_array",
        "@abseil-cpp//absl/numeric:int128",
        "@abseil-cpp//absl/strings",
        "@abseil-cpp//absl/time",
<<<<<<< HEAD
        "@com_google_googleapis//google/longrunning:longrunning_cc_grpc",
        "@com_google_googleapis//google/spanner/admin/database/v1:database_cc_grpc",
        "@com_google_googleapis//google/spanner/admin/instance/v1:instance_cc_grpc",
        "@com_google_googleapis//google/spanner/v1:spanner_cc_grpc",
=======
        "@googleapis//google/longrunning:longrunning_cc_grpc",
        "@googleapis//google/spanner/admin/database/v1:database_cc_grpc",
        "@googleapis//google/spanner/admin/instance/v1:instance_cc_grpc",
        "@googleapis//google/spanner/v1:spanner_cc_grpc",
>>>>>>> f2d6eb92
        # Do not sort: grpc++ must come last
        "@grpc//:grpc++",
    ],
)

cc_library(
    name = "google_cloud_cpp_spanner_rest",
    srcs = google_cloud_cpp_spanner_rest_srcs,
    hdrs = google_cloud_cpp_spanner_rest_hdrs,
    visibility = [
        ":__subpackages__",
        "//:__pkg__",
    ],
    deps = [
        ":google_cloud_cpp_spanner",
        "//google/cloud:google_cloud_cpp_rest_internal",
        "//google/cloud:google_cloud_cpp_rest_protobuf_internal",
    ],
)

filegroup(
    name = "mocks",
    srcs = [h for h in google_cloud_cpp_spanner_mocks_hdrs if not h.startswith("internal/")],
    visibility = ["//:__pkg__"],
)

cc_library(
    name = "google_cloud_cpp_spanner_mocks",
    testonly = True,
    srcs = [],
    hdrs = google_cloud_cpp_spanner_mocks_hdrs,
    visibility = [
        ":__subpackages__",
        "//:__pkg__",
    ],
    deps = [
        ":google_cloud_cpp_spanner",
        "//:common",
        "//google/cloud/testing_util:google_cloud_cpp_testing_private",
        "@googletest//:gtest_main",
    ],
)

cc_library(
    name = "spanner_client_testing_private",
    testonly = True,
    srcs = spanner_client_testing_srcs,
    hdrs = spanner_client_testing_hdrs,
    visibility = [
        ":__subpackages__",
    ],
    deps = [
        ":google_cloud_cpp_spanner",
        ":google_cloud_cpp_spanner_mocks",
        "//:common",
        "//google/cloud/testing_util:google_cloud_cpp_testing_private",
        #        "//protos:system_includes",
        "//protos/google/cloud/spanner/testing:singer_cc_proto",
        "@abseil-cpp//absl/strings",
<<<<<<< HEAD
        "@com_google_googletest//:gtest_main",
=======
        "@googletest//:gtest_main",
>>>>>>> f2d6eb92
    ],
)

# TODO(#3701): Delete this target after 2023-04-01.
cc_library(
    name = "spanner_client_testing",
    testonly = True,
    deprecation = """
    This target is deprecated and will be removed on or after 2023-04-01. More
    info: https://github.com/googleapis/google-cloud-cpp/issues/3701
    """,
    tags = ["manual"],
    visibility = ["//visibility:public"],
    deps = [":spanner_client_testing_private"],
)

[cc_test(
    name = test.replace("/", "_").replace(".cc", ""),
    srcs = [test],
    deps = [
        ":google_cloud_cpp_spanner",
        ":google_cloud_cpp_spanner_mocks",
        ":spanner_client_testing_private",
        "//:common",
        "//google/cloud:google_cloud_cpp_mocks",
        "//google/cloud/testing_util:google_cloud_cpp_testing_grpc_private",
        "//google/cloud/testing_util:google_cloud_cpp_testing_private",
        #        "//protos:system_includes",
        "//protos/google/cloud/spanner/testing:singer_cc_proto",
        "@abseil-cpp//absl/numeric:int128",
<<<<<<< HEAD
        "@com_google_googletest//:gtest_main",
=======
        "@googletest//:gtest_main",
>>>>>>> f2d6eb92
    ],
) for test in spanner_client_unit_tests]

[cc_test(
    name = benchmark.replace("/", "_").replace(".cc", ""),
    srcs = [benchmark],
    tags = ["benchmark"],
    deps = [
        ":google_cloud_cpp_spanner",
        ":google_cloud_cpp_spanner_mocks",
        "//:common",
        "@com_google_benchmark//:benchmark_main",
    ],
) for benchmark in spanner_client_benchmarks]<|MERGE_RESOLUTION|>--- conflicted
+++ resolved
@@ -44,17 +44,10 @@
         "@abseil-cpp//absl/numeric:int128",
         "@abseil-cpp//absl/strings",
         "@abseil-cpp//absl/time",
-<<<<<<< HEAD
-        "@com_google_googleapis//google/longrunning:longrunning_cc_grpc",
-        "@com_google_googleapis//google/spanner/admin/database/v1:database_cc_grpc",
-        "@com_google_googleapis//google/spanner/admin/instance/v1:instance_cc_grpc",
-        "@com_google_googleapis//google/spanner/v1:spanner_cc_grpc",
-=======
         "@googleapis//google/longrunning:longrunning_cc_grpc",
         "@googleapis//google/spanner/admin/database/v1:database_cc_grpc",
         "@googleapis//google/spanner/admin/instance/v1:instance_cc_grpc",
         "@googleapis//google/spanner/v1:spanner_cc_grpc",
->>>>>>> f2d6eb92
         # Do not sort: grpc++ must come last
         "@grpc//:grpc++",
     ],
@@ -111,14 +104,9 @@
         ":google_cloud_cpp_spanner_mocks",
         "//:common",
         "//google/cloud/testing_util:google_cloud_cpp_testing_private",
-        #        "//protos:system_includes",
         "//protos/google/cloud/spanner/testing:singer_cc_proto",
         "@abseil-cpp//absl/strings",
-<<<<<<< HEAD
-        "@com_google_googletest//:gtest_main",
-=======
         "@googletest//:gtest_main",
->>>>>>> f2d6eb92
     ],
 )
 
@@ -146,14 +134,9 @@
         "//google/cloud:google_cloud_cpp_mocks",
         "//google/cloud/testing_util:google_cloud_cpp_testing_grpc_private",
         "//google/cloud/testing_util:google_cloud_cpp_testing_private",
-        #        "//protos:system_includes",
         "//protos/google/cloud/spanner/testing:singer_cc_proto",
         "@abseil-cpp//absl/numeric:int128",
-<<<<<<< HEAD
-        "@com_google_googletest//:gtest_main",
-=======
         "@googletest//:gtest_main",
->>>>>>> f2d6eb92
     ],
 ) for test in spanner_client_unit_tests]
 
