--- conflicted
+++ resolved
@@ -190,7 +190,6 @@
   return google::spanner::v1::RequestOptions::PRIORITY_UNSPECIFIED;
 }
 
-<<<<<<< HEAD
 google::spanner::v1::ReadRequest_OrderBy ProtoOrderBy(
     absl::optional<spanner::OrderBy> const& order_by) {
   if (order_by) {
@@ -204,7 +203,8 @@
     }
   }
   return google::spanner::v1::ReadRequest_OrderBy_ORDER_BY_UNSPECIFIED;
-=======
+}
+
 google::spanner::v1::ReadRequest_LockHint ProtoLockHint(
     absl::optional<spanner::LockHint> const& order_by) {
   if (order_by) {
@@ -218,7 +218,6 @@
     }
   }
   return google::spanner::v1::ReadRequest_LockHint_LOCK_HINT_UNSPECIFIED;
->>>>>>> e679a8a8
 }
 
 // Converts a `google::protobuf::Timestamp` to a `spanner::Timestamp`, but
@@ -591,11 +590,8 @@
   *request->mutable_transaction() = *s;
   request->set_table(std::move(params.table));
   request->set_index(std::move(params.read_options.index_name));
-<<<<<<< HEAD
   request->set_order_by(ProtoOrderBy(params.order_by));
-=======
   request->set_lock_hint(ProtoLockHint(params.lock_hint));
->>>>>>> e679a8a8
   for (auto&& column : params.columns) {
     request->add_columns(std::move(column));
   }
