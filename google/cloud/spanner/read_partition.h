// Copyright 2019 Google LLC
//
// Licensed under the Apache License, Version 2.0 (the "License");
// you may not use this file except in compliance with the License.
// You may obtain a copy of the License at
//
//     https://www.apache.org/licenses/LICENSE-2.0
//
// Unless required by applicable law or agreed to in writing, software
// distributed under the License is distributed on an "AS IS" BASIS,
// WITHOUT WARRANTIES OR CONDITIONS OF ANY KIND, either express or implied.
// See the License for the specific language governing permissions and
// limitations under the License.

#ifndef GOOGLE_CLOUD_CPP_GOOGLE_CLOUD_SPANNER_READ_PARTITION_H
#define GOOGLE_CLOUD_CPP_GOOGLE_CLOUD_SPANNER_READ_PARTITION_H

#include "google/cloud/spanner/connection.h"
#include "google/cloud/spanner/keys.h"
#include "google/cloud/spanner/version.h"
#include "google/cloud/status_or.h"
#include <google/spanner/v1/spanner.pb.h>
#include <string>
#include <vector>

namespace google {
namespace cloud {
namespace spanner_internal {
GOOGLE_CLOUD_CPP_INLINE_NAMESPACE_BEGIN
class ReadPartitionTester;
struct ReadPartitionInternals;
GOOGLE_CLOUD_CPP_INLINE_NAMESPACE_END
}  // namespace spanner_internal

namespace spanner {
GOOGLE_CLOUD_CPP_INLINE_NAMESPACE_BEGIN

/**
 * Serializes an instance of `ReadPartition` to a string of bytes.
 *
 * The serialized string of bytes is suitable for writing to disk or
 * transmission to another process.
 *
 * @note The serialized string may contain NUL and other non-printable
 *     characters. Therefore, callers should avoid [formatted IO][formatted-io]
 *     functions that may incorrectly reformat the string data.
 *
 * @param read_partition - instance to be serialized.
 *
 * @par Example
 * @snippet samples.cc serialize-read-partition
 *
 * [formatted-io]:
 * https://en.cppreference.com/w/cpp/string/basic_string/operator_ltltgtgt
 */
StatusOr<std::string> SerializeReadPartition(
    ReadPartition const& read_partition);

/**
 * Deserializes the provided string into a `ReadPartition`.
 *
 * The @p serialized_read_partition argument must be a string that was
 * previously returned by a call to `SerializeReadPartition()`.
 *
 * @note The serialized string may contain NUL and other non-printable
 *     characters. Therefore, callers should avoid [formatted IO][formatted-io]
 *     functions that may incorrectly reformat the string data.
 *
 * @param serialized_read_partition - string representation to be deserialized.
 *
 * @par Example
 * @snippet samples.cc deserialize-read-partition
 *
 * [formatted-io]:
 * https://en.cppreference.com/w/cpp/string/basic_string/operator_ltltgtgt
 */
StatusOr<ReadPartition> DeserializeReadPartition(
    std::string const& serialized_read_partition);

/**
 * The `ReadPartition` class is a regular type that represents a single
 * slice of a parallel Read operation.
 *
 * Instances of `ReadPartition` are created by `Client::PartitionRead`.
 * Once created, `ReadPartition` objects can be serialized, transmitted to
 * separate processes, and used to read data in parallel using `Client::Read`.
 * If `data_boost` is set, those requests will be executed using the
 * independent compute resources of Cloud Spanner Data Boost.
 */
class ReadPartition {
 public:
  /**
   * Constructs an instance of `ReadPartition` that does not specify any table
   * or columns to be read.
   */
  ReadPartition() = default;

  /// @name Copy and move.
  ///@{
  ReadPartition(ReadPartition const&) = default;
  ReadPartition(ReadPartition&&) = default;
  ReadPartition& operator=(ReadPartition const&) = default;
  ReadPartition& operator=(ReadPartition&&) = default;
  ///@}

  std::string TableName() const { return proto_.table(); }

  std::vector<std::string> ColumnNames() const {
    auto const& columns = proto_.columns();
    return std::vector<std::string>(columns.begin(), columns.end());
  }

  google::cloud::spanner::ReadOptions ReadOptions() const;

  /// @name Equality
  ///@{
  friend bool operator==(ReadPartition const& lhs, ReadPartition const& rhs);
  friend bool operator!=(ReadPartition const& lhs, ReadPartition const& rhs) {
    return !(lhs == rhs);
  }
  ///@}

 private:
  friend class spanner_internal::ReadPartitionTester;
  friend struct spanner_internal::ReadPartitionInternals;
  friend StatusOr<std::string> SerializeReadPartition(
      ReadPartition const& read_partition);
  friend StatusOr<ReadPartition> DeserializeReadPartition(
      std::string const& serialized_read_partition);

  explicit ReadPartition(google::spanner::v1::ReadRequest proto)
      : proto_(std::move(proto)) {}
  ReadPartition(std::string transaction_id, bool route_to_leader,
                std::string transaction_tag, std::string session_id,
                std::string partition_token, std::string table_name,
                google::cloud::spanner::KeySet key_set,
                std::vector<std::string> column_names, bool data_boost,
                google::cloud::spanner::ReadOptions read_options);

  // Accessor methods for use by friends.
  std::string TransactionId() const { return proto_.transaction().id(); }
  bool RouteToLeader() const;
  std::string TransactionTag() const {
    return proto_.request_options().transaction_tag();
  }
  std::string SessionId() const { return proto_.session(); }
  std::string PartitionToken() const { return proto_.partition_token(); }
  google::spanner::v1::KeySet KeySet() const { return proto_.key_set(); }
  bool DataBoost() const { return proto_.data_boost_enabled(); }

  google::spanner::v1::ReadRequest proto_;
};

GOOGLE_CLOUD_CPP_INLINE_NAMESPACE_END
}  // namespace spanner

// Internal implementation details that callers should not use.
namespace spanner_internal {
GOOGLE_CLOUD_CPP_INLINE_NAMESPACE_BEGIN

struct ReadPartitionInternals {
  static spanner::ReadPartition MakeReadPartition(
      std::string transaction_id, bool route_to_leader,
      std::string transaction_tag, std::string session_id,
      std::string partition_token, std::string table_name,
      spanner::KeySet key_set, std::vector<std::string> column_names,
      bool data_boost, spanner::ReadOptions read_options) {
    return spanner::ReadPartition(
        std::move(transaction_id), route_to_leader, std::move(transaction_tag),
        std::move(session_id), std::move(partition_token),
        std::move(table_name), std::move(key_set), std::move(column_names),
        data_boost, std::move(read_options));
  }

  static spanner::Connection::ReadParams MakeReadParams(
      spanner::ReadPartition const& read_partition,
      spanner::DirectedReadOption::Type directed_read_option,
<<<<<<< HEAD
      spanner::OrderByOption::Type order_by_option) {
=======
      spanner::LockHint lock_hint) {
>>>>>>> e679a8a8
    return spanner::Connection::ReadParams{
        MakeTransactionFromIds(
            read_partition.SessionId(), read_partition.TransactionId(),
            read_partition.RouteToLeader(), read_partition.TransactionTag()),
        read_partition.TableName(),
        FromProto(read_partition.KeySet()),
        read_partition.ColumnNames(),
        read_partition.ReadOptions(),
        read_partition.PartitionToken(),
        read_partition.DataBoost(),
        std::move(directed_read_option),
<<<<<<< HEAD
        std::move(order_by_option)};
=======
        lock_hint};
>>>>>>> e679a8a8
  }
};

inline spanner::ReadPartition MakeReadPartition(
    std::string transaction_id, bool route_to_leader,
    std::string transaction_tag, std::string session_id,
    std::string partition_token, std::string table_name,
    spanner::KeySet key_set, std::vector<std::string> column_names,
    bool data_boost, spanner::ReadOptions read_options) {
  return ReadPartitionInternals::MakeReadPartition(
      std::move(transaction_id), route_to_leader, std::move(transaction_tag),
      std::move(session_id), std::move(partition_token), std::move(table_name),
      std::move(key_set), std::move(column_names), data_boost,
      std::move(read_options));
}

inline spanner::Connection::ReadParams MakeReadParams(
    spanner::ReadPartition const& read_partition,
    spanner::DirectedReadOption::Type directed_read_option,
<<<<<<< HEAD
    spanner::OrderByOption::Type order_by_option) {
  return ReadPartitionInternals::MakeReadParams(read_partition,
                                                std::move(directed_read_option),
                                                std::move(order_by_option));
=======
    spanner::LockHint lock_hint) {
  return ReadPartitionInternals::MakeReadParams(
      read_partition, std::move(directed_read_option), lock_hint);
>>>>>>> e679a8a8
}

GOOGLE_CLOUD_CPP_INLINE_NAMESPACE_END
}  // namespace spanner_internal
}  // namespace cloud
}  // namespace google

#endif  // GOOGLE_CLOUD_CPP_GOOGLE_CLOUD_SPANNER_READ_PARTITION_H<|MERGE_RESOLUTION|>--- conflicted
+++ resolved
@@ -175,11 +175,8 @@
   static spanner::Connection::ReadParams MakeReadParams(
       spanner::ReadPartition const& read_partition,
       spanner::DirectedReadOption::Type directed_read_option,
-<<<<<<< HEAD
-      spanner::OrderByOption::Type order_by_option) {
-=======
+      spanner::OrderByOption::Type order_by_option,
       spanner::LockHint lock_hint) {
->>>>>>> e679a8a8
     return spanner::Connection::ReadParams{
         MakeTransactionFromIds(
             read_partition.SessionId(), read_partition.TransactionId(),
@@ -191,11 +188,8 @@
         read_partition.PartitionToken(),
         read_partition.DataBoost(),
         std::move(directed_read_option),
-<<<<<<< HEAD
-        std::move(order_by_option)};
-=======
+        std::move(order_by_option),
         lock_hint};
->>>>>>> e679a8a8
   }
 };
 
@@ -215,16 +209,11 @@
 inline spanner::Connection::ReadParams MakeReadParams(
     spanner::ReadPartition const& read_partition,
     spanner::DirectedReadOption::Type directed_read_option,
-<<<<<<< HEAD
-    spanner::OrderByOption::Type order_by_option) {
+    spanner::OrderBy order_by
+    spanner::LockHint lock_hint) {
   return ReadPartitionInternals::MakeReadParams(read_partition,
                                                 std::move(directed_read_option),
-                                                std::move(order_by_option));
-=======
-    spanner::LockHint lock_hint) {
-  return ReadPartitionInternals::MakeReadParams(
-      read_partition, std::move(directed_read_option), lock_hint);
->>>>>>> e679a8a8
+                                                order_by, lock_hint);
 }
 
 GOOGLE_CLOUD_CPP_INLINE_NAMESPACE_END
