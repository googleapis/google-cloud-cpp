// Copyright 2019 Google LLC
//
// Licensed under the Apache License, Version 2.0 (the "License");
// you may not use this file except in compliance with the License.
// You may obtain a copy of the License at
//
//     https://www.apache.org/licenses/LICENSE-2.0
//
// Unless required by applicable law or agreed to in writing, software
// distributed under the License is distributed on an "AS IS" BASIS,
// WITHOUT WARRANTIES OR CONDITIONS OF ANY KIND, either express or implied.
// See the License for the specific language governing permissions and
// limitations under the License.

#include "google/cloud/spanner/read_partition.h"
#include "google/cloud/spanner/testing/matchers.h"
#include "google/cloud/testing_util/is_proto_equal.h"
#include "google/cloud/testing_util/status_matchers.h"
#include <gmock/gmock.h>

namespace google {
namespace cloud {
namespace spanner_internal {
GOOGLE_CLOUD_CPP_INLINE_NAMESPACE_BEGIN

class ReadPartitionTester {
 public:
  ReadPartitionTester() = default;
  explicit ReadPartitionTester(spanner::ReadPartition partition)
      : partition_(std::move(partition)) {}
  spanner::ReadPartition const& Partition() const { return partition_; }
  std::string PartitionToken() const { return partition_.PartitionToken(); }
  std::string SessionId() const { return partition_.SessionId(); }
  std::string TransactionId() const { return partition_.TransactionId(); }
  bool RouteToLeader() const { return partition_.RouteToLeader(); }
  std::string TransactionTag() const { return partition_.TransactionTag(); }
  std::string TableName() const { return partition_.TableName(); }
  google::spanner::v1::KeySet KeySet() const { return partition_.KeySet(); }
  std::vector<std::string> ColumnNames() const {
    return partition_.ColumnNames();
  }
  bool DataBoost() const { return partition_.DataBoost(); }
  google::cloud::spanner::ReadOptions ReadOptions() const {
    return partition_.ReadOptions();
  }

 private:
  spanner::ReadPartition partition_;
};

GOOGLE_CLOUD_CPP_INLINE_NAMESPACE_END
}  // namespace spanner_internal
namespace spanner {
GOOGLE_CLOUD_CPP_INLINE_NAMESPACE_BEGIN
namespace {

using ::google::cloud::spanner_internal::ReadPartitionTester;
using ::google::cloud::spanner_testing::HasSessionAndTransaction;
using ::google::cloud::testing_util::IsOk;
using ::google::cloud::testing_util::IsProtoEqual;
using ::testing::AllOf;
using ::testing::ElementsAre;
using ::testing::Not;
using ::testing::Property;
using ::testing::VariantWith;

TEST(ReadPartitionTest, MakeReadPartition) {
  std::string partition_token("token");
  std::string session_id("session");
  std::string transaction_id("txn-id");
  bool route_to_leader = false;
  std::string transaction_tag("tag");
  std::string table_name("Students");
  std::vector<std::string> column_names = {"LastName", "FirstName"};
  bool data_boost = true;
  ReadOptions read_options;
  read_options.index_name = "secondary";
  read_options.limit = 42;
  read_options.request_priority = RequestPriority::kMedium;
  read_options.request_tag = "tag";

  ReadPartitionTester actual_partition(spanner_internal::MakeReadPartition(
      transaction_id, route_to_leader, transaction_tag, session_id,
      partition_token, table_name, KeySet::All(), column_names, data_boost,
      read_options));

  EXPECT_EQ(partition_token, actual_partition.PartitionToken());
  EXPECT_EQ(transaction_id, actual_partition.TransactionId());
  EXPECT_EQ(route_to_leader, actual_partition.RouteToLeader());
  EXPECT_EQ(transaction_tag, actual_partition.TransactionTag());
  EXPECT_EQ(session_id, actual_partition.SessionId());
  EXPECT_EQ(table_name, actual_partition.TableName());
  EXPECT_THAT(actual_partition.KeySet(),
              IsProtoEqual(spanner_internal::ToProto(KeySet::All())));
  EXPECT_EQ(column_names, actual_partition.ColumnNames());
  EXPECT_TRUE(actual_partition.DataBoost());
  EXPECT_EQ(read_options, actual_partition.ReadOptions());
}

TEST(ReadPartitionTest, RegularSemantics) {
  std::string partition_token("token");
  std::string session_id("session");
  std::string transaction_id("txn-id");
  bool route_to_leader = true;
  std::string transaction_tag("tag");
  std::string table_name("Students");
  std::vector<std::string> column_names = {"LastName", "FirstName"};
  bool data_boost = true;
  ReadOptions read_options;
  read_options.index_name = "secondary";
  read_options.limit = 42;
  read_options.request_priority = RequestPriority::kMedium;

  ReadPartition read_partition(spanner_internal::MakeReadPartition(
      transaction_id, route_to_leader, transaction_tag, session_id,
      partition_token, table_name, KeySet::All(), column_names, data_boost,
      read_options));

  EXPECT_NE(read_partition, ReadPartition());

  ReadPartition copy = read_partition;
  EXPECT_EQ(copy, read_partition);

  ReadPartition assign;
  assign = copy;
  EXPECT_EQ(assign, copy);

  ReadPartition moved = std::move(copy);
  EXPECT_EQ(moved, assign);
}

TEST(ReadPartitionTest, RouteToLeaderInequality) {
  std::string partition_token("token");
  std::string session_id("session");
  std::string transaction_id("txn-id");
  std::string transaction_tag("tag");
  std::string table_name("Students");
  std::vector<std::string> column_names = {"LastName", "FirstName"};
  bool data_boost = true;
  ReadOptions read_options;
  read_options.index_name = "secondary";
  read_options.limit = 42;
  read_options.request_priority = RequestPriority::kMedium;

  // Verify that operator==(), which uses protobuf message comparison,
  // considers route_to_leader, which is stored in an "unknown field".
  auto read_partition_route_to_leader = spanner_internal::MakeReadPartition(
      transaction_id, /*route_to_leader=*/true, transaction_tag, session_id,
      partition_token, table_name, KeySet::All(), column_names, data_boost,
      read_options);
  auto read_partition_not_route_to_leader = spanner_internal::MakeReadPartition(
      transaction_id, /*route_to_leader=*/false, transaction_tag, session_id,
      partition_token, table_name, KeySet::All(), column_names, data_boost,
      read_options);
  EXPECT_NE(read_partition_route_to_leader, read_partition_not_route_to_leader);
}

TEST(ReadPartitionTest, SerializeDeserialize) {
  ReadOptions read_options;
  read_options.index_name = "secondary";
  read_options.limit = 42;
  read_options.request_priority = RequestPriority::kMedium;
  ReadPartitionTester expected_partition(spanner_internal::MakeReadPartition(
      "txn-id", true, "tag", "session", "token", "Students", KeySet::All(),
      std::vector<std::string>{"LastName", "FirstName"}, true, read_options));

  StatusOr<ReadPartition> partition = DeserializeReadPartition(
      *(SerializeReadPartition(expected_partition.Partition())));

  ASSERT_STATUS_OK(partition);
  ReadPartitionTester actual_partition = ReadPartitionTester(*partition);
  EXPECT_EQ(expected_partition.PartitionToken(),
            actual_partition.PartitionToken());
  EXPECT_EQ(expected_partition.TransactionId(),
            actual_partition.TransactionId());
  EXPECT_EQ(expected_partition.RouteToLeader(),
            actual_partition.RouteToLeader());
  EXPECT_EQ(expected_partition.TransactionTag(),
            actual_partition.TransactionTag());
  EXPECT_EQ(expected_partition.SessionId(), actual_partition.SessionId());
  EXPECT_EQ(expected_partition.TableName(), actual_partition.TableName());
  EXPECT_THAT(actual_partition.KeySet(),
              IsProtoEqual(expected_partition.KeySet()));
  EXPECT_EQ(expected_partition.ColumnNames(), actual_partition.ColumnNames());
  EXPECT_EQ(expected_partition.DataBoost(), actual_partition.DataBoost());
  EXPECT_EQ(expected_partition.ReadOptions(), actual_partition.ReadOptions());
}

TEST(ReadPartitionTest, FailedDeserialize) {
  std::string bad_serialized_proto("ThisIsNotTheProtoYouAreLookingFor");
  StatusOr<ReadPartition> partition =
      DeserializeReadPartition(bad_serialized_proto);
  EXPECT_THAT(partition, Not(IsOk()));
}

TEST(ReadPartitionTest, MakeReadParams) {
  std::vector<std::string> columns = {"LastName", "FirstName"};
  ReadOptions read_options;
  read_options.index_name = "secondary";
  read_options.limit = 42;
  read_options.request_priority = RequestPriority::kMedium;
  ReadPartitionTester expected_partition(spanner_internal::MakeReadPartition(
      "txn-id", true, "tag", "session", "token", "Students", KeySet::All(),
      columns, false, read_options));

  Connection::ReadParams params = spanner_internal::MakeReadParams(
      expected_partition.Partition(),
      IncludeReplicas({ReplicaSelection(ReplicaType::kReadWrite)},
                      /*auto_failover_disabled=*/true),
<<<<<<< HEAD
      google::cloud::spanner::OrderBy::kOrderByNoOrder);
=======
      google::cloud::spanner::LockHint::kLockHintExclusive);
>>>>>>> e679a8a8

  EXPECT_EQ(*params.partition_token, "token");
  EXPECT_EQ(params.read_options, read_options);
  EXPECT_FALSE(params.partition_data_boost);
  EXPECT_EQ(params.columns, columns);
  EXPECT_EQ(params.keys, KeySet::All());
  EXPECT_EQ(params.table, "Students");
<<<<<<< HEAD
  EXPECT_EQ(params.order_by, google::cloud::spanner::OrderBy::kOrderByNoOrder);
=======
  EXPECT_EQ(params.lock_hint,
            google::cloud::spanner::LockHint::kLockHintExclusive);
>>>>>>> e679a8a8
  EXPECT_THAT(params.transaction,
              HasSessionAndTransaction("session", "txn-id", true, "tag"));
  EXPECT_THAT(
      params.directed_read_option,
      VariantWith<IncludeReplicas>(AllOf(
          Property(&IncludeReplicas::replica_selections,
                   ElementsAre(ReplicaSelection(ReplicaType::kReadWrite))),
          Property(&IncludeReplicas::auto_failover_disabled, true))));
}

}  // namespace
GOOGLE_CLOUD_CPP_INLINE_NAMESPACE_END
}  // namespace spanner
}  // namespace cloud
}  // namespace google<|MERGE_RESOLUTION|>--- conflicted
+++ resolved
@@ -207,11 +207,8 @@
       expected_partition.Partition(),
       IncludeReplicas({ReplicaSelection(ReplicaType::kReadWrite)},
                       /*auto_failover_disabled=*/true),
-<<<<<<< HEAD
-      google::cloud::spanner::OrderBy::kOrderByNoOrder);
-=======
+      google::cloud::spanner::OrderBy::kOrderByNoOrder,
       google::cloud::spanner::LockHint::kLockHintExclusive);
->>>>>>> e679a8a8
 
   EXPECT_EQ(*params.partition_token, "token");
   EXPECT_EQ(params.read_options, read_options);
@@ -219,12 +216,9 @@
   EXPECT_EQ(params.columns, columns);
   EXPECT_EQ(params.keys, KeySet::All());
   EXPECT_EQ(params.table, "Students");
-<<<<<<< HEAD
   EXPECT_EQ(params.order_by, google::cloud::spanner::OrderBy::kOrderByNoOrder);
-=======
   EXPECT_EQ(params.lock_hint,
             google::cloud::spanner::LockHint::kLockHintExclusive);
->>>>>>> e679a8a8
   EXPECT_THAT(params.transaction,
               HasSessionAndTransaction("session", "txn-id", true, "tag"));
   EXPECT_THAT(
