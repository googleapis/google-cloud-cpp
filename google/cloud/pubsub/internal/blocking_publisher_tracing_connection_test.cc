--- conflicted
+++ resolved
@@ -86,16 +86,9 @@
               OTelAttribute<std::string>(
                   sc::kMessagingDestinationTemplate,
                   "projects/test-project/topics/test-topic"),
-<<<<<<< HEAD
-              OTelAttribute<std::string>("messaging.pubsub.ordering_key",
-                                         "ordering-key-0"),
-=======
-              OTelAttribute<std::string>(sc::kMessagingDestinationTemplate,
-                                         "topic"),
               OTelAttribute<std::string>(
                   "messaging.gcp_pubsub.message.ordering_key",
                   "ordering-key-0"),
->>>>>>> 365cb6c6
               OTelAttribute<int>("gl-cpp.status_code", 0),
               OTelAttribute<std::int64_t>(/*sc::kMessagingMessageEnvelopeSize=*/
                                           "messaging.message.envelope.size",
@@ -138,16 +131,9 @@
               OTelAttribute<std::string>(
                   sc::kMessagingDestinationTemplate,
                   "projects/test-project/topics/test-topic"),
-<<<<<<< HEAD
-              OTelAttribute<std::string>("messaging.pubsub.ordering_key",
-                                         "ordering-key-0"),
-=======
-              OTelAttribute<std::string>(sc::kMessagingDestinationTemplate,
-                                         "topic"),
               OTelAttribute<std::string>(
                   "messaging.gcp_pubsub.message.ordering_key",
                   "ordering-key-0"),
->>>>>>> 365cb6c6
               OTelAttribute<int>("gl-cpp.status_code", kErrorCode),
               OTelAttribute<std::int64_t>(/*sc::kMessagingMessageEnvelopeSize=*/
                                           "messaging.message.envelope.size",
@@ -170,7 +156,6 @@
                                                   .Build()});
 
   EXPECT_STATUS_OK(response);
-<<<<<<< HEAD
   EXPECT_THAT(
       span_catcher->GetSpans(),
       ElementsAre(AllOf(SpanHasInstrumentationScope(), SpanKindIsProducer(),
@@ -178,16 +163,7 @@
                         SpanNamed("test-topic create"),
                         SpanWithStatus(opentelemetry::trace::StatusCode::kOk),
                         Not(SpanHasAttributes(OTelAttribute<std::string>(
-                            "messaging.pubsub.ordering_key", _))))));
-=======
-  EXPECT_THAT(span_catcher->GetSpans(),
-              ElementsAre(AllOf(
-                  SpanHasInstrumentationScope(), SpanKindIsProducer(),
-                  SpanNamed("projects/test-project/topics/test-topic create"),
-                  SpanWithStatus(opentelemetry::trace::StatusCode::kOk),
-                  Not(SpanHasAttributes(OTelAttribute<std::string>(
-                      "messaging.gcp_pubsub.message.ordering_key", _))))));
->>>>>>> 365cb6c6
+                             "messaging.gcp_pubsub.message.ordering_key", _))))));
 }
 
 TEST(BlockingPublisherTracingConnectionTest, OptionsSpan) {
