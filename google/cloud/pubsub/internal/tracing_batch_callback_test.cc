// Copyright 2023 Google LLC
//
// Licensed under the Apache License, Version 2.0 (the "License");
// you may not use this file except in compliance with the License.
// You may obtain a copy of the License at
//
//     https://www.apache.org/licenses/LICENSE-2.0
//
// Unless required by applicable law or agreed to in writing, software
// distributed under the License is distributed on an "AS IS" BASIS,
// WITHOUT WARRANTIES OR CONDITIONS OF ANY KIND, either express or implied.
// See the License for the specific language governing permissions and
// limitations under the License.

#ifdef GOOGLE_CLOUD_CPP_HAVE_OPENTELEMETRY

#include "google/cloud/pubsub/internal/tracing_batch_callback.h"
#include "google/cloud/pubsub/internal/message_propagator.h"
#include "google/cloud/pubsub/message.h"
#include "google/cloud/pubsub/options.h"
#include "google/cloud/pubsub/testing/mock_batch_callback.h"
#include "google/cloud/pubsub/testing/mock_exactly_once_ack_handler_impl.h"
#include "google/cloud/pubsub/topic.h"
#include "google/cloud/common_options.h"
#include "google/cloud/internal/opentelemetry.h"
#include "google/cloud/testing_util/is_proto_equal.h"
#include "google/cloud/testing_util/opentelemetry_matchers.h"
#include "google/cloud/testing_util/status_matchers.h"
#include <gmock/gmock.h>
#include <opentelemetry/context/propagation/text_map_propagator.h>
#include <opentelemetry/trace/propagation/http_trace_context.h>
#include <opentelemetry/trace/scope.h>
#include <opentelemetry/trace/semantic_conventions.h>

namespace google {
namespace cloud {
namespace pubsub_internal {
GOOGLE_CLOUD_CPP_INLINE_NAMESPACE_BEGIN

using ::google::cloud::testing_util::EventNamed;
using ::google::cloud::testing_util::InstallSpanCatcher;
using ::google::cloud::testing_util::OTelAttribute;
using ::google::cloud::testing_util::SpanHasAttributes;
using ::google::cloud::testing_util::SpanHasEvents;
using ::google::cloud::testing_util::SpanHasInstrumentationScope;
using ::google::cloud::testing_util::SpanKindIsClient;
using ::google::cloud::testing_util::SpanKindIsConsumer;
using ::google::cloud::testing_util::SpanKindIsInternal;
using ::google::cloud::testing_util::SpanLinksSizeIs;
using ::google::cloud::testing_util::SpanNamed;
using ::testing::AllOf;
using ::testing::Contains;
using ::testing::NotNull;

namespace {

pubsub::Subscription TestSubscription() {
  return pubsub::Subscription("test-project", "test-sub");
}

std::shared_ptr<BatchCallback> MakeTestBatchCallback(
    std::shared_ptr<BatchCallback> mock) {
  return MakeTracingBatchCallback(std::move(mock),
                                  std::move(TestSubscription()));
}

opentelemetry::nostd::shared_ptr<opentelemetry::trace::Span> MakeTestSpan() {
  return internal::GetTracer(internal::CurrentOptions())
      ->StartSpan("test-topic publish");
}

BatchCallback::StreamingPullResponse MakeResponse(int n) {
  std::shared_ptr<opentelemetry::context::propagation::TextMapPropagator>
      propagator = std::make_shared<
          opentelemetry::trace::propagation::HttpTraceContext>();
  BatchCallback::StreamingPullResponse response;
  google::pubsub::v1::StreamingPullResponse r;
  for (int i = 0; i < n; i++) {
    auto span = MakeTestSpan();
    opentelemetry::trace::Scope scope(span);
    auto message = pubsub::MessageBuilder().Build();
    InjectTraceContext(message, *propagator);
    span->End();
    auto proto_message = ToProto(message);
    proto_message.set_message_id("id-" + std::to_string(i));

    auto* m = r.add_received_messages();
    *m->mutable_message() = proto_message;
    m->set_ack_id("ack-id-" + std::to_string(i));
  }
  response.response = std::move(r);
  return response;
}

TEST(TracingBatchCallback, StartAndEndMessage) {
  auto span_catcher = InstallSpanCatcher();
  auto mock = std::make_shared<pubsub_testing::MockBatchCallback>();
  EXPECT_CALL(*mock, callback).Times(1);
  auto batch_callback = MakeTestBatchCallback(std::move(mock));

  batch_callback->callback(MakeResponse(1));
  batch_callback->AckEnd("ack-id-0");

  auto spans = span_catcher->GetSpans();
  EXPECT_THAT(
      spans, Contains(AllOf(SpanHasInstrumentationScope(), SpanKindIsConsumer(),
                            SpanNamed("test-sub subscribe"),
                            SpanHasEvents(EventNamed("gl-cpp.ack_end")))));
}

<<<<<<< HEAD
TEST(TracingBatchCallback, StartAndEndModackSpanForOneMessage) {
  namespace sc = ::opentelemetry::trace::SemanticConventions;
  auto span_catcher = InstallSpanCatcher();
  auto mock = std::make_shared<pubsub_testing::MockBatchCallback>();
  EXPECT_CALL(*mock, callback).Times(1);
  auto batch_callback = MakeTestBatchCallback(std::move(mock));

  batch_callback->callback(MakeResponse(1));
  google::pubsub::v1::ModifyAckDeadlineRequest request;
  *request.add_ack_ids() = "ack-id-0";
  request.set_ack_deadline_seconds(10);
  request.set_subscription(TestSubscription().FullName());
  batch_callback->StartModackSpan(request, 0);
  batch_callback->EndModackSpan(0);
=======
TEST(TracingBatchCallback, VerifySpanIsSetInUserCallback) {
  auto span_catcher = InstallSpanCatcher();
  auto mock = std::make_shared<pubsub_testing::MockBatchCallback>();
  EXPECT_CALL(*mock, callback).Times(1);
  EXPECT_CALL(*mock, user_callback)
      .WillOnce([&](MessageCallback::MessageAndHandler m) {
        EXPECT_EQ(m.ack_id, "ack-id-0");
        EXPECT_THAT(m.subscribe_span.span, NotNull());
      });
  auto batch_callback = MakeTestBatchCallback(std::move(mock));
  MessageCallback::MessageAndHandler message_and_handler{
      pubsub::MessageBuilder().Build(),
      std::make_unique<pubsub_testing::MockExactlyOnceAckHandlerImpl>(),
      "ack-id-0", Span{}};

  batch_callback->callback(MakeResponse(1));
  batch_callback->user_callback(std::move(message_and_handler));
>>>>>>> 6d2a3fab
  batch_callback->AckEnd("ack-id-0");

  auto spans = span_catcher->GetSpans();
  EXPECT_THAT(
<<<<<<< HEAD
      spans,
      Contains(AllOf(
          SpanHasInstrumentationScope(), SpanKindIsClient(),
          SpanNamed("test-sub modack"),
          SpanHasAttributes(
              OTelAttribute<std::string>(sc::kMessagingSystem, "gcp_pubsub"),
              OTelAttribute<std::string>("gcp.project_id", "test-project"),
              OTelAttribute<std::string>(sc::kMessagingOperation, "extend"),
              OTelAttribute<int64_t>(sc::kMessagingBatchMessageCount, 1),
              OTelAttribute<int64_t>(
                  "messaging.gcp_pubsub.message.ack_deadline_seconds", 10),
              OTelAttribute<std::string>(sc::kMessagingDestinationName,
                                         "test-sub")),
          SpanLinksSizeIs(1))));
}

TEST(TracingBatchCallback, StartAndEndModackSpanForMultipleMessages) {
  namespace sc = ::opentelemetry::trace::SemanticConventions;
  auto span_catcher = InstallSpanCatcher();
  auto mock = std::make_shared<pubsub_testing::MockBatchCallback>();
  EXPECT_CALL(*mock, callback).Times(1);
  auto batch_callback = MakeTestBatchCallback(std::move(mock));

  batch_callback->callback(MakeResponse(2));
  google::pubsub::v1::ModifyAckDeadlineRequest request;
  *request.add_ack_ids() = "ack-id-0";
  *request.add_ack_ids() = "ack-id-1";
  request.set_ack_deadline_seconds(10);
  request.set_subscription(TestSubscription().FullName());
  batch_callback->StartModackSpan(request, 0);
  batch_callback->EndModackSpan(0);
  batch_callback->AckEnd("ack-id-0");
  batch_callback->AckEnd("ack-id-1");

  auto spans = span_catcher->GetSpans();
  EXPECT_THAT(
      spans,
      Contains(AllOf(
          SpanHasInstrumentationScope(), SpanKindIsClient(),
          SpanNamed("test-sub modack"),
          SpanHasAttributes(
              OTelAttribute<std::string>(sc::kMessagingSystem, "gcp_pubsub"),
              OTelAttribute<std::string>("gcp.project_id", "test-project"),
              OTelAttribute<std::string>(sc::kMessagingOperation, "extend"),
              OTelAttribute<int64_t>(sc::kMessagingBatchMessageCount, 2),
              OTelAttribute<int64_t>(
                  "messaging.gcp_pubsub.message.ack_deadline_seconds", 10),
              OTelAttribute<std::string>(sc::kMessagingDestinationName,
                                         "test-sub")),
          SpanLinksSizeIs(2))));
}

TEST(TracingBatchCallback, VerifyModackSpansAreEndedInDestructor) {
  auto span_catcher = InstallSpanCatcher();
  auto mock = std::make_shared<pubsub_testing::MockBatchCallback>();
  EXPECT_CALL(*mock, callback).Times(1);

  // Create batch callback within the scope, so it is destroyed before the
  // `GetSpans` call. This will trigger the destructor call and the spans to be
  // ended.
  {
    auto batch_callback = MakeTestBatchCallback(std::move(mock));
    batch_callback->callback(MakeResponse(1));
    google::pubsub::v1::ModifyAckDeadlineRequest request;
    *request.add_ack_ids() = "ack-id-0";
    request.set_ack_deadline_seconds(10);
    request.set_subscription(TestSubscription().FullName());
    batch_callback->StartModackSpan(request, 0);
  }

  auto spans = span_catcher->GetSpans();
  EXPECT_THAT(spans,
              Contains(AllOf(SpanHasInstrumentationScope(), SpanKindIsClient(),
                             SpanNamed("test-sub modack"))));
=======
      spans, Contains(AllOf(SpanHasInstrumentationScope(), SpanKindIsConsumer(),
                            SpanNamed("test-sub subscribe"),
                            SpanHasEvents(EventNamed("gl-cpp.ack_end")))));
>>>>>>> 6d2a3fab
}

TEST(TracingBatchCallback, SubscribeAttributes) {
  namespace sc = ::opentelemetry::trace::SemanticConventions;
  auto span_catcher = InstallSpanCatcher();
  auto mock = std::make_shared<pubsub_testing::MockBatchCallback>();
  EXPECT_CALL(*mock, callback).Times(1);
  auto batch_callback = MakeTestBatchCallback(std::move(mock));

  batch_callback->callback(MakeResponse(1));
  batch_callback->AckEnd("ack-id-0");

  auto spans = span_catcher->GetSpans();
  EXPECT_THAT(
      spans,
      Contains(AllOf(
          SpanNamed("test-sub subscribe"),
          SpanHasAttributes(
              OTelAttribute<std::string>(sc::kMessagingSystem, "gcp_pubsub"),
              OTelAttribute<std::string>("gcp.project_id", "test-project"),
              OTelAttribute<std::string>(sc::kMessagingOperation, "subscribe"),
              OTelAttribute<std::string>(sc::kMessagingMessageId, "id-0"),
              OTelAttribute<std::string>("messaging.gcp_pubsub.message.ack_id",
                                         "ack-id-0"),
              OTelAttribute<int64_t>("messaging.message.envelope.size", 101),
              OTelAttribute<std::string>(sc::kMessagingDestinationName,
                                         "test-sub")))));
}

TEST(TracingBatchCallback, SubscribeAttributesForOrderingKey) {
  auto span_catcher = InstallSpanCatcher();
  auto mock = std::make_shared<pubsub_testing::MockBatchCallback>();
  EXPECT_CALL(*mock, callback).Times(1);
  auto batch_callback = MakeTestBatchCallback(std::move(mock));
  std::shared_ptr<opentelemetry::context::propagation::TextMapPropagator>
      propagator = std::make_shared<
          opentelemetry::trace::propagation::HttpTraceContext>();
  BatchCallback::StreamingPullResponse response;
  google::pubsub::v1::StreamingPullResponse r;
  auto span = MakeTestSpan();
  auto message =
      pubsub::MessageBuilder().SetOrderingKey("ordering-key-0").Build();
  InjectTraceContext(message, *propagator);
  span->End();
  auto proto_message = ToProto(message);
  proto_message.set_message_id("id-0");

  auto* m = r.add_received_messages();
  *m->mutable_message() = proto_message;
  m->set_ack_id("ack-id-0");
  response.response = std::move(r);

  batch_callback->callback(response);
  batch_callback->AckEnd("ack-id-0");

  auto spans = span_catcher->GetSpans();
  EXPECT_THAT(spans,
              Contains(AllOf(SpanNamed("test-sub subscribe"),
                             SpanHasAttributes(OTelAttribute<std::string>(
                                 "messaging.gcp_pubsub.message.ordering_key",
                                 "ordering-key-0")))));
}

TEST(TracingBatchCallback, SubscribeAttributesForExactlyOnce) {
  auto span_catcher = InstallSpanCatcher();
  auto mock = std::make_shared<pubsub_testing::MockBatchCallback>();
  EXPECT_CALL(*mock, callback).Times(1);
  auto batch_callback = MakeTestBatchCallback(std::move(mock));
  std::shared_ptr<opentelemetry::context::propagation::TextMapPropagator>
      propagator = std::make_shared<
          opentelemetry::trace::propagation::HttpTraceContext>();
  auto span = MakeTestSpan();
  auto message = pubsub::MessageBuilder().Build();
  InjectTraceContext(message, *propagator);
  span->End();
  auto proto_message = ToProto(message);
  proto_message.set_message_id("id-0");

  google::pubsub::v1::StreamingPullResponse r;
  r.mutable_subscription_properties()->set_exactly_once_delivery_enabled(true);
  auto* m = r.add_received_messages();
  *m->mutable_message() = proto_message;
  m->set_ack_id("ack-id-0");
  BatchCallback::StreamingPullResponse response;
  response.response = std::move(r);

  batch_callback->callback(response);
  batch_callback->AckEnd("ack-id-0");

  auto spans = span_catcher->GetSpans();
  EXPECT_THAT(spans,
              Contains(AllOf(
                  SpanNamed("test-sub subscribe"),
                  SpanHasAttributes(OTelAttribute<bool>(
                      "messaging.gcp_pubsub.subscription.exactly_once_delivery",
                      true)))));
}

TEST(TracingBatchCallback, StartAndEndConcurrencyControlSpan) {
  namespace sc = opentelemetry::trace::SemanticConventions;
  auto span_catcher = InstallSpanCatcher();
  auto mock = std::make_shared<pubsub_testing::MockBatchCallback>();
  EXPECT_CALL(*mock, callback).Times(1);
  auto batch_callback = MakeTestBatchCallback(std::move(mock));

  batch_callback->callback(MakeResponse(1));
  batch_callback->StartConcurrencyControl("ack-id-0");
  batch_callback->EndConcurrencyControl("ack-id-0");
  batch_callback->AckEnd("ack-id-0");

  auto spans = span_catcher->GetSpans();
  EXPECT_THAT(
      spans, Contains(AllOf(SpanHasInstrumentationScope(), SpanKindIsInternal(),
                            SpanNamed("subscriber concurrency control"),
                            SpanHasAttributes(OTelAttribute<std::string>(
                                sc::kMessagingSystem, "gcp_pubsub")))));
}

TEST(TracingBatchCallback, StartAndEndSchedulerSpan) {
  namespace sc = opentelemetry::trace::SemanticConventions;
  auto span_catcher = InstallSpanCatcher();
  auto mock = std::make_shared<pubsub_testing::MockBatchCallback>();
  EXPECT_CALL(*mock, callback).Times(1);
  auto batch_callback = MakeTestBatchCallback(std::move(mock));

  batch_callback->callback(MakeResponse(1));
  batch_callback->StartScheduler("ack-id-0");
  batch_callback->EndScheduler("ack-id-0");
  batch_callback->AckEnd("ack-id-0");

  auto spans = span_catcher->GetSpans();
  EXPECT_THAT(
      spans, Contains(AllOf(SpanHasInstrumentationScope(), SpanKindIsInternal(),
                            SpanNamed("subscriber scheduler"),
                            SpanHasAttributes(OTelAttribute<std::string>(
                                sc::kMessagingSystem, "gcp_pubsub")))));
}

TEST(TracingBatchCallback, VerifyDestructorEndsAllSpans) {
  auto span_catcher = InstallSpanCatcher();
  auto mock = std::make_shared<pubsub_testing::MockBatchCallback>();
  EXPECT_CALL(*mock, callback).Times(1);
  // Create batch callback within the scope, so it is destroyed before the
  // `GetSpans` call. This will trigger the destructor call and the spans to be
  // ended.
  {
    auto batch_callback = MakeTestBatchCallback(std::move(mock));
    batch_callback->callback(MakeResponse(1));
  }
  auto spans = span_catcher->GetSpans();
  EXPECT_THAT(
      spans, Contains(AllOf(SpanHasInstrumentationScope(), SpanKindIsConsumer(),
                            SpanNamed("test-sub subscribe"))));
}

TEST(TracingBatchCallback, StartAndEndMultipleMessage) {
  auto span_catcher = InstallSpanCatcher();
  auto mock = std::make_shared<pubsub_testing::MockBatchCallback>();
  EXPECT_CALL(*mock, callback).Times(1);
  auto batch_callback = MakeTestBatchCallback(std::move(mock));

  batch_callback->callback(MakeResponse(3));
  batch_callback->AckEnd("ack-id-0");
  batch_callback->AckEnd("ack-id-1");
  batch_callback->AckEnd("ack-id-2");

  auto spans = span_catcher->GetSpans();
  EXPECT_THAT(
      spans, Contains(AllOf(SpanHasInstrumentationScope(), SpanKindIsConsumer(),
                            SpanNamed("test-sub subscribe"),
                            SpanHasEvents(EventNamed("gl-cpp.ack_end")))));
  EXPECT_THAT(
      spans, Contains(AllOf(SpanHasInstrumentationScope(), SpanKindIsConsumer(),
                            SpanNamed("test-sub subscribe"),
                            SpanHasEvents(EventNamed("gl-cpp.ack_end")))));
  EXPECT_THAT(
      spans, Contains(AllOf(SpanHasInstrumentationScope(), SpanKindIsConsumer(),
                            SpanNamed("test-sub subscribe"),
                            SpanHasEvents(EventNamed("gl-cpp.ack_end")))));
}

TEST(TracingBatchCallback, Ack) {
  auto span_catcher = InstallSpanCatcher();
  auto mock = std::make_shared<pubsub_testing::MockBatchCallback>();
  EXPECT_CALL(*mock, callback).Times(1);
  auto batch_callback = MakeTestBatchCallback(std::move(mock));

  batch_callback->callback(MakeResponse(1));
  batch_callback->AckStart("ack-id-0");
  batch_callback->AckEnd("ack-id-0");

  auto spans = span_catcher->GetSpans();
  EXPECT_THAT(
      spans, Contains(AllOf(SpanHasInstrumentationScope(), SpanKindIsConsumer(),
                            SpanNamed("test-sub subscribe"),
                            SpanHasAttributes(OTelAttribute<std::string>(
                                "messaging.gcp_pubsub.result", "ack")),
                            SpanHasEvents(EventNamed("gl-cpp.ack_start"),
                                          EventNamed("gl-cpp.ack_end")))));
}

TEST(TracingBatchCallback, Nack) {
  auto span_catcher = InstallSpanCatcher();
  auto mock = std::make_shared<pubsub_testing::MockBatchCallback>();
  EXPECT_CALL(*mock, callback).Times(1);
  auto batch_callback = MakeTestBatchCallback(std::move(mock));

  batch_callback->callback(MakeResponse(1));
  batch_callback->NackStart("ack-id-0");
  batch_callback->NackEnd("ack-id-0");

  auto spans = span_catcher->GetSpans();
  EXPECT_THAT(
      spans, Contains(AllOf(SpanHasInstrumentationScope(), SpanKindIsConsumer(),
                            SpanNamed("test-sub subscribe"),
                            SpanHasAttributes(OTelAttribute<std::string>(
                                "messaging.gcp_pubsub.result", "nack")),
                            SpanHasEvents(EventNamed("gl-cpp.nack_start"),
                                          EventNamed("gl-cpp.nack_end")))));
}

TEST(TracingBatchCallback, Modack) {
  auto span_catcher = InstallSpanCatcher();
  auto mock = std::make_shared<pubsub_testing::MockBatchCallback>();
  EXPECT_CALL(*mock, callback).Times(1);
  auto batch_callback = MakeTestBatchCallback(std::move(mock));

  batch_callback->callback(MakeResponse(1));
  batch_callback->ModackStart("ack-id-0");
  batch_callback->ModackEnd("ack-id-0");
  batch_callback->AckEnd("ack-id-0");

  auto spans = span_catcher->GetSpans();
  EXPECT_THAT(
      spans, Contains(AllOf(SpanHasInstrumentationScope(), SpanKindIsConsumer(),
                            SpanNamed("test-sub subscribe"),
                            SpanHasEvents(EventNamed("gl-cpp.modack_start"),
                                          EventNamed("gl-cpp.modack_end"),
                                          EventNamed("gl-cpp.ack_end")))));
}

TEST(TracingBatchCallback, Expire) {
  auto span_catcher = InstallSpanCatcher();
  auto mock = std::make_shared<pubsub_testing::MockBatchCallback>();
  EXPECT_CALL(*mock, callback).Times(1);

  // This needs to be in its own scope so the span is ended.
  {
    auto batch_callback = MakeTestBatchCallback(std::move(mock));
    batch_callback->callback(MakeResponse(1));
    batch_callback->ExpireMessage("ack-id-0");
  }

  auto spans = span_catcher->GetSpans();
  EXPECT_THAT(
      spans, Contains(AllOf(SpanHasInstrumentationScope(), SpanKindIsConsumer(),
                            SpanNamed("test-sub subscribe"),
                            SpanHasAttributes(OTelAttribute<std::string>(
                                "messaging.gcp_pubsub.result", "expired")),
                            SpanHasEvents(EventNamed("gl-cpp.expired")))));
}

TEST(TracingBatchCallback, ExpireThenNack) {
  auto span_catcher = InstallSpanCatcher();
  auto mock = std::make_shared<pubsub_testing::MockBatchCallback>();
  EXPECT_CALL(*mock, callback).Times(1);
  auto batch_callback = MakeTestBatchCallback(std::move(mock));

  batch_callback->callback(MakeResponse(1));
  batch_callback->ExpireMessage("ack-id-0");
  batch_callback->NackEnd("ack-id-0");

  auto spans = span_catcher->GetSpans();
  EXPECT_THAT(
      spans, Contains(AllOf(SpanHasInstrumentationScope(), SpanKindIsConsumer(),
                            SpanNamed("test-sub subscribe"),
                            SpanHasAttributes(OTelAttribute<std::string>(
                                "messaging.gcp_pubsub.result", "nack")),
                            SpanHasEvents(EventNamed("gl-cpp.nack_end")))));
}

}  // namespace
GOOGLE_CLOUD_CPP_INLINE_NAMESPACE_END
}  // namespace pubsub_internal
}  // namespace cloud
}  // namespace google

#endif  // GOOGLE_CLOUD_CPP_HAVE_OPENTELEMETRY<|MERGE_RESOLUTION|>--- conflicted
+++ resolved
@@ -108,7 +108,32 @@
                             SpanHasEvents(EventNamed("gl-cpp.ack_end")))));
 }
 
-<<<<<<< HEAD
+TEST(TracingBatchCallback, VerifySpanIsSetInUserCallback) {
+  auto span_catcher = InstallSpanCatcher();
+  auto mock = std::make_shared<pubsub_testing::MockBatchCallback>();
+  EXPECT_CALL(*mock, callback).Times(1);
+  EXPECT_CALL(*mock, user_callback)
+      .WillOnce([&](MessageCallback::MessageAndHandler m) {
+        EXPECT_EQ(m.ack_id, "ack-id-0");
+        EXPECT_THAT(m.subscribe_span.span, NotNull());
+      });
+  auto batch_callback = MakeTestBatchCallback(std::move(mock));
+  MessageCallback::MessageAndHandler message_and_handler{
+      pubsub::MessageBuilder().Build(),
+      std::make_unique<pubsub_testing::MockExactlyOnceAckHandlerImpl>(),
+      "ack-id-0", Span{}};
+
+  batch_callback->callback(MakeResponse(1));
+  batch_callback->user_callback(std::move(message_and_handler));
+  batch_callback->AckEnd("ack-id-0");
+
+  auto spans = span_catcher->GetSpans();
+  EXPECT_THAT(
+      spans, Contains(AllOf(SpanHasInstrumentationScope(), SpanKindIsConsumer(),
+                            SpanNamed("test-sub subscribe"),
+                            SpanHasEvents(EventNamed("gl-cpp.ack_end")))));
+}
+
 TEST(TracingBatchCallback, StartAndEndModackSpanForOneMessage) {
   namespace sc = ::opentelemetry::trace::SemanticConventions;
   auto span_catcher = InstallSpanCatcher();
@@ -123,30 +148,10 @@
   request.set_subscription(TestSubscription().FullName());
   batch_callback->StartModackSpan(request, 0);
   batch_callback->EndModackSpan(0);
-=======
-TEST(TracingBatchCallback, VerifySpanIsSetInUserCallback) {
-  auto span_catcher = InstallSpanCatcher();
-  auto mock = std::make_shared<pubsub_testing::MockBatchCallback>();
-  EXPECT_CALL(*mock, callback).Times(1);
-  EXPECT_CALL(*mock, user_callback)
-      .WillOnce([&](MessageCallback::MessageAndHandler m) {
-        EXPECT_EQ(m.ack_id, "ack-id-0");
-        EXPECT_THAT(m.subscribe_span.span, NotNull());
-      });
-  auto batch_callback = MakeTestBatchCallback(std::move(mock));
-  MessageCallback::MessageAndHandler message_and_handler{
-      pubsub::MessageBuilder().Build(),
-      std::make_unique<pubsub_testing::MockExactlyOnceAckHandlerImpl>(),
-      "ack-id-0", Span{}};
-
-  batch_callback->callback(MakeResponse(1));
-  batch_callback->user_callback(std::move(message_and_handler));
->>>>>>> 6d2a3fab
-  batch_callback->AckEnd("ack-id-0");
-
-  auto spans = span_catcher->GetSpans();
-  EXPECT_THAT(
-<<<<<<< HEAD
+  batch_callback->AckEnd("ack-id-0");
+
+  auto spans = span_catcher->GetSpans();
+  EXPECT_THAT(
       spans,
       Contains(AllOf(
           SpanHasInstrumentationScope(), SpanKindIsClient(),
@@ -221,11 +226,6 @@
   EXPECT_THAT(spans,
               Contains(AllOf(SpanHasInstrumentationScope(), SpanKindIsClient(),
                              SpanNamed("test-sub modack"))));
-=======
-      spans, Contains(AllOf(SpanHasInstrumentationScope(), SpanKindIsConsumer(),
-                            SpanNamed("test-sub subscribe"),
-                            SpanHasEvents(EventNamed("gl-cpp.ack_end")))));
->>>>>>> 6d2a3fab
 }
 
 TEST(TracingBatchCallback, SubscribeAttributes) {
