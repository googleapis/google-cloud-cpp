// Copyright 2023 Google LLC
//
// Licensed under the Apache License, Version 2.0 (the "License");
// you may not use this file except in compliance with the License.
// You may obtain a copy of the License at
//
//     https://www.apache.org/licenses/LICENSE-2.0
//
// Unless required by applicable law or agreed to in writing, software
// distributed under the License is distributed on an "AS IS" BASIS,
// WITHOUT WARRANTIES OR CONDITIONS OF ANY KIND, either express or implied.
// See the License for the specific language governing permissions and
// limitations under the License.

#include "google/cloud/pubsub/internal/tracing_message_batch.h"
#ifdef GOOGLE_CLOUD_CPP_HAVE_OPENTELEMETRY
#include "google/cloud/pubsub/internal/publisher_stub.h"
#include "google/cloud/pubsub/options.h"
#include "google/cloud/future.h"
#include "google/cloud/internal/opentelemetry.h"
#include "opentelemetry/context/runtime_context.h"
#include "opentelemetry/trace/context.h"
#include "opentelemetry/trace/semantic_conventions.h"
#include "opentelemetry/trace/span.h"
#include <algorithm>
#include <string>
#endif  // GOOGLE_CLOUD_CPP_HAVE_OPENTELEMETRY

namespace google {
namespace cloud {
namespace pubsub_internal {
GOOGLE_CLOUD_CPP_INLINE_NAMESPACE_BEGIN

#ifdef GOOGLE_CLOUD_CPP_HAVE_OPENTELEMETRY

namespace {
using Spans =
    std::vector<opentelemetry::nostd::shared_ptr<opentelemetry::trace::Span>>;

using Attributes =
    std::vector<std::pair<opentelemetry::nostd::string_view,
                          opentelemetry::common::AttributeValue>>;
using Links =
    std::vector<std::pair<opentelemetry::trace::SpanContext, Attributes>>;

/// Creates a link for each sampled span in the range @p begin to @p end.
auto MakeLinks(Spans::const_iterator begin, Spans::const_iterator end) {
  Links links;
  Spans sampled_spans;
  std::copy_if(begin, end, std::back_inserter(sampled_spans),
               [](auto const& span) { return span->GetContext().IsSampled(); });
  std::transform(sampled_spans.begin(), sampled_spans.end(),
                 std::back_inserter(links),
                 [i = static_cast<std::int64_t>(0)](auto const& span) mutable {
                   return std::make_pair(
                       span->GetContext(),
                       Attributes{{"messaging.gcp_pubsub.message.link", i++}});
                 });
  return links;
}

auto MakeParent(Links const& links, Spans const& message_spans) {
  namespace sc = ::opentelemetry::trace::SemanticConventions;
  auto batch_sink_parent =
      internal::MakeSpan("publish",
                         /*attributes=*/
                         {{sc::kMessagingBatchMessageCount,
                           static_cast<std::int64_t>(message_spans.size())},
                          {sc::kCodeFunction, "BatchSink::AsyncPublish"},
<<<<<<< HEAD
                          {sc::kThreadId, internal::CurrentThreadId()}},
=======
                          {/*sc::kMessagingOperation=*/
                           "messaging.operation", "publish"}},
>>>>>>> f7c90221
                         /*links*/ std::move(links));

  // Add metadata to the message spans about the batch sink span.
  auto context = batch_sink_parent->GetContext();
  auto trace_id = internal::ToString(context.trace_id());
  auto span_id = internal::ToString(context.span_id());
  for (auto const& message_span : message_spans) {
#if OPENTELEMETRY_ABI_VERSION_NO >= 2
    message_span->AddEvent("gl-cpp.publish_start");
    message_span->AddLink(context, {{}});
#else
    message_span->AddEvent("gl-cpp.publish_start",
                           Attributes{{"gcp_pubsub.publish.trace_id", trace_id},
                                      {"gcp_pubsub.publish.span_id", span_id}});
#endif
  }
  return batch_sink_parent;
}

auto MakeChild(
    opentelemetry::nostd::shared_ptr<opentelemetry::trace::Span> const& parent,
    int count, Links const& links) {
  opentelemetry::trace::StartSpanOptions options;
  options.parent = parent->GetContext();
  return internal::MakeSpan("publish #" + std::to_string(count),
                            /*attributes=*/{{}},
                            /*links=*/links, options);
}

Spans MakeBatchSinkSpans(Spans const& message_spans, Options const& options) {
  auto const max_otel_links = options.get<pubsub::MaxOtelLinkCountOption>();
  Spans batch_sink_spans;
  // If the batch size is less than the max size, add the links to a single
  // span. If the batch size is greater than the max size, create a parent
  // span with no links and each child spans will contain links.
  if (message_spans.size() <= max_otel_links) {
    batch_sink_spans.push_back(MakeParent(
        MakeLinks(message_spans.begin(), message_spans.end()), message_spans));
    return batch_sink_spans;
  }
  batch_sink_spans.push_back(MakeParent({{}}, message_spans));
  auto batch_sink_parent = batch_sink_spans.front();

  auto cut = [&message_spans, max_otel_links](auto i) {
    auto const batch_size = static_cast<std::ptrdiff_t>(max_otel_links);
    return std::next(
        i, std::min(batch_size, std::distance(i, message_spans.end())));
  };
  int count = 0;
  for (auto i = message_spans.begin(); i != message_spans.end(); i = cut(i)) {
    // Generates child spans with links between [i, min(i + batch_size, end))
    // such that each child span will have exactly batch_size elements or less.
    batch_sink_spans.push_back(
        MakeChild(batch_sink_parent, count++, MakeLinks(i, cut(i))));
  }

  return batch_sink_spans;
}

}  // namespace

/**
 * Records spans related to a batch messages across calls and
 * callbacks in the `BatchingPublisherConnection`.
 */
class TracingMessageBatch : public MessageBatch {
 public:
  explicit TracingMessageBatch(std::shared_ptr<MessageBatch> child,
                               Options opts)
      : child_(std::move(child)), options_(std::move(opts)) {}

  ~TracingMessageBatch() override = default;

  void SaveMessage(pubsub::Message m) override {
    auto active_span = opentelemetry::trace::GetSpan(
        opentelemetry::context::RuntimeContext::GetCurrent());
    active_span->AddEvent("gl-cpp.added_to_batch");
    {
      std::lock_guard<std::mutex> lk(mu_);
      message_spans_.push_back(std::move(active_span));
    }
    child_->SaveMessage(std::move(m));
  }

  std::function<void(future<void>)> Flush() override {
    decltype(message_spans_) message_spans;
    {
      std::lock_guard<std::mutex> lk(mu_);
      message_spans.swap(message_spans_);
    }

    auto batch_sink_spans = MakeBatchSinkSpans(message_spans, options_);

    // The first span in `batch_sink_spans` is the parent to the other spans in
    // the vector.
    auto scope =
        std::make_shared<internal::OTelScope>(batch_sink_spans.front());
    // Capture the scope so it stays alive until the returned function
    // is called.
    return [scope = std::move(scope),
            oc = opentelemetry::context::RuntimeContext::GetCurrent(),
            next = child_->Flush(), spans = std::move(batch_sink_spans),
            message_spans = std::move(message_spans)](auto f) mutable {
      for (auto& span : message_spans) {
        span->AddEvent("gl-cpp.publish_end");
      }
      for (auto& span : spans) {
        internal::EndSpan(*span);
      }
      internal::DetachOTelContext(oc);
      next(std::move(f));
    };
  }

 private:
  std::shared_ptr<MessageBatch> child_;
  std::mutex mu_;
  std::vector<opentelemetry::nostd::shared_ptr<opentelemetry::trace::Span>>
      message_spans_;  // ABSL_GUARDED_BY(mu_)
  Options options_;
};

std::shared_ptr<MessageBatch> MakeTracingMessageBatch(
    std::shared_ptr<MessageBatch> message_batch, Options opts) {
  return std::make_shared<TracingMessageBatch>(std::move(message_batch),
                                               std::move(opts));
}

#else  // GOOGLE_CLOUD_CPP_HAVE_OPENTELEMETRY

std::shared_ptr<MessageBatch> MakeTracingMessageBatch(
    std::shared_ptr<MessageBatch> message_batch, Options) {
  return message_batch;
}

#endif  // GOOGLE_CLOUD_CPP_HAVE_OPENTELEMETRY

GOOGLE_CLOUD_CPP_INLINE_NAMESPACE_END
}  // namespace pubsub_internal
}  // namespace cloud
}  // namespace google<|MERGE_RESOLUTION|>--- conflicted
+++ resolved
@@ -67,12 +67,9 @@
                          {{sc::kMessagingBatchMessageCount,
                            static_cast<std::int64_t>(message_spans.size())},
                           {sc::kCodeFunction, "BatchSink::AsyncPublish"},
-<<<<<<< HEAD
+                          {/*sc::kMessagingOperation=*/
+                           "messaging.operation", "publish"},
                           {sc::kThreadId, internal::CurrentThreadId()}},
-=======
-                          {/*sc::kMessagingOperation=*/
-                           "messaging.operation", "publish"}},
->>>>>>> f7c90221
                          /*links*/ std::move(links));
 
   // Add metadata to the message spans about the batch sink span.
