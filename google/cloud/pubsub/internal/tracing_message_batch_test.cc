--- conflicted
+++ resolved
@@ -133,7 +133,6 @@
   end_spans(make_ready_future());
 
   auto spans = span_catcher->GetSpans();
-<<<<<<< HEAD
   EXPECT_THAT(spans,
               Contains(AllOf(SpanHasInstrumentationScope(), SpanKindIsClient(),
                              SpanNamed("publish"),
@@ -189,21 +188,6 @@
                          SpanNamed("publish"),
                          SpanHasAttributes(OTelAttribute<std::string>(
                              sc::kCodeFunction, "BatchSink::AsyncPublish")))));
-=======
-  EXPECT_THAT(
-      spans,
-      Contains(AllOf(
-          SpanHasInstrumentationScope(), SpanKindIsClient(),
-          SpanNamed("publish"),
-          SpanHasAttributes(
-              OTelAttribute<std::int64_t>(sc::kMessagingBatchMessageCount, 1),
-              OTelAttribute<std::string>(sc::kCodeFunction,
-                                         "BatchSink::AsyncPublish"),
-              OTelAttribute<std::string>(sc::kMessagingOperation, "publish")),
-          SpanHasLinks(AllOf(LinkHasSpanContext(message_span->GetContext()),
-                             SpanLinkAttributesAre(OTelAttribute<int64_t>(
-                                 "messaging.gcp_pubsub.message.link", 0)))))));
->>>>>>> f7c90221
 }
 
 TEST(TracingMessageBatch, FlushOnlyIncludeSampledLink) {
@@ -229,7 +213,6 @@
   end_spans(make_ready_future());
 
   auto spans = span_catcher->GetSpans();
-<<<<<<< HEAD
   EXPECT_THAT(spans,
               Contains(AllOf(SpanHasInstrumentationScope(), SpanKindIsClient(),
                              SpanNamed("publish"),
@@ -239,57 +222,35 @@
                                  LinkHasSpanContext(message_span->GetContext()),
                                  SpanLinkAttributesAre(OTelAttribute<int64_t>(
                                      "messaging.pubsub.message.link", 0)))))));
-=======
+}
+
+TEST(TracingMessageBatch, FlushSmallBatch) {
+  namespace sc = ::opentelemetry::trace::SemanticConventions;
+  auto span_catcher = InstallSpanCatcher();
+  auto message_span1 = MakeSpan("test span 1");
+  auto message_span2 = MakeSpan("test span 2");
+  auto mock = std::make_shared<pubsub_testing::MockMessageBatch>();
+  EXPECT_CALL(*mock, SaveMessage(_)).Times(2);
+  EXPECT_CALL(*mock, Flush).WillOnce([] {
+    EXPECT_TRUE(ThereIsAnActiveSpan());
+    return [](auto) {};
+  });
+  auto message_batch =
+      MakeTracingMessageBatch(std::move(mock), MakeTestOptions());
+  auto initial_spans = {message_span1, message_span2};
+  SaveMessages(initial_spans, message_batch);
+
+  auto end_spans = message_batch->Flush();
+  end_spans(make_ready_future());
+
+  auto spans = span_catcher->GetSpans();
   EXPECT_THAT(
       spans,
       Contains(AllOf(
           SpanHasInstrumentationScope(), SpanKindIsClient(),
           SpanNamed("publish"),
           SpanHasAttributes(
-              OTelAttribute<std::int64_t>(sc::kMessagingBatchMessageCount, 2),
-              OTelAttribute<std::string>(sc::kCodeFunction,
-                                         "BatchSink::AsyncPublish"),
-              OTelAttribute<std::string>(sc::kMessagingOperation, "publish")),
-          SpanLinksAre(AllOf(LinkHasSpanContext(message_span->GetContext()),
-                             SpanLinkAttributesAre(OTelAttribute<int64_t>(
-                                 "messaging.gcp_pubsub.message.link", 0)))))));
->>>>>>> f7c90221
-}
-
-TEST(TracingMessageBatch, FlushSmallBatch) {
-  namespace sc = ::opentelemetry::trace::SemanticConventions;
-  auto span_catcher = InstallSpanCatcher();
-  auto message_span1 = MakeSpan("test span 1");
-  auto message_span2 = MakeSpan("test span 2");
-  auto mock = std::make_shared<pubsub_testing::MockMessageBatch>();
-  EXPECT_CALL(*mock, SaveMessage(_)).Times(2);
-  EXPECT_CALL(*mock, Flush).WillOnce([] {
-    EXPECT_TRUE(ThereIsAnActiveSpan());
-    return [](auto) {};
-  });
-  auto message_batch =
-      MakeTracingMessageBatch(std::move(mock), MakeTestOptions());
-  auto initial_spans = {message_span1, message_span2};
-  SaveMessages(initial_spans, message_batch);
-
-  auto end_spans = message_batch->Flush();
-  end_spans(make_ready_future());
-
-  auto spans = span_catcher->GetSpans();
-  EXPECT_THAT(
-      spans,
-      Contains(AllOf(
-          SpanHasInstrumentationScope(), SpanKindIsClient(),
-          SpanNamed("publish"),
-          SpanHasAttributes(
-<<<<<<< HEAD
               OTelAttribute<std::int64_t>(sc::kMessagingBatchMessageCount, 2)),
-=======
-              OTelAttribute<std::int64_t>(sc::kMessagingBatchMessageCount, 2),
-              OTelAttribute<std::string>(sc::kCodeFunction,
-                                         "BatchSink::AsyncPublish"),
-              OTelAttribute<std::string>(sc::kMessagingOperation, "publish")),
->>>>>>> f7c90221
           SpanHasLinks(AllOf(LinkHasSpanContext(message_span1->GetContext()),
                              SpanLinkAttributesAre(OTelAttribute<int64_t>(
                                  "messaging.gcp_pubsub.message.link", 0))),
