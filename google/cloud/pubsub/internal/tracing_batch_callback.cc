// Copyright 2024 Google LLC
//
// Licensed under the Apache License, Version 2.0 (the "License");
// you may not use this file except in compliance with the License.
// You may obtain a copy of the License at
//
//     https://www.apache.org/licenses/LICENSE-2.0
//
// Unless required by applicable law or agreed to in writing, software
// distributed under the License is distributed on an "AS IS" BASIS,
// WITHOUT WARRANTIES OR CONDITIONS OF ANY KIND, either express or implied.
// See the License for the specific language governing permissions and
// limitations under the License.

#include "google/cloud/pubsub/internal/batch_callback.h"
#include "google/cloud/pubsub/internal/message_propagator.h"
#include "google/cloud/pubsub/subscription.h"
#include "google/cloud/pubsub/version.h"
#include "google/cloud/internal/opentelemetry.h"
#ifdef GOOGLE_CLOUD_CPP_HAVE_OPENTELEMETRY
#include <google/pubsub/v1/pubsub.pb.h>
#include <opentelemetry/context/propagation/text_map_propagator.h>
#include <opentelemetry/trace/propagation/http_trace_context.h>
#include <opentelemetry/trace/semantic_conventions.h>
#include <opentelemetry/trace/span_startoptions.h>
#endif  // GOOGLE_CLOUD_CPP_HAVE_OPENTELEMETRY

namespace google {
namespace cloud {
namespace pubsub_internal {
GOOGLE_CLOUD_CPP_INLINE_NAMESPACE_BEGIN

#ifdef GOOGLE_CLOUD_CPP_HAVE_OPENTELEMETRY

namespace {

opentelemetry::nostd::shared_ptr<opentelemetry::trace::Span> StartSubscribeSpan(
    google::pubsub::v1::ReceivedMessage const& message,
    pubsub::Subscription const& subscription,
    std::shared_ptr<
        opentelemetry::context::propagation::TextMapPropagator> const&
        propagator,
    bool exactly_once_delivery_enabled) {
  namespace sc = ::opentelemetry::trace::SemanticConventions;
  opentelemetry::trace::StartSpanOptions options;
  options.kind = opentelemetry::trace::SpanKind::kConsumer;
  auto m = pubsub_internal::FromProto(message.message());
  auto context = ExtractTraceContext(m, *propagator);
  auto producer_span_context =
      opentelemetry::trace::GetSpan(context)->GetContext();
  if (producer_span_context.IsSampled() && producer_span_context.IsValid()) {
    options.parent = producer_span_context;
  }

  auto span = internal::MakeSpan(
      subscription.subscription_id() + " subscribe",
      {{sc::kMessagingSystem, "gcp_pubsub"},
       {sc::kMessagingOperation, "subscribe"},
       {"gcp.project_id", subscription.project_id()},
       {sc::kMessagingDestinationName, subscription.subscription_id()},
       {sc::kMessagingMessageId, m.message_id()},
       {/*sc::kMessagingMessageEnvelopeSize=*/"messaging.message.envelope."
                                              "size",
        static_cast<std::int64_t>(MessageSize(m))},
       {"messaging.gcp_pubsub.message.ack_id", message.ack_id()},
       {"messaging.gcp_pubsub.subscription.exactly_once_delivery",
        exactly_once_delivery_enabled}},
      options);

  if (!message.message().ordering_key().empty()) {
    span->SetAttribute("messaging.gcp_pubsub.message.ordering_key",
                       message.message().ordering_key());
  }
  return span;
}

/**
 * Tracing batch callback implementation.
 */
class TracingBatchCallback : public BatchCallback {
 public:
  TracingBatchCallback(std::shared_ptr<BatchCallback> child,
                       pubsub::Subscription subscription)
      : child_(std::move(child)),
        subscription_(std::move(subscription)),
        propagator_(std::make_shared<
                    opentelemetry::trace::propagation::HttpTraceContext>()) {}

  ~TracingBatchCallback() override {
    std::lock_guard<std::mutex> lk(mu_);
    // End all outstanding spans.
    for (auto const& kv : spans_by_ack_id_) {
      if (kv.second.subscribe_span) kv.second.subscribe_span->End();
      if (kv.second.concurrency_control_span) {
        kv.second.concurrency_control_span->End();
      }
      if (kv.second.scheduler_span) kv.second.scheduler_span->End();
    }
    spans_by_ack_id_.clear();
  }

  void callback(BatchCallback::StreamingPullResponse response) override {
    if (response.response) {
      for (auto const& message : response.response->received_messages()) {
        auto exactly_once_delivery_enabled = false;
        if (response.response->has_subscription_properties()) {
          exactly_once_delivery_enabled =
              response.response->subscription_properties()
                  .exactly_once_delivery_enabled();
        }
        auto subscribe_span = StartSubscribeSpan(
            message, subscription_, propagator_, exactly_once_delivery_enabled);
        auto scope = internal::OTelScope(subscribe_span);
        {
          std::lock_guard<std::mutex> lk(mu_);
          spans_by_ack_id_[message.ack_id()].subscribe_span = subscribe_span;
        }
      }
    }
    child_->callback(std::move(response));
  };

  void message_callback(ReceivedMessage m) override {
    child_->message_callback(std::move(m));
  }

  void user_callback(MessageCallback::MessageAndHandler m) override {
    std::unique_lock<std::mutex> lk(mu_);
    auto it = spans_by_ack_id_.find(m.ack_id);
    if (it != spans_by_ack_id_.end()) {
      // Takes the subscribe span from the TracingBatchCallback and passes it to
      // the MessageCallback.
      m.subscribe_span.span = it->second.subscribe_span;
    }
    // Don't hold the lock while the callback executes.
    lk.unlock();
    child_->user_callback(std::move(m));
  }

  void StartConcurrencyControl(std::string const& ack_id) override {
    namespace sc = opentelemetry::trace::SemanticConventions;
    std::lock_guard<std::mutex> lk(mu_);
    auto it = spans_by_ack_id_.find(ack_id);
    if (it != spans_by_ack_id_.end()) {
      auto subscribe_span = it->second.subscribe_span;
      if (subscribe_span) {
        opentelemetry::trace::StartSpanOptions options;
        options.parent = subscribe_span->GetContext();
        spans->second.concurrency_control_span =
            internal::MakeSpan("subscriber concurrency control",
                               {{sc::kMessagingSystem, "gcp_pubsub"}}, options);
<<<<<<< HEAD
        it->second.concurrency_control_span = std::move(span);
=======
>>>>>>> 0ebeb895
      }
    }
  }

  void EndConcurrencyControl(std::string const& ack_id) override {
    std::lock_guard<std::mutex> lk(mu_);
    auto it = spans_by_ack_id_.find(ack_id);
    if (it != spans_by_ack_id_.end()) {
      auto concurrency_control_span =
          std::move(it->second.concurrency_control_span);
      if (concurrency_control_span) {
        concurrency_control_span->End();
      }
    }
  }

  void StartScheduler(std::string const& ack_id) override {
    namespace sc = opentelemetry::trace::SemanticConventions;
    std::lock_guard<std::mutex> lk(mu_);
    auto spans = spans_by_ack_id_.find(ack_id);
    if (spans != spans_by_ack_id_.end()) {
      auto subscribe_span = spans->second.subscribe_span;
      if (subscribe_span) {
        opentelemetry::trace::StartSpanOptions options;
        options.parent = subscribe_span->GetContext();
        spans->second.scheduler_span =
            internal::MakeSpan("subscriber scheduler",
                               {{sc::kMessagingSystem, "gcp_pubsub"}}, options);
      }
    }
  }

  void EndScheduler(std::string const& ack_id) override {
    std::lock_guard<std::mutex> lk(mu_);
    auto spans = spans_by_ack_id_.find(ack_id);
    if (spans != spans_by_ack_id_.end()) {
      auto scheduler_span = std::move(spans->second.scheduler_span);
      if (scheduler_span) {
        scheduler_span->End();
      }
    }
  }

  void AckStart(std::string const& ack_id) override {
    AddEvent(ack_id, "gl-cpp.ack_start");
  }
  void AckEnd(std::string const& ack_id) override {
    AddEvent(ack_id, "gl-cpp.ack_end", true);
  }

  void NackStart(std::string const& ack_id) override {
    AddEvent(ack_id, "gl-cpp.nack_start");
  }
  void NackEnd(std::string const& ack_id) override {
    AddEvent(ack_id, "gl-cpp.nack_end", true);
  }

  void ModackStart(std::string const& ack_id) override {
    AddEvent(ack_id, "gl-cpp.modack_start");
  }
  void ModackEnd(std::string const& ack_id) override {
    AddEvent(ack_id, "gl-cpp.modack_end");
  }

  void ExpireMessage(std::string const& ack_id) override {
    AddEvent(ack_id, "gl-cpp.expired");
  }

 private:
  struct MessageSpans {
    opentelemetry::nostd::shared_ptr<opentelemetry::trace::Span> subscribe_span;
    opentelemetry::nostd::shared_ptr<opentelemetry::trace::Span>
        concurrency_control_span;
    opentelemetry::nostd::shared_ptr<opentelemetry::trace::Span> scheduler_span;
  };

  void AddEvent(std::string const& ack_id, std::string const& event,
                bool end_event = false) {
    std::lock_guard<std::mutex> lk(mu_);
    // Use the ack_id to find the subscribe span and add an event to it.
    auto it = spans_by_ack_id_.find(ack_id);
    if (it != spans_by_ack_id_.end()) {
      auto subscribe_span = it->second.subscribe_span;
      subscribe_span->AddEvent(event);
      if (event == "gl-cpp.ack_end") {
        subscribe_span->SetAttribute("messaging.gcp_pubsub.result", "ack");
      } else if (event == "gl-cpp.nack_end") {
        subscribe_span->SetAttribute("messaging.gcp_pubsub.result", "nack");
      } else if (event == "gl-cpp.expired") {
        subscribe_span->SetAttribute("messaging.gcp_pubsub.result", "expired");
      }
      if (end_event) {
        subscribe_span->End();
        spans_by_ack_id_.erase(it);
      }
    }
  }

  std::shared_ptr<BatchCallback> child_;
  pubsub::Subscription subscription_;
  std::shared_ptr<opentelemetry::context::propagation::TextMapPropagator>
      propagator_;
  std::mutex mu_;
  std::unordered_map<std::string, MessageSpans>
      spans_by_ack_id_;  // ABSL_GUARDED_BY(mu_)
};

}  // namespace

std::shared_ptr<BatchCallback> MakeTracingBatchCallback(
    std::shared_ptr<BatchCallback> batch_callback,
    pubsub::Subscription const& subscription) {
  return std::make_shared<TracingBatchCallback>(std::move(batch_callback),
                                                subscription);
}

#else  // GOOGLE_CLOUD_CPP_HAVE_OPENTELEMETRY

std::shared_ptr<BatchCallback> MakeTracingBatchCallback(
    std::shared_ptr<BatchCallback> batch_callback,
    pubsub::Subscription const&) {
  return batch_callback;
}

#endif  // GOOGLE_CLOUD_CPP_HAVE_OPENTELEMETRY

GOOGLE_CLOUD_CPP_INLINE_NAMESPACE_END
}  // namespace pubsub_internal
}  // namespace cloud
}  // namespace google<|MERGE_RESOLUTION|>--- conflicted
+++ resolved
@@ -146,13 +146,10 @@
       if (subscribe_span) {
         opentelemetry::trace::StartSpanOptions options;
         options.parent = subscribe_span->GetContext();
-        spans->second.concurrency_control_span =
+        it->second.concurrency_control_span =
             internal::MakeSpan("subscriber concurrency control",
                                {{sc::kMessagingSystem, "gcp_pubsub"}}, options);
-<<<<<<< HEAD
         it->second.concurrency_control_span = std::move(span);
-=======
->>>>>>> 0ebeb895
       }
     }
   }
