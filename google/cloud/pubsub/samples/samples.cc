--- conflicted
+++ resolved
@@ -2761,7 +2761,6 @@
       CreateSubscriptionAdminCommand(
           "seek-with-timestamp", {"project-id", "subscription-id", "seconds"},
           SeekWithTimestamp),
-<<<<<<< HEAD
 
       CreateSchemaServiceCommand(
           "create-avro-schema",
@@ -2813,7 +2812,6 @@
       CreateSchemaServiceCommand("validate-message-named-schema",
                                  {"project-id", "schema-id", "message-file"},
                                  ValidateMessageNamedSchema),
-=======
       CreateTopicAdminCommand(
           "create-topic-with-schema",
           {"project-id", "topic-id", "schema-id", "encoding"},
@@ -2827,7 +2825,6 @@
           "update-topic-schema",
           {"project-id", "topic-id", "first-revision-id", "last-revision-id"},
           UpdateTopicSchema),
->>>>>>> f7ca8a9c
       CreatePublisherCommand("publish-avro-records", {}, PublishAvroRecords),
       CreateSubscriberCommand("subscribe-avro-records", {},
                               SubscribeAvroRecords),
