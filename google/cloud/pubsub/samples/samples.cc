// Copyright 2019 Google LLC
//
// Licensed under the Apache License, Version 2.0 (the "License");
// you may not use this file except in compliance with the License.
// You may obtain a copy of the License at
//
//     https://www.apache.org/licenses/LICENSE-2.0
//
// Unless required by applicable law or agreed to in writing, software
// distributed under the License is distributed on an "AS IS" BASIS,
// WITHOUT WARRANTIES OR CONDITIONS OF ANY KIND, either express or implied.
// See the License for the specific language governing permissions and
// limitations under the License.

#include "google/cloud/pubsub/samples/pubsub_samples_common.h"
#include "google/cloud/pubsub/schema.h"
#include "google/cloud/pubsub/schema_client.h"
#include "google/cloud/pubsub/subscriber.h"
#include "google/cloud/pubsub/subscription_admin_client.h"
#include "google/cloud/pubsub/subscription_builder.h"
#include "google/cloud/pubsub/topic_admin_client.h"
#include "google/cloud/internal/getenv.h"
#include "google/cloud/internal/random.h"
#include "google/cloud/project.h"
#include "google/cloud/status.h"
#include "google/cloud/testing_util/example_driver.h"
#include <google/cloud/pubsub/samples/testdata/schema.pb.h>
#include <google/protobuf/text_format.h>
#include <chrono>
#include <condition_variable>
#include <iostream>
#include <mutex>
#include <string>
#include <tuple>
#include <utility>

namespace {

using ::google::cloud::pubsub::examples::CleanupSchemas;
using ::google::cloud::pubsub::examples::CommitSchemaWithRevisionsForTesting;
using ::google::cloud::pubsub::examples::RandomSchemaId;
using ::google::cloud::pubsub::examples::RandomSnapshotId;
using ::google::cloud::pubsub::examples::RandomSubscriptionId;
using ::google::cloud::pubsub::examples::RandomTopicId;
using ::google::cloud::pubsub::examples::ReadFile;
using ::google::cloud::pubsub::examples::UsingEmulator;

auto constexpr kWaitTimeout = std::chrono::minutes(1);

void WaitForSession(google::cloud::future<google::cloud::Status> session,
                    std::string const& name) {
  std::cout << "\nWaiting for session [" << name << "]... " << std::flush;
  auto result = session.wait_for(kWaitTimeout);
  if (result == std::future_status::timeout) {
    std::cout << "TIMEOUT" << std::endl;
    throw std::runtime_error("session timeout");
  }
  std::cout << "DONE (" << session.get() << ")" << std::endl;
}

/// A (file) singleton to track received messages.
class EventCounter {
 public:
  EventCounter() = default;

  void Increment() {
    std::lock_guard<std::mutex> lk(mu_);
    ++counter_;
    cv_.notify_all();
  }

  std::int64_t Current() {
    std::lock_guard<std::mutex> lk(mu_);
    return counter_;
  }

  template <typename Predicate>
  void Wait(Predicate&& predicate,
            google::cloud::future<google::cloud::Status> session,
            std::string const& name) {
    std::unique_lock<std::mutex> lk(mu_);
    cv_.wait_for(lk, kWaitTimeout,
                 [this, &predicate] { return predicate(counter_); });
    lk.unlock();
    session.cancel();
    WaitForSession(std::move(session), name);
  }

  template <typename Predicate>
  void Wait(Predicate&& predicate) {
    std::unique_lock<std::mutex> lk(mu_);
    cv_.wait_for(lk, kWaitTimeout,
                 [this, &predicate] { return predicate(counter_); });
  }

  static EventCounter& Instance() {
    static auto* const kInstance = new EventCounter;
    return *kInstance;
  }

 private:
  std::int64_t counter_ = 0;
  std::mutex mu_;
  std::condition_variable cv_;
};

/**
 * Count received messages to gracefully shutdown the samples.
 *
 * This function is used in the examples to simplify their shutdown and testing.
 * Most applications probably do not need to worry about gracefully shutting
 * down a subscriber. However, the examples are tested as part of our CI process
 * and do need to shutdown gracefully. To do so, we count the number of events
 * received in a subscriber, and once enough messages (the count depends on the
 * example) are received we cancel the session (the object returned by
 * `pubsub::Subscriber::Subscribe()`) and wait for the session to shutdown.
 *
 * This function is named as a hint to the readers, so they can ignore when
 * understanding the sample code.
 */
void PleaseIgnoreThisSimplifiesTestingTheSamples() {
  EventCounter::Instance().Increment();
}

void CreateTopic(google::cloud::pubsub::TopicAdminClient client,
                 std::vector<std::string> const& argv) {
  //! [START pubsub_quickstart_create_topic]
  //! [START pubsub_create_topic]
  namespace pubsub = ::google::cloud::pubsub;
  [](pubsub::TopicAdminClient client, std::string project_id,
     std::string topic_id) {
    auto topic = client.CreateTopic(pubsub::TopicBuilder(
        pubsub::Topic(std::move(project_id), std::move(topic_id))));
    // Note that kAlreadyExists is a possible error when the library retries.
    if (topic.status().code() == google::cloud::StatusCode::kAlreadyExists) {
      std::cout << "The topic already exists\n";
      return;
    }
    if (!topic) throw std::move(topic).status();

    std::cout << "The topic was successfully created: " << topic->DebugString()
              << "\n";
    //! [END pubsub_create_topic]
    //! [END pubsub_quickstart_create_topic]
  }(std::move(client), argv.at(0), argv.at(1));
}

void DeleteTopic(google::cloud::pubsub::TopicAdminClient client,
                 std::vector<std::string> const& argv) {
  //! [START pubsub_delete_topic]
  namespace pubsub = ::google::cloud::pubsub;
  [](pubsub::TopicAdminClient client, std::string const& project_id,
     std::string const& topic_id) {
    auto status = client.DeleteTopic(pubsub::Topic(project_id, topic_id));
    // Note that kNotFound is a possible result when the library retries.
    if (status.code() == google::cloud::StatusCode::kNotFound) {
      std::cout << "The topic was not found\n";
      return;
    }
    if (!status.ok()) throw std::runtime_error(status.message());

    std::cout << "The topic was successfully deleted\n";
    //! [END pubsub_delete_topic]
  }(std::move(client), argv.at(0), argv.at(1));
}

void DetachSubscription(google::cloud::pubsub::TopicAdminClient client,
                        std::vector<std::string> const& argv) {
  //! [START pubsub_detach_subscription] [detach-subscription]
  namespace pubsub = ::google::cloud::pubsub;
  [](pubsub::TopicAdminClient client, std::string const& project_id,
     std::string const& subscription_id) {
    auto response = client.DetachSubscription(
        pubsub::Subscription(project_id, subscription_id));
    if (!response.ok()) throw std::move(response).status();

    std::cout << "The subscription was successfully detached: "
              << response->DebugString() << "\n";
  }
  //! [END pubsub_detach_subscription] [detach-subscription]
  (std::move(client), argv.at(0), argv.at(1));
}

void ListTopics(google::cloud::pubsub::TopicAdminClient client,
                std::vector<std::string> const& argv) {
  //! [START pubsub_list_topics]
  namespace pubsub = ::google::cloud::pubsub;
  [](pubsub::TopicAdminClient client, std::string const& project_id) {
    int count = 0;
    for (auto& topic : client.ListTopics(project_id)) {
      if (!topic) throw std::move(topic).status();
      std::cout << "Topic Name: " << topic->name() << "\n";
      ++count;
    }
    if (count == 0) {
      std::cout << "No topics found in project " << project_id << "\n";
    }
  }
  //! [END pubsub_list_topics]
  (std::move(client), argv.at(0));
}

void ListTopicSubscriptions(google::cloud::pubsub::TopicAdminClient client,
                            std::vector<std::string> const& argv) {
  //! [START pubsub_list_topic_subscriptions]
  namespace pubsub = ::google::cloud::pubsub;
  [](pubsub::TopicAdminClient client, std::string const& project_id,
     std::string const& topic_id) {
    auto const topic = pubsub::Topic(project_id, topic_id);
    std::cout << "Subscription list for topic " << topic << ":\n";
    for (auto& name : client.ListTopicSubscriptions(topic)) {
      if (!name) throw std::move(name).status();
      std::cout << "  " << *name << "\n";
    }
  }
  //! [END pubsub_list_topic_subscriptions]
  (std::move(client), argv.at(0), argv.at(1));
}

void CreateSubscription(google::cloud::pubsub::SubscriptionAdminClient client,
                        std::vector<std::string> const& argv) {
  //! [START pubsub_create_pull_subscription] [create-subscription]
  namespace pubsub = ::google::cloud::pubsub;
  [](pubsub::SubscriptionAdminClient client, std::string const& project_id,
     std::string const& topic_id, std::string const& subscription_id) {
    auto sub = client.CreateSubscription(
        pubsub::Topic(project_id, topic_id),
        pubsub::Subscription(project_id, subscription_id));
    if (sub.status().code() == google::cloud::StatusCode::kAlreadyExists) {
      std::cout << "The subscription already exists\n";
      return;
    }
    if (!sub) throw std::move(sub).status();

    std::cout << "The subscription was successfully created: "
              << sub->DebugString() << "\n";
  }
  //! [END pubsub_create_pull_subscription] [create-subscription]
  (std::move(client), argv.at(0), argv.at(1), argv.at(2));
}

void CreateSubscriptionWithExactlyOnceDelivery(
    google::cloud::pubsub::SubscriptionAdminClient client,
    std::vector<std::string> const& argv) {
  // [START pubsub_create_subscription_with_exactly_once_delivery]
  namespace pubsub = ::google::cloud::pubsub;
  [](pubsub::SubscriptionAdminClient client, std::string const& project_id,
     std::string const& topic_id, std::string const& subscription_id) {
    auto sub = client.CreateSubscription(
        pubsub::Topic(project_id, topic_id),
        pubsub::Subscription(project_id, subscription_id),
        pubsub::SubscriptionBuilder{}.enable_exactly_once_delivery(true));
    if (sub.status().code() == google::cloud::StatusCode::kAlreadyExists) {
      std::cout << "The subscription already exists\n";
      return;
    }
    if (!sub) throw std::move(sub).status();

    std::cout << "The subscription was successfully created: "
              << sub->DebugString() << "\n";
  }
  // [END pubsub_create_subscription_with_exactly_once_delivery]
  (std::move(client), argv.at(0), argv.at(1), argv.at(2));
}

void CreateFilteredSubscription(
    google::cloud::pubsub::SubscriptionAdminClient client,
    std::vector<std::string> const& argv) {
  //! [create-filtered-subscription]
  // [START pubsub_create_subscription_with_filter]
  namespace pubsub = ::google::cloud::pubsub;
  [](pubsub::SubscriptionAdminClient client, std::string const& project_id,
     std::string topic_id, std::string subscription_id) {
    auto sub = client.CreateSubscription(
        pubsub::Topic(project_id, std::move(topic_id)),
        pubsub::Subscription(project_id, std::move(subscription_id)),
        pubsub::SubscriptionBuilder{}.set_filter(
            R"""(attributes.is-even = "false")"""));
    if (sub.status().code() == google::cloud::StatusCode::kAlreadyExists) {
      std::cout << "The subscription already exists\n";
      return;
    }
    if (!sub) throw std::move(sub).status();

    std::cout << "The subscription was successfully created: "
              << sub->DebugString() << "\n";
  }
  // [END pubsub_create_subscription_with_filter]
  //! [create-filtered-subscription]
  (std::move(client), argv.at(0), argv.at(1), argv.at(2));
}

void CreatePushSubscription(
    google::cloud::pubsub::SubscriptionAdminClient client,
    std::vector<std::string> const& argv) {
  //! [START pubsub_create_push_subscription] [create-push-subscription]
  namespace pubsub = ::google::cloud::pubsub;
  [](pubsub::SubscriptionAdminClient client, std::string const& project_id,
     std::string const& topic_id, std::string const& subscription_id,
     std::string const& endpoint) {
    auto sub = client.CreateSubscription(
        pubsub::Topic(project_id, topic_id),
        pubsub::Subscription(project_id, subscription_id),
        pubsub::SubscriptionBuilder{}.set_push_config(
            pubsub::PushConfigBuilder{}.set_push_endpoint(endpoint)));
    if (sub.status().code() == google::cloud::StatusCode::kAlreadyExists) {
      std::cout << "The subscription already exists\n";
      return;
    }
    if (!sub) throw std::move(sub).status();

    std::cout << "The subscription was successfully created: "
              << sub->DebugString() << "\n";
  }
  //! [END pubsub_create_push_subscription] [create-push-subscription]
  (std::move(client), argv.at(0), argv.at(1), argv.at(2), argv.at(3));
}

void CreateUnwrappedPushSubscription(
    google::cloud::pubsub::SubscriptionAdminClient client,
    std::vector<std::string> const& argv) {
  //! [START pubsub_create_unwrapped_push_subscription]
  namespace pubsub = ::google::cloud::pubsub;
  [](pubsub::SubscriptionAdminClient client, std::string const& project_id,
     std::string const& topic_id, std::string const& subscription_id,
     std::string const& endpoint) {
    auto sub = client.CreateSubscription(
        pubsub::Topic(project_id, topic_id),
        pubsub::Subscription(project_id, subscription_id),
        pubsub::SubscriptionBuilder{}.set_push_config(
            pubsub::PushConfigBuilder{}.set_push_endpoint(endpoint).set_wrapper(
                pubsub::PushConfigBuilder::MakeNoWrapper(true))));
    if (sub.status().code() == google::cloud::StatusCode::kAlreadyExists) {
      std::cout << "The subscription already exists\n";
      return;
    }
    if (!sub) throw std::move(sub).status();

    std::cout << "The subscription was successfully created: "
              << sub->DebugString() << "\n";
  }
  //! [END pubsub_create_unwrapped_push_subscription]
  (std::move(client), argv.at(0), argv.at(1), argv.at(2), argv.at(3));
}

void CreateBigQuerySubscription(
    google::cloud::pubsub::SubscriptionAdminClient client,
    std::vector<std::string> const& argv) {
  //! [START pubsub_create_bigquery_subscription] [create-bigquery-subscription]
  namespace pubsub = ::google::cloud::pubsub;
  [](pubsub::SubscriptionAdminClient client, std::string const& project_id,
     std::string const& topic_id, std::string const& subscription_id,
     std::string const& table_id) {
    auto sub = client.CreateSubscription(
        pubsub::Topic(project_id, topic_id),
        pubsub::Subscription(project_id, subscription_id),
        pubsub::SubscriptionBuilder{}.set_bigquery_config(
            pubsub::BigQueryConfigBuilder{}.set_table(table_id)));
    if (!sub) {
      if (sub.status().code() == google::cloud::StatusCode::kAlreadyExists) {
        std::cout << "The subscription already exists\n";
        return;
      }
      throw std::move(sub).status();
    }

    std::cout << "The subscription was successfully created: "
              << sub->DebugString() << "\n";
  }
  //! [END pubsub_create_bigquery_subscription] [create-bigquery-subscription]
  (std::move(client), argv.at(0), argv.at(1), argv.at(2), argv.at(3));
}

void CreateCloudStorageSubscription(
    google::cloud::pubsub::SubscriptionAdminClient client,
    std::vector<std::string> const& argv) {
  //! [START pubsub_create_cloud_storage_subscription]
  namespace pubsub = ::google::cloud::pubsub;
  [](pubsub::SubscriptionAdminClient client, std::string const& project_id,
     std::string const& topic_id, std::string const& subscription_id,
     std::string const& bucket) {
    auto sub = client.CreateSubscription(
        pubsub::Topic(project_id, topic_id),
        pubsub::Subscription(project_id, subscription_id),
        pubsub::SubscriptionBuilder{}.set_cloud_storage_config(
            pubsub::CloudStorageConfigBuilder{}.set_bucket(bucket)));
    if (!sub) {
      if (sub.status().code() == google::cloud::StatusCode::kAlreadyExists) {
        std::cout << "The subscription already exists\n";
        return;
      }
      throw std::move(sub).status();
    }

    std::cout << "The subscription was successfully created: "
              << sub->DebugString() << "\n";
  }
  //! [END pubsub_create_cloud_storage_subscription]
  (std::move(client), argv.at(0), argv.at(1), argv.at(2), argv.at(3));
}

void CreateOrderingSubscription(
    google::cloud::pubsub::SubscriptionAdminClient client,
    std::vector<std::string> const& argv) {
  //! [START pubsub_enable_subscription_ordering] [enable-subscription-ordering]
  namespace pubsub = ::google::cloud::pubsub;
  [](pubsub::SubscriptionAdminClient client, std::string const& project_id,
     std::string const& topic_id, std::string const& subscription_id) {
    auto sub = client.CreateSubscription(
        pubsub::Topic(project_id, topic_id),
        pubsub::Subscription(project_id, subscription_id),
        pubsub::SubscriptionBuilder{}.enable_message_ordering(true));
    if (sub.status().code() == google::cloud::StatusCode::kAlreadyExists) {
      std::cout << "The subscription already exists\n";
      return;
    }
    if (!sub) throw std::move(sub).status();

    std::cout << "The subscription was successfully created: "
              << sub->DebugString() << "\n";
  }
  //! [END pubsub_enable_subscription_ordering] [enable-subscription-ordering]
  (std::move(client), argv.at(0), argv.at(1), argv.at(2));
}

void CreateDeadLetterSubscription(
    google::cloud::pubsub::SubscriptionAdminClient client,
    std::vector<std::string> const& argv) {
  //! [dead-letter-create-subscription]
  // [START pubsub_dead_letter_create_subscription]
  namespace pubsub = ::google::cloud::pubsub;
  [](pubsub::SubscriptionAdminClient client, std::string const& project_id,
     std::string const& topic_id, std::string const& subscription_id,
     std::string const& dead_letter_topic_id,
     int dead_letter_delivery_attempts) {
    auto sub = client.CreateSubscription(
        pubsub::Topic(project_id, topic_id),
        pubsub::Subscription(project_id, subscription_id),
        pubsub::SubscriptionBuilder{}.set_dead_letter_policy(
            pubsub::SubscriptionBuilder::MakeDeadLetterPolicy(
                pubsub::Topic(project_id, dead_letter_topic_id),
                dead_letter_delivery_attempts)));
    if (sub.status().code() == google::cloud::StatusCode::kAlreadyExists) {
      std::cout << "The subscription already exists\n";
      return;
    }
    if (!sub) throw std::move(sub).status();

    std::cout << "The subscription was successfully created: "
              << sub->DebugString() << "\n";

    std::cout << "It will forward dead letter messages to: "
              << sub->dead_letter_policy().dead_letter_topic() << "\n";

    std::cout << "After " << sub->dead_letter_policy().max_delivery_attempts()
              << " delivery attempts.\n";
  }
  // [END pubsub_dead_letter_create_subscription]
  //! [dead-letter-create-subscription]
  (std::move(client), argv.at(0), argv.at(1), argv.at(2), argv.at(3),
   std::stoi(argv.at(4)));
}

void UpdateDeadLetterSubscription(
    google::cloud::pubsub::SubscriptionAdminClient client,
    std::vector<std::string> const& argv) {
  //! [dead-letter-update-subscription]
  // [START pubsub_dead_letter_update_subscription]
  namespace pubsub = ::google::cloud::pubsub;
  [](pubsub::SubscriptionAdminClient client, std::string const& project_id,
     std::string const& subscription_id,
     std::string const& dead_letter_topic_id,
     int dead_letter_delivery_attempts) {
    auto sub = client.UpdateSubscription(
        pubsub::Subscription(project_id, subscription_id),
        pubsub::SubscriptionBuilder{}.set_dead_letter_policy(
            pubsub::SubscriptionBuilder::MakeDeadLetterPolicy(
                pubsub::Topic(project_id, dead_letter_topic_id),
                dead_letter_delivery_attempts)));
    if (!sub) throw std::move(sub).status();

    std::cout << "The subscription has been updated to: " << sub->DebugString()
              << "\n";

    std::cout << "It will forward dead letter messages to: "
              << sub->dead_letter_policy().dead_letter_topic() << "\n";

    std::cout << "After " << sub->dead_letter_policy().max_delivery_attempts()
              << " delivery attempts.\n";
  }
  // [END pubsub_dead_letter_update_subscription]
  //! [dead-letter-update-subscription]
  (std::move(client), argv.at(0), argv.at(1), argv.at(2),
   std::stoi(argv.at(3)));
}

void ReceiveDeadLetterDeliveryAttempt(
    google::cloud::pubsub::Subscriber subscriber,
    std::vector<std::string> const&) {
  auto const initial = EventCounter::Instance().Current();
  //! [dead-letter-delivery-attempt]
  // [START pubsub_dead_letter_delivery_attempt]
  namespace pubsub = ::google::cloud::pubsub;
  auto sample = [](pubsub::Subscriber subscriber) {
    return subscriber.Subscribe(
        [&](pubsub::Message const& m, pubsub::AckHandler h) {
          std::cout << "Received message " << m << "\n";
          std::cout << "Delivery attempt: " << h.delivery_attempt() << "\n";
          std::move(h).ack();
          PleaseIgnoreThisSimplifiesTestingTheSamples();
        });
  };
  // [END pubsub_dead_letter_delivery_attempt]
  //! [dead-letter-delivery-attempt]
  EventCounter::Instance().Wait(
      [initial](std::int64_t count) { return count > initial; },
      sample(std::move(subscriber)), __func__);
}

void RemoveDeadLetterPolicy(
    google::cloud::pubsub::SubscriptionAdminClient client,
    std::vector<std::string> const& argv) {
  //! [START pubsub_dead_letter_remove] [dead-letter-remove]
  namespace pubsub = ::google::cloud::pubsub;
  [](pubsub::SubscriptionAdminClient client, std::string const& project_id,
     std::string const& subscription_id) {
    auto sub = client.UpdateSubscription(
        pubsub::Subscription(project_id, subscription_id),
        pubsub::SubscriptionBuilder{}.clear_dead_letter_policy());
    if (!sub) throw std::move(sub).status();

    std::cout << "The subscription has been updated to: " << sub->DebugString()
              << "\n";
  }
  //! [END pubsub_dead_letter_remove] [dead-letter-remove]
  (std::move(client), argv.at(0), argv.at(1));
}

void GetSubscription(google::cloud::pubsub::SubscriptionAdminClient client,
                     std::vector<std::string> const& argv) {
  //! [get-subscription]
  namespace pubsub = ::google::cloud::pubsub;
  [](pubsub::SubscriptionAdminClient client, std::string const& project_id,
     std::string const& subscription_id) {
    auto sub = client.GetSubscription(
        pubsub::Subscription(project_id, subscription_id));
    if (!sub) throw std::move(sub).status();

    std::cout << "The subscription exists and its metadata is: "
              << sub->DebugString() << "\n";
  }
  //! [get-subscription]
  (std::move(client), argv.at(0), argv.at(1));
}

void UpdateSubscription(google::cloud::pubsub::SubscriptionAdminClient client,
                        std::vector<std::string> const& argv) {
  //! [update-subscription]
  namespace pubsub = ::google::cloud::pubsub;
  [](pubsub::SubscriptionAdminClient client, std::string const& project_id,
     std::string const& subscription_id) {
    auto s = client.UpdateSubscription(
        pubsub::Subscription(project_id, subscription_id),
        pubsub::SubscriptionBuilder{}.set_ack_deadline(
            std::chrono::seconds(60)));
    if (!s) throw std::move(s).status();

    std::cout << "The subscription has been updated to: " << s->DebugString()
              << "\n";
  }
  //! [update-subscription]
  (std::move(client), argv.at(0), argv.at(1));
}

void ListSubscriptions(google::cloud::pubsub::SubscriptionAdminClient client,
                       std::vector<std::string> const& argv) {
  //! [START pubsub_list_subscriptions] [list-subscriptions]
  namespace pubsub = ::google::cloud::pubsub;
  [](pubsub::SubscriptionAdminClient client, std::string const& project_id) {
    int count = 0;
    for (auto& subscription : client.ListSubscriptions(project_id)) {
      if (!subscription) throw std::move(subscription).status();
      std::cout << "Subscription Name: " << subscription->name() << "\n";
      ++count;
    }
    if (count == 0) {
      std::cout << "No subscriptions found in project " << project_id << "\n";
    }
  }
  //! [END pubsub_list_subscriptions] [list-subscriptions]
  (std::move(client), argv.at(0));
}

void DeleteSubscription(google::cloud::pubsub::SubscriptionAdminClient client,
                        std::vector<std::string> const& argv) {
  //! [START pubsub_delete_subscription] [delete-subscription]
  namespace pubsub = ::google::cloud::pubsub;
  [](pubsub::SubscriptionAdminClient client, std::string const& project_id,
     std::string const& subscription_id) {
    auto status = client.DeleteSubscription(
        pubsub::Subscription(project_id, subscription_id));
    // Note that kNotFound is a possible result when the library retries.
    if (status.code() == google::cloud::StatusCode::kNotFound) {
      std::cout << "The subscription was not found\n";
      return;
    }
    if (!status.ok()) throw std::runtime_error(status.message());

    std::cout << "The subscription was successfully deleted\n";
  }
  //! [END pubsub_delete_subscription] [delete-subscription]
  (std::move(client), argv.at(0), argv.at(1));
}

void ModifyPushConfig(google::cloud::pubsub::SubscriptionAdminClient client,
                      std::vector<std::string> const& argv) {
  //! [START pubsub_update_push_configuration] [modify-push-config]
  namespace pubsub = ::google::cloud::pubsub;
  [](pubsub::SubscriptionAdminClient client, std::string const& project_id,
     std::string const& subscription_id, std::string const& endpoint) {
    auto status = client.ModifyPushSubscription(
        pubsub::Subscription(project_id, subscription_id),
        pubsub::PushConfigBuilder{}.set_push_endpoint(endpoint));
    if (!status.ok()) throw std::runtime_error(status.message());

    std::cout << "The subscription push configuration was successfully"
              << " modified\n";
  }
  //! [END pubsub_update_push_configuration] [modify-push-config]
  (std::move(client), argv.at(0), argv.at(1), argv.at(2));
}

void CreateSnapshot(google::cloud::pubsub::SubscriptionAdminClient client,
                    std::vector<std::string> const& argv) {
  //! [create-snapshot-with-name]
  namespace pubsub = ::google::cloud::pubsub;
  [](pubsub::SubscriptionAdminClient client, std::string const& project_id,
     std::string const& subscription_id, std::string const& snapshot_id) {
    auto snapshot =
        client.CreateSnapshot(pubsub::Subscription(project_id, subscription_id),
                              pubsub::Snapshot(project_id, snapshot_id));
    if (snapshot.status().code() == google::cloud::StatusCode::kAlreadyExists) {
      std::cout << "The snapshot already exists\n";
      return;
    }
    if (!snapshot.ok()) throw std::move(snapshot).status();

    std::cout << "The snapshot was successfully created: "
              << snapshot->DebugString() << "\n";
  }
  //! [create-snapshot-with-name]
  (std::move(client), argv.at(0), argv.at(1), argv.at(2));
}

void GetSnapshot(google::cloud::pubsub::SubscriptionAdminClient client,
                 std::vector<std::string> const& argv) {
  //! [get-snapshot]
  namespace pubsub = ::google::cloud::pubsub;
  [](pubsub::SubscriptionAdminClient client, std::string const& project_id,
     std::string const& snapshot_id) {
    auto response =
        client.GetSnapshot(pubsub::Snapshot(project_id, snapshot_id));
    if (!response.ok()) throw std::move(response).status();

    std::cout << "The snapshot details are: " << response->DebugString()
              << "\n";
  }
  //! [get-snapshot]
  (std::move(client), argv.at(0), argv.at(1));
}

void UpdateSnapshot(google::cloud::pubsub::SubscriptionAdminClient client,
                    std::vector<std::string> const& argv) {
  //! [update-snapshot]
  namespace pubsub = ::google::cloud::pubsub;
  [](pubsub::SubscriptionAdminClient client, std::string const& project_id,
     std::string snapshot_id) {
    auto snap = client.UpdateSnapshot(
        pubsub::Snapshot(project_id, std::move(snapshot_id)),
        pubsub::SnapshotBuilder{}.add_label("samples-cpp", "gcp"));
    if (!snap.ok()) throw std::move(snap).status();

    std::cout << "The snapshot was successfully updated: "
              << snap->DebugString() << "\n";
  }
  //! [update-snapshot]
  (std::move(client), argv.at(0), argv.at(1));
}

void ListSnapshots(google::cloud::pubsub::SubscriptionAdminClient client,
                   std::vector<std::string> const& argv) {
  //! [list-snapshots]
  namespace pubsub = ::google::cloud::pubsub;
  [](pubsub::SubscriptionAdminClient client, std::string const& project_id) {
    std::cout << "Snapshot list for project " << project_id << ":\n";
    for (auto& snapshot : client.ListSnapshots(project_id)) {
      if (!snapshot) throw std::move(snapshot).status();
      std::cout << "Snapshot Name: " << snapshot->name() << "\n";
    }
  }
  //! [list-snapshots]
  (std::move(client), argv.at(0));
}

void DeleteSnapshot(google::cloud::pubsub::SubscriptionAdminClient client,
                    std::vector<std::string> const& argv) {
  //! [delete-snapshot]
  namespace pubsub = ::google::cloud::pubsub;
  [](pubsub::SubscriptionAdminClient client, std::string const& project_id,
     std::string const& snapshot_id) {
    auto status =
        client.DeleteSnapshot(pubsub::Snapshot(project_id, snapshot_id));
    // Note that kNotFound is a possible result when the library retries.
    if (status.code() == google::cloud::StatusCode::kNotFound) {
      std::cout << "The snapshot was not found\n";
      return;
    }
    if (!status.ok()) throw std::runtime_error(status.message());

    std::cout << "The snapshot was successfully deleted\n";
  }
  //! [delete-snapshot]
  (std::move(client), argv.at(0), argv.at(1));
}

void SeekWithSnapshot(google::cloud::pubsub::SubscriptionAdminClient client,
                      std::vector<std::string> const& argv) {
  //! [seek-with-snapshot]
  namespace pubsub = ::google::cloud::pubsub;
  [](pubsub::SubscriptionAdminClient client, std::string const& project_id,
     std::string const& subscription_id, std::string const& snapshot_id) {
    auto response =
        client.Seek(pubsub::Subscription(project_id, subscription_id),
                    pubsub::Snapshot(project_id, snapshot_id));
    if (!response.ok()) throw std::move(response).status();

    std::cout << "The subscription seek was successful: "
              << response->DebugString() << "\n";
  }
  //! [seek-with-snapshot]
  (std::move(client), argv.at(0), argv.at(1), argv.at(2));
}

void SeekWithTimestamp(google::cloud::pubsub::SubscriptionAdminClient client,
                       std::vector<std::string> const& argv) {
  //! [seek-with-timestamp]
  namespace pubsub = ::google::cloud::pubsub;
  [](pubsub::SubscriptionAdminClient client, std::string const& project_id,
     std::string const& subscription_id, std::string const& seconds) {
    auto response =
        client.Seek(pubsub::Subscription(project_id, subscription_id),
                    std::chrono::system_clock::now() -
                        std::chrono::seconds(std::stoi(seconds)));
    if (!response.ok()) throw std::move(response).status();

    std::cout << "The subscription seek was successful: "
              << response->DebugString() << "\n";
  }
  //! [seek-with-timestamp]
  (std::move(client), argv.at(0), argv.at(1), argv.at(2));
}

void ExampleStatusOr(google::cloud::pubsub::TopicAdminClient client,
                     std::vector<std::string> const& argv) {
  //! [example-status-or]
  namespace pubsub = ::google::cloud::pubsub;
  [](pubsub::TopicAdminClient client, std::string const& project_id) {
    // The actual type of `topic` is
    // google::cloud::StatusOr<google::pubsub::v1::Topic>, but
    // we expect it'll most often be declared with auto like this.
    for (auto& topic : client.ListTopics(project_id)) {
      // Use `topic` like a smart pointer; check it before de-referencing
      if (!topic) {
        // `topic` doesn't contain a value, so `.status()` will contain error
        // info
        std::cerr << topic.status() << "\n";
        break;
      }
      std::cout << topic->DebugString() << "\n";
    }
  }
  //! [example-status-or]
  (std::move(client), argv.at(0));
}

void CreateAvroSchema(google::cloud::pubsub::SchemaServiceClient client,
                      std::vector<std::string> const& argv) {
  //! [START pubsub_create_avro_schema] [create-avro-schema]
  namespace pubsub = ::google::cloud::pubsub;
  [](pubsub::SchemaServiceClient client, std::string const& project_id,
     std::string const& schema_id, std::string const& schema_definition_file) {
    std::string const definition = ReadFile(schema_definition_file);

    google::pubsub::v1::CreateSchemaRequest request;
    request.set_parent(google::cloud::Project(project_id).FullName());
    request.set_schema_id(schema_id);
    request.mutable_schema()->set_type(google::pubsub::v1::Schema::AVRO);
    request.mutable_schema()->set_definition(definition);
    auto schema = client.CreateSchema(request);
    if (schema.status().code() == google::cloud::StatusCode::kAlreadyExists) {
      std::cout << "The schema already exists\n";
      return;
    }
    if (!schema) throw std::move(schema).status();

    std::cout << "Schema successfully created: " << schema->DebugString()
              << "\n";
  }
  //! [END pubsub_create_avro_schema] [create-avro-schema]
  (std::move(client), argv.at(0), argv.at(1), argv.at(2));
}

void CreateProtobufSchema(google::cloud::pubsub::SchemaServiceClient client,
                          std::vector<std::string> const& argv) {
  //! [START pubsub_create_proto_schema] [create-protobuf-schema]
  namespace pubsub = ::google::cloud::pubsub;
  [](pubsub::SchemaServiceClient client, std::string const& project_id,
     std::string const& schema_id, std::string const& schema_definition_file) {
    std::string const definition = ReadFile(schema_definition_file);

    google::pubsub::v1::CreateSchemaRequest request;
    request.set_parent(google::cloud::Project(project_id).FullName());
    request.set_schema_id(schema_id);
    request.mutable_schema()->set_type(
        google::pubsub::v1::Schema::PROTOCOL_BUFFER);
    request.mutable_schema()->set_definition(definition);
    auto schema = client.CreateSchema(request);
    if (schema.status().code() == google::cloud::StatusCode::kAlreadyExists) {
      std::cout << "The schema already exists\n";
      return;
    }
    if (!schema) throw std::move(schema).status();
    std::cout << "Schema successfully created: " << schema->DebugString()
              << "\n";
  }
  //! [END pubsub_create_proto_schema] [create-protobuf-schema]
  (std::move(client), argv.at(0), argv.at(1), argv.at(2));
}

void CommitAvroSchema(google::cloud::pubsub::SchemaServiceClient client,
                      std::vector<std::string> const& argv) {
  //! [START pubsub_commit_avro_schema]
  namespace pubsub = ::google::cloud::pubsub;
  [](pubsub::SchemaServiceClient client, std::string const& project_id,
     std::string const& schema_id, std::string const& schema_definition_file) {
    std::string const definition = ReadFile(schema_definition_file);

    google::pubsub::v1::CommitSchemaRequest request;
    std::string const name =
        google::cloud::pubsub::Schema(project_id, schema_id).FullName();
    request.set_name(name);
    request.mutable_schema()->set_name(name);
    request.mutable_schema()->set_type(google::pubsub::v1::Schema::AVRO);
    request.mutable_schema()->set_definition(definition);
    auto schema = client.CommitSchema(request);
    if (schema.status().code() == google::cloud::StatusCode::kAlreadyExists) {
      std::cout << "The schema revision already exists\n";
      return;
    }
    if (!schema) throw std::move(schema).status();

    std::cout << "Schema revision successfully committed: "
              << schema->DebugString() << "\n";
  }
  //! [END pubsub_commit_avro_schema]
  (std::move(client), argv.at(0), argv.at(1), argv.at(2));
}

void CommitProtobufSchema(google::cloud::pubsub::SchemaServiceClient client,
                          std::vector<std::string> const& argv) {
  //! [START pubsub_commit_proto_schema]
  namespace pubsub = ::google::cloud::pubsub;
  [](pubsub::SchemaServiceClient client, std::string const& project_id,
     std::string const& schema_id, std::string const& schema_definition_file) {
    std::string const definition = ReadFile(schema_definition_file);

    google::pubsub::v1::CommitSchemaRequest request;
    std::string const name =
        google::cloud::pubsub::Schema(project_id, schema_id).FullName();
    request.set_name(name);
    request.mutable_schema()->set_name(name);
    request.mutable_schema()->set_type(
        google::pubsub::v1::Schema::PROTOCOL_BUFFER);
    request.mutable_schema()->set_definition(definition);
    auto schema = client.CommitSchema(request);
    if (schema.status().code() == google::cloud::StatusCode::kAlreadyExists) {
      std::cout << "The schema revision already exists\n";
      return;
    }
    if (!schema) throw std::move(schema).status();

    std::cout << "Schema revision successfully committed: "
              << schema->DebugString() << "\n";
  }
  //! [END pubsub_commit_proto_schema]
  (std::move(client), argv.at(0), argv.at(1), argv.at(2));
}

void GetSchema(google::cloud::pubsub::SchemaServiceClient client,
               std::vector<std::string> const& argv) {
  //! [START pubsub_get_schema] [get-schema]
  namespace pubsub = ::google::cloud::pubsub;
  [](pubsub::SchemaServiceClient client, std::string const& project_id,
     std::string const& schema_id) {
    google::pubsub::v1::GetSchemaRequest request;
    request.set_name(pubsub::Schema(project_id, schema_id).FullName());
    request.set_view(google::pubsub::v1::FULL);
    auto schema = client.GetSchema(request);
    if (!schema) throw std::move(schema).status();

    std::cout << "The schema exists and its metadata is:"
              << "\n"
              << schema->DebugString() << "\n";
  }
  //! [END pubsub_get_schema] [get-schema]
  (std::move(client), argv.at(0), argv.at(1));
}

void GetSchemaRevision(google::cloud::pubsub::SchemaServiceClient client,
                       std::vector<std::string> const& argv) {
  //! [START pubsub_get_schema_revision]
  namespace pubsub = ::google::cloud::pubsub;
  [](pubsub::SchemaServiceClient client, std::string const& project_id,
     std::string const& schema_id, std::string const& revision_id) {
    std::string const schema_id_with_revision = schema_id + "@" + revision_id;

    google::pubsub::v1::GetSchemaRequest request;
    request.set_name(
        pubsub::Schema(project_id, schema_id_with_revision).FullName());
    request.set_view(google::pubsub::v1::FULL);
    auto schema = client.GetSchema(request);
    if (!schema) throw std::move(schema).status();

    std::cout << "The schema revision exists and its metadata is:"
              << "\n"
              << schema->DebugString() << "\n";
  }
  //! [END pubsub_get_schema_revision]
  (std::move(client), argv.at(0), argv.at(1), argv.at(2));
}

void ListSchemas(google::cloud::pubsub::SchemaServiceClient client,
                 std::vector<std::string> const& argv) {
  //! [START pubsub_list_schemas] [list-schemas]
  namespace pubsub = ::google::cloud::pubsub;
  [](pubsub::SchemaServiceClient client, std::string const& project_id) {
    auto const parent = google::cloud::Project(project_id).FullName();
    for (auto& s : client.ListSchemas(parent)) {
      if (!s) throw std::move(s).status();
      std::cout << "Schema: " << s->DebugString() << "\n";
    }
  }
  //! [END pubsub_list_schemas] [list-schemas]
  (std::move(client), argv.at(0));
}

void ListSchemaRevisions(google::cloud::pubsub::SchemaServiceClient client,
                         std::vector<std::string> const& argv) {
  //! [START pubsub_list_schema_revisions]
  namespace pubsub = ::google::cloud::pubsub;
  [](pubsub::SchemaServiceClient client, std::string const& project_id,
     std::string const& schema_id) {
    auto const parent = pubsub::Schema(project_id, schema_id).FullName();
    for (auto& s : client.ListSchemaRevisions(parent)) {
      if (!s) throw std::move(s).status();
      std::cout << "Schema revision: " << s->DebugString() << "\n";
    }
  }
  //! [END pubsub_list_schema_revisions]
  (std::move(client), argv.at(0), argv.at(1));
}

void DeleteSchema(google::cloud::pubsub::SchemaServiceClient client,
                  std::vector<std::string> const& argv) {
  //! [START pubsub_delete_schema] [delete-schema]
  namespace pubsub = ::google::cloud::pubsub;
  [](pubsub::SchemaServiceClient client, std::string const& project_id,
     std::string const& schema_id) {
    google::pubsub::v1::DeleteSchemaRequest request;
    request.set_name(pubsub::Schema(project_id, schema_id).FullName());
    auto status = client.DeleteSchema(request);
    // Note that kNotFound is a possible result when the library retries.
    if (status.code() == google::cloud::StatusCode::kNotFound) {
      std::cout << "The schema was not found\n";
      return;
    }
    if (!status.ok()) throw std::runtime_error(status.message());

    std::cout << "Schema successfully deleted\n";
  }
  //! [END pubsub_delete_schema] [delete-schema]
  (std::move(client), argv.at(0), argv.at(1));
}

void DeleteSchemaRevision(google::cloud::pubsub::SchemaServiceClient client,
                          std::vector<std::string> const& argv) {
  //! [START pubsub_delete_schema_revision]
  namespace pubsub = ::google::cloud::pubsub;
  [](pubsub::SchemaServiceClient client, std::string const& project_id,
     std::string const& schema_id, std::string const& revision_id) {
    std::string const schema_id_with_revision = schema_id + "@" + revision_id;

    google::pubsub::v1::DeleteSchemaRevisionRequest request;
    request.set_name(
        pubsub::Schema(project_id, schema_id_with_revision).FullName());
    auto schema = client.DeleteSchemaRevision(request);
    if (!schema) throw std::move(schema).status();

    std::cout << "Deleted schema. Its metadata is:"
              << "\n"
              << schema->DebugString() << "\n";
  }
  //! [END pubsub_delete_schema_revision]
  (std::move(client), argv.at(0), argv.at(1), argv.at(2));
}

void RollbackSchema(google::cloud::pubsub::SchemaServiceClient client,
                    std::vector<std::string> const& argv) {
  //! [START pubsub_rollback_schema]
  namespace pubsub = ::google::cloud::pubsub;
  [](pubsub::SchemaServiceClient client, std::string const& project_id,
     std::string const& schema_id, std::string const& revision_id) {
    google::pubsub::v1::RollbackSchemaRequest request;
    request.set_name(pubsub::Schema(project_id, schema_id).FullName());
    request.set_revision_id(revision_id);
    auto schema = client.RollbackSchema(request);
    if (!schema) throw std::move(schema).status();

    std::cout << "Rolledback schema. Created a new schema and its metadata is:"
              << "\n"
              << schema->DebugString() << "\n";
  }
  //! [END pubsub_rollback_schema]
  (std::move(client), argv.at(0), argv.at(1), argv.at(2));
}

void ValidateAvroSchema(google::cloud::pubsub::SchemaServiceClient client,
                        std::vector<std::string> const& argv) {
  //! [validate-avro-schema]
  namespace pubsub = ::google::cloud::pubsub;
  [](pubsub::SchemaServiceClient client, std::string const& project_id,
     std::string const& schema_definition_file) {
    std::string const definition = ReadFile(schema_definition_file);

    google::pubsub::v1::ValidateSchemaRequest request;
    request.set_parent(google::cloud::Project(project_id).FullName());
    request.mutable_schema()->set_type(google::pubsub::v1::Schema::AVRO);
    request.mutable_schema()->set_definition(definition);
    auto schema = client.ValidateSchema(request);
    if (!schema) throw std::move(schema).status();
    std::cout << "Schema is valid\n";
  }
  //! [validate-avro-schema]
  (std::move(client), argv.at(0), argv.at(1));
}

void ValidateProtobufSchema(google::cloud::pubsub::SchemaServiceClient client,
                            std::vector<std::string> const& argv) {
  //! [validate-protobuf-schema]
  namespace pubsub = ::google::cloud::pubsub;
  [](pubsub::SchemaServiceClient client, std::string const& project_id,
     std::string const& schema_definition_file) {
    std::string const definition = ReadFile(schema_definition_file);

    google::pubsub::v1::ValidateSchemaRequest request;
    request.set_parent(google::cloud::Project(project_id).FullName());
    request.mutable_schema()->set_type(
        google::pubsub::v1::Schema::PROTOCOL_BUFFER);
    request.mutable_schema()->set_definition(definition);
    auto schema = client.ValidateSchema(request);
    if (!schema) throw std::move(schema).status();
    std::cout << "Schema is valid\n";
  }
  //! [validate-protobuf-schema]
  (std::move(client), argv.at(0), argv.at(1));
}

void ValidateMessageAvro(google::cloud::pubsub::SchemaServiceClient client,
                         std::vector<std::string> const& argv) {
  //! [validate-message-avro]
  namespace pubsub = ::google::cloud::pubsub;
  [](pubsub::SchemaServiceClient client, std::string const& project_id,
     std::string const& schema_definition_file,
     std::string const& message_file) {
    std::string const definition = ReadFile(schema_definition_file);
    auto message = ReadFile(message_file);

    google::pubsub::v1::ValidateMessageRequest request;
    request.set_parent(google::cloud::Project(project_id).FullName());
    request.mutable_schema()->set_type(google::pubsub::v1::Schema::AVRO);
    request.mutable_schema()->set_definition(definition);
    request.set_message(message);
    request.set_encoding(google::pubsub::v1::JSON);
    auto response = client.ValidateMessage(request);
    if (!response) throw std::move(response).status();
    std::cout << "Message is valid\n";
  }
  //! [validate-message-avro]
  (std::move(client), argv.at(0), argv.at(1), argv.at(2));
}

void ValidateMessageProtobuf(google::cloud::pubsub::SchemaServiceClient client,
                             std::vector<std::string> const& argv) {
  //! [validate-message-protobuf]
  namespace pubsub = ::google::cloud::pubsub;
  [](pubsub::SchemaServiceClient client, std::string const& project_id,
     std::string const& schema_definition_file,
     std::string const& message_file) {
    std::string const definition = ReadFile(schema_definition_file);
    std::string const message = ReadFile(message_file);

    google::pubsub::v1::ValidateMessageRequest request;
    request.set_parent(google::cloud::Project(project_id).FullName());
    request.mutable_schema()->set_type(
        google::pubsub::v1::Schema::PROTOCOL_BUFFER);
    request.mutable_schema()->set_definition(definition);
    request.set_message(message);
    request.set_encoding(google::pubsub::v1::BINARY);
    auto response = client.ValidateMessage(request);
    if (!response) throw std::move(response).status();
    std::cout << "Message is valid\n";
  }
  //! [validate-message-protobuf]
  (std::move(client), argv.at(0), argv.at(1), argv.at(2));
}

void ValidateMessageNamedSchema(
    google::cloud::pubsub::SchemaServiceClient client,
    std::vector<std::string> const& argv) {
  //! [validate-message-named-schema]
  namespace pubsub = ::google::cloud::pubsub;
  [](pubsub::SchemaServiceClient client, std::string const& project_id,
     std::string const& schema_id, std::string const& message_file) {
    std::string message = ReadFile(message_file);

    auto const schema = pubsub::Schema(project_id, schema_id);
    google::pubsub::v1::ValidateMessageRequest request;
    request.set_parent(google::cloud::Project(project_id).FullName());
    request.set_name(schema.FullName());
    request.set_message(message);
    request.set_encoding(google::pubsub::v1::BINARY);
    auto response = client.ValidateMessage(request);
    if (!response) throw std::move(response).status();
    std::cout << "Message is valid for schema " << schema << "\n";
  }
  //! [validate-message-named-schema]
  (std::move(client), argv.at(0), argv.at(1), argv.at(2));
}

void CreateTopicWithSchema(google::cloud::pubsub::TopicAdminClient client,
                           std::vector<std::string> const& argv) {
  //! [START pubsub_create_topic_with_schema]
  namespace pubsub = ::google::cloud::pubsub;
  [](pubsub::TopicAdminClient client, std::string project_id,
     std::string topic_id, std::string schema_id, std::string const& encoding) {
    auto const& schema = pubsub::Schema(project_id, std::move(schema_id));
    auto topic = client.CreateTopic(
        pubsub::TopicBuilder(
            pubsub::Topic(std::move(project_id), std::move(topic_id)))
            .set_schema(schema)
            .set_encoding(encoding == "JSON" ? google::pubsub::v1::JSON
                                             : google::pubsub::v1::BINARY));
    // Note that kAlreadyExists is a possible error when the library retries.
    if (topic.status().code() == google::cloud::StatusCode::kAlreadyExists) {
      std::cout << "The topic already exists\n";
      return;
    }
    if (!topic) throw std::move(topic).status();

    std::cout << "The topic was successfully created: " << topic->DebugString()
              << "\n";
  }
  //! [END pubsub_create_topic_with_schema]
  (std::move(client), argv.at(0), argv.at(1), argv.at(2), argv.at(3));
}

void CreateTopicWithSchemaRevisions(
    google::cloud::pubsub::TopicAdminClient client,
    std::vector<std::string> const& argv) {
  //! [START pubsub_create_topic_with_schema_revisions]
  namespace pubsub = ::google::cloud::pubsub;
  [](pubsub::TopicAdminClient client, std::string project_id,
     std::string topic_id, std::string schema_id, std::string const& encoding,
     std::string const& first_revision_id,
     std::string const& last_revision_id) {
    auto const& schema = pubsub::Schema(project_id, std::move(schema_id));
    auto topic = client.CreateTopic(
        pubsub::TopicBuilder(
            pubsub::Topic(std::move(project_id), std::move(topic_id)))
            .set_schema(schema)
            .set_encoding(encoding == "JSON" ? google::pubsub::v1::JSON
                                             : google::pubsub::v1::BINARY)
            .set_first_revision_id(first_revision_id)
            .set_last_revision_id(last_revision_id));

    // Note that kAlreadyExists is a possible error when the
    // library retries.
    if (topic.status().code() == google::cloud::StatusCode::kAlreadyExists) {
      std::cout << "The topic already exists\n";
      return;
    }
    if (!topic) throw std::move(topic).status();

    std::cout << "The topic was successfully created: " << topic->DebugString()
              << "\n";
  }
  //! [END pubsub_create_topic_with_schema_revisions]
  (std::move(client), argv.at(0), argv.at(1), argv.at(2), argv.at(3),
   argv.at(4), argv.at(5));
}

void UpdateTopicSchema(google::cloud::pubsub::TopicAdminClient client,
                       std::vector<std::string> const& argv) {
  //! [START pubsub_update_topic_schema]
  namespace pubsub = ::google::cloud::pubsub;
  [](pubsub::TopicAdminClient client, std::string project_id,
     std::string topic_id, std::string const& first_revision_id,
     std::string const& last_revision_id) {
    auto topic = client.UpdateTopic(
        pubsub::TopicBuilder(
            pubsub::Topic(std::move(project_id), std::move(topic_id)))
            .set_first_revision_id(first_revision_id)
            .set_last_revision_id(last_revision_id));

    if (!topic) throw std::move(topic).status();

    std::cout << "The topic was successfully updated: " << topic->DebugString()
              << "\n";
  }
  //! [END pubsub_update_topic_schema]
  (std::move(client), argv.at(0), argv.at(1), argv.at(2), argv.at(3));
}

void PublishAvroRecords(google::cloud::pubsub::Publisher publisher,
                        std::vector<std::string> const&) {
  //! [START pubsub_publish_avro_records]
  namespace pubsub = ::google::cloud::pubsub;
  using ::google::cloud::future;
  using ::google::cloud::StatusOr;
  [](pubsub::Publisher publisher) {
    auto constexpr kNewYork =
        R"js({ "name": "New York", "post_abbr": "NY" })js";
    auto constexpr kPennsylvania =
        R"js({ "name": "Pennsylvania", "post_abbr": "PA" })js";
    std::vector<future<void>> done;
    auto handler = [](future<StatusOr<std::string>> f) {
      auto id = f.get();
      if (!id) throw std::move(id).status();
    };
    for (auto const* data : {kNewYork, kPennsylvania}) {
      done.push_back(
          publisher.Publish(pubsub::MessageBuilder{}.SetData(data).Build())
              .then(handler));
    }
    // Block until all messages are published.
    for (auto& d : done) d.get();
  }
  //! [END pubsub_publish_avro_records]
  (std::move(publisher));
}

google::cloud::future<google::cloud::Status> SubscribeAvroRecords(
    google::cloud::pubsub::Subscriber subscriber,
    std::vector<std::string> const&) {
  //! [START pubsub_subscribe_avro_records]
  namespace pubsub = ::google::cloud::pubsub;
  using ::google::cloud::future;
  using ::google::cloud::StatusOr;
  return [](pubsub::Subscriber subscriber) {
    auto session = subscriber.Subscribe(
        [](pubsub::Message const& m, pubsub::AckHandler h) {
          std::cout << "Message contents: " << m.data() << "\n";
          std::move(h).ack();
        });
    return session;
  }
  //! [END pubsub_subscribe_avro_records]
  (std::move(subscriber));
}

void PublishProtobufRecords(google::cloud::pubsub::Publisher publisher,
                            std::vector<std::string> const&) {
  //! [START pubsub_publish_proto_messages]
  namespace pubsub = ::google::cloud::pubsub;
  using ::google::cloud::future;
  using ::google::cloud::StatusOr;
  [](pubsub::Publisher publisher) {
    std::vector<std::pair<std::string, std::string>> states{
        {"New York", "NY"},
        {"Pennsylvania", "PA"},
    };
    std::vector<future<void>> done;
    auto handler = [](future<StatusOr<std::string>> f) {
      auto id = f.get();
      if (!id) throw std::move(id).status();
    };
    for (auto& data : states) {
      google::cloud::pubsub::samples::State state;
      state.set_name(data.first);
      state.set_post_abbr(data.second);
      done.push_back(publisher
                         .Publish(pubsub::MessageBuilder{}
                                      .SetData(state.SerializeAsString())
                                      .Build())
                         .then(handler));
    }
    // Block until all messages are published.
    for (auto& d : done) d.get();
  }
  //! [END pubsub_publish_proto_messages]
  (std::move(publisher));
}

google::cloud::future<google::cloud::Status> SubscribeProtobufRecords(
    google::cloud::pubsub::Subscriber subscriber,
    std::vector<std::string> const&) {
  //! [START pubsub_subscribe_proto_messages]
  namespace pubsub = ::google::cloud::pubsub;
  using ::google::cloud::future;
  using ::google::cloud::StatusOr;
  return [](pubsub::Subscriber subscriber) {
    auto session = subscriber.Subscribe(
        [](pubsub::Message const& m, pubsub::AckHandler h) {
          google::cloud::pubsub::samples::State state;
          state.ParseFromString(std::string{m.data()});
          std::cout << "Message contents: " << state.DebugString() << "\n";
          std::move(h).ack();
        });
    return session;
  }
  //! [END pubsub_subscribe_proto_messages]
  (std::move(subscriber));
}

void Publish(google::cloud::pubsub::Publisher publisher,
             std::vector<std::string> const&) {
  //! [START pubsub_publish_messages_error_handler]
  //! [START pubsub_publish_with_error_handler]
  //! [START pubsub_publish] [publish]
  namespace pubsub = ::google::cloud::pubsub;
  using ::google::cloud::future;
  using ::google::cloud::StatusOr;
  [](pubsub::Publisher publisher) {
    auto message_id = publisher.Publish(
        pubsub::MessageBuilder{}.SetData("Hello World!").Build());
    auto done = message_id.then([](future<StatusOr<std::string>> f) {
      auto id = f.get();
      if (!id) throw std::move(id).status();
      std::cout << "Hello World! published with id=" << *id << "\n";
    });
    // Block until the message is published
    done.get();
  }
  //! [END pubsub_publish] [publish]
  //! [END pubsub_publish_with_error_handler]
  //! [END pubsub_publish_messages_error_handler]
  (std::move(publisher));
}

void PublishCustomAttributes(google::cloud::pubsub::Publisher publisher,
                             std::vector<std::string> const&) {
  //! [START pubsub_publish_custom_attributes] [publish-custom-attributes]
  namespace pubsub = ::google::cloud::pubsub;
  using ::google::cloud::future;
  using ::google::cloud::StatusOr;
  [](pubsub::Publisher publisher) {
    std::vector<future<void>> done;
    for (int i = 0; i != 10; ++i) {
      auto message_id = publisher.Publish(
          pubsub::MessageBuilder{}
              .SetData("Hello World! [" + std::to_string(i) + "]")
              .SetAttribute("origin", "cpp-sample")
              .SetAttribute("username", "gcp")
              .Build());
      done.push_back(message_id.then([i](future<StatusOr<std::string>> f) {
        auto id = f.get();
        if (!id) throw std::move(id).status();
        std::cout << "Message " << i << " published with id=" << *id << "\n";
      }));
    }
    publisher.Flush();
    // Block until all the messages are published (optional)
    for (auto& f : done) f.get();
  }
  //! [END pubsub_publish_custom_attributes] [publish-custom-attributes]
  (std::move(publisher));
}

// This is a helper function to publish N messages later consumed by another
// example.
void PublishHelper(google::cloud::pubsub::Publisher publisher,
                   std::string const& prefix, int message_count) {
  namespace pubsub = ::google::cloud::pubsub;
  using ::google::cloud::future;
  using ::google::cloud::StatusOr;
  std::vector<future<StatusOr<std::string>>> done;
  done.reserve(message_count);
  for (int i = 0; i != message_count; ++i) {
    std::string const value = i % 2 == 0 ? "true" : "false";
    done.push_back(
        publisher.Publish(pubsub::MessageBuilder{}
                              .SetAttribute("is-even", value)
                              .SetData(prefix + " [" + std::to_string(i) + "]")
                              .Build()));
  }
  publisher.Flush();
  for (auto& f : done) f.get();
}

void PublishOrderingKey(google::cloud::pubsub::Publisher publisher,
                        std::vector<std::string> const&) {
  //! [START pubsub_publish_with_ordering_keys] [publish-with-ordering-keys]
  namespace pubsub = ::google::cloud::pubsub;
  using ::google::cloud::future;
  using ::google::cloud::StatusOr;
  [](pubsub::Publisher publisher) {
    struct SampleData {
      std::string ordering_key;
      std::string data;
    } data[] = {
        {"key1", "message1"}, {"key2", "message2"}, {"key1", "message3"},
        {"key1", "message4"}, {"key1", "message5"},
    };
    std::vector<future<void>> done;
    for (auto& datum : data) {
      auto message_id =
          publisher.Publish(pubsub::MessageBuilder{}
                                .SetData("Hello World! [" + datum.data + "]")
                                .SetOrderingKey(datum.ordering_key)
                                .Build());
      std::string ack_id = datum.ordering_key + "#" + datum.data;
      done.push_back(message_id.then([ack_id](future<StatusOr<std::string>> f) {
        auto id = f.get();
        if (!id) throw std::move(id).status();
        std::cout << "Message " << ack_id << " published with id=" << *id
                  << "\n";
      }));
    }
    publisher.Flush();
    // Block until all the messages are published (optional)
    for (auto& f : done) f.get();
  }
  //! [END pubsub_publish_with_ordering_keys] [publish-with-ordering-keys]
  (std::move(publisher));
}

void ResumeOrderingKey(google::cloud::pubsub::Publisher publisher,
                       std::vector<std::string> const&) {
  //! [START pubsub_resume_publish_with_ordering_keys] [resume-publish]
  namespace pubsub = ::google::cloud::pubsub;
  using ::google::cloud::future;
  using ::google::cloud::StatusOr;
  [](pubsub::Publisher publisher) {
    struct SampleData {
      std::string ordering_key;
      std::string data;
    } data[] = {
        {"key1", "message1"}, {"key2", "message2"}, {"key1", "message3"},
        {"key1", "message4"}, {"key1", "message5"},
    };
    std::vector<future<void>> done;
    for (auto& datum : data) {
      auto const& da = datum;  // workaround MSVC lambda capture confusion
      auto handler = [da, publisher](future<StatusOr<std::string>> f) mutable {
        auto const msg = da.ordering_key + "#" + da.data;
        auto id = f.get();
        if (!id) {
          std::cout << "An error has occurred publishing " << msg << "\n";
          publisher.ResumePublish(da.ordering_key);
          return;
        }
        std::cout << "Message " << msg << " published as id=" << *id << "\n";
      };
      done.push_back(
          publisher
              .Publish(pubsub::MessageBuilder{}
                           .SetData("Hello World! [" + datum.data + "]")
                           .SetOrderingKey(datum.ordering_key)
                           .Build())
              .then(handler));
    }
    publisher.Flush();
    // Block until all the messages are published (optional)
    for (auto& f : done) f.get();
  }
  //! [END pubsub_resume_publish_with_ordering_keys] [resume-publish]
  (std::move(publisher));
}

void Subscribe(google::cloud::pubsub::Subscriber subscriber,
               std::vector<std::string> const&) {
  auto const initial = EventCounter::Instance().Current();
  //! [START pubsub_subscriber_async_pull] [subscribe]
  namespace pubsub = ::google::cloud::pubsub;
  auto sample = [](pubsub::Subscriber subscriber) {
    return subscriber.Subscribe(
        [&](pubsub::Message const& m, pubsub::AckHandler h) {
          std::cout << "Received message " << m << "\n";
          std::move(h).ack();
          PleaseIgnoreThisSimplifiesTestingTheSamples();
        });
  };
  //! [END pubsub_subscriber_async_pull] [subscribe]
  EventCounter::Instance().Wait(
      [initial](std::int64_t count) { return count > initial; },
      sample(std::move(subscriber)), __func__);
}

void ExactlyOnceSubscribe(google::cloud::pubsub::Subscriber subscriber,
                          std::vector<std::string> const&) {
  auto const initial = EventCounter::Instance().Current();
  //! [START pubsub_subscriber_exactly_once] [exactly-once-subscribe]
  namespace pubsub = ::google::cloud::pubsub;
  auto sample = [](pubsub::Subscriber subscriber) {
    return subscriber.Subscribe(
        [&](pubsub::Message const& m, pubsub::ExactlyOnceAckHandler h) {
          std::cout << "Received message " << m << "\n";
          std::move(h).ack().then([id = m.message_id()](auto f) {
            auto status = f.get();
            std::cout << "Message id " << id
                      << " ack() completed with status=" << status << "\n";
          });
          PleaseIgnoreThisSimplifiesTestingTheSamples();
        });
  };
  //! [END pubsub_subscriber_exactly_once] [exactly-once-subscribe]
  EventCounter::Instance().Wait(
      [initial](std::int64_t count) { return count > initial; },
      sample(std::move(subscriber)), __func__);
}

void Pull(google::cloud::pubsub::Subscriber subscriber,
          std::vector<std::string> const&) {
  //! [START pubsub_subscriber_sync_pull] [pull]
  [](google::cloud::pubsub::Subscriber subscriber) {
    auto response = subscriber.Pull();
    if (!response) throw std::move(response).status();
    std::cout << "Received message " << response->message << "\n";
    std::move(response->handler).ack();
  }
  //! [END pubsub_subscriber_sync_pull] [pull]
  (std::move(subscriber));
}

void SubscribeErrorListener(google::cloud::pubsub::Subscriber subscriber,
                            std::vector<std::string> const&) {
  auto current = EventCounter::Instance().Current();
  // [START pubsub_subscriber_error_listener]
  namespace pubsub = ::google::cloud::pubsub;
  using ::google::cloud::future;
  auto sample = [](pubsub::Subscriber subscriber) {
    return subscriber
        .Subscribe([&](pubsub::Message const& m, pubsub::AckHandler h) {
          std::cout << "Received message " << m << "\n";
          std::move(h).ack();
          PleaseIgnoreThisSimplifiesTestingTheSamples();
        })
        // Setup an error handler for the subscription session
        .then([](future<google::cloud::Status> f) {
          std::cout << "Subscription session result: " << f.get() << "\n";
        });
  };
  // [END pubsub_subscriber_error_listener]
  auto session = sample(std::move(subscriber));
  EventCounter::Instance().Wait(
      [current](std::int64_t count) { return count > current; });
  session.cancel();
  session.get();
}

void SubscribeCustomAttributes(google::cloud::pubsub::Subscriber subscriber,
                               std::vector<std::string> const&) {
  auto const initial = EventCounter::Instance().Current();
  //! [START pubsub_subscriber_async_pull_custom_attributes]
  namespace pubsub = ::google::cloud::pubsub;
  auto sample = [](pubsub::Subscriber subscriber) {
    return subscriber.Subscribe(
        [&](pubsub::Message const& m, pubsub::AckHandler h) {
          std::cout << "Received message with attributes:\n";
          for (auto& kv : m.attributes()) {
            std::cout << "  " << kv.first << ": " << kv.second << "\n";
          }
          std::move(h).ack();
          PleaseIgnoreThisSimplifiesTestingTheSamples();
        });
  };
  //! [END pubsub_subscriber_async_pull_custom_attributes]
  EventCounter::Instance().Wait(
      [initial](std::int64_t count) { return count > initial; },
      sample(std::move(subscriber)), __func__);
}

void CustomThreadPoolPublisher(std::vector<std::string> const& argv) {
  namespace examples = ::google::cloud::testing_util;
  if (argv.size() != 2) {
    throw examples::Usage{
        "custom-thread-pool-publisher <project-id> <topic-id>"};
  }
  //! [custom-thread-pool-publisher]
  namespace pubsub = ::google::cloud::pubsub;
  using ::google::cloud::future;
  using ::google::cloud::GrpcCompletionQueueOption;
  using ::google::cloud::Options;
  using ::google::cloud::StatusOr;
  [](std::string project_id, std::string topic_id) {
    // Create our own completion queue to run the background activity, such as
    // flushing the publisher.
    google::cloud::CompletionQueue cq;
    // Setup one or more of threads to service this completion queue. These must
    // remain running until all the work is done.
    std::vector<std::thread> tasks;
    std::generate_n(std::back_inserter(tasks), 4, [&cq] {
      return std::thread([cq]() mutable { cq.Run(); });
    });

    auto topic = pubsub::Topic(std::move(project_id), std::move(topic_id));
    auto publisher = pubsub::Publisher(pubsub::MakePublisherConnection(
        std::move(topic), Options{}.set<GrpcCompletionQueueOption>(cq)));

    std::vector<future<void>> ids;
    for (char const* data : {"1", "2", "3", "go!"}) {
      ids.push_back(
          publisher.Publish(pubsub::MessageBuilder().SetData(data).Build())
              .then([data](future<StatusOr<std::string>> f) {
                auto s = f.get();
                if (!s) return;
                std::cout << "Sent '" << data << "' (" << *s << ")\n";
              }));
    }
    publisher.Flush();
    // Block until they are actually sent.
    for (auto& id : ids) id.get();

    // Shutdown the completion queue and join the threads
    cq.Shutdown();
    for (auto& t : tasks) t.join();
  }
  //! [custom-thread-pool-publisher]
  (argv.at(0), argv.at(1));
}

void PublisherConcurrencyControl(std::vector<std::string> const& argv) {
  namespace examples = ::google::cloud::testing_util;
  if (argv.size() != 2) {
    throw examples::Usage{
        "publisher-concurrency-control <project-id> <topic-id>"};
  }
  //! [START pubsub_publisher_concurrency_control]
  namespace pubsub = ::google::cloud::pubsub;
  using ::google::cloud::future;
  using ::google::cloud::GrpcBackgroundThreadPoolSizeOption;
  using ::google::cloud::Options;
  using ::google::cloud::StatusOr;
  [](std::string project_id, std::string topic_id) {
    auto topic = pubsub::Topic(std::move(project_id), std::move(topic_id));
    // Override the default number of background (I/O) threads. By default the
    // library uses `std::thread::hardware_concurrency()` threads.
    auto options = Options{}.set<GrpcBackgroundThreadPoolSizeOption>(8);
    auto publisher = pubsub::Publisher(
        pubsub::MakePublisherConnection(std::move(topic), std::move(options)));

    std::vector<future<void>> ids;
    for (char const* data : {"1", "2", "3", "go!"}) {
      ids.push_back(
          publisher.Publish(pubsub::MessageBuilder().SetData(data).Build())
              .then([data](future<StatusOr<std::string>> f) {
                auto s = f.get();
                if (!s) return;
                std::cout << "Sent '" << data << "' (" << *s << ")\n";
              }));
    }
    publisher.Flush();
    // Block until they are actually sent.
    for (auto& id : ids) id.get();
  }
  //! [END pubsub_publisher_concurrency_control]
  (argv.at(0), argv.at(1));
}

void PublisherFlowControl(std::vector<std::string> const& argv) {
  namespace examples = ::google::cloud::testing_util;
  if (argv.size() != 2) {
    throw examples::Usage{"publisher-flow-control <project-id> <topic-id>"};
  }
  //! [START pubsub_publisher_flow_control]
  namespace pubsub = ::google::cloud::pubsub;
  using ::google::cloud::future;
  using ::google::cloud::Options;
  using ::google::cloud::StatusOr;
  [](std::string project_id, std::string topic_id) {
    auto topic = pubsub::Topic(std::move(project_id), std::move(topic_id));
    // Configure the publisher to block if either (1) 100 or more messages, or
    // (2) messages with 100MiB worth of data have not been acknowledged by the
    // service. By default the publisher never blocks, and its capacity is only
    // limited by the system's memory.
    auto publisher = pubsub::Publisher(pubsub::MakePublisherConnection(
        std::move(topic),
        Options{}
            .set<pubsub::MaxPendingMessagesOption>(100)
            .set<pubsub::MaxPendingBytesOption>(100 * 1024 * 1024L)
            .set<pubsub::FullPublisherActionOption>(
                pubsub::FullPublisherAction::kBlocks)));

    std::vector<future<void>> ids;
    for (char const* data : {"a", "b", "c"}) {
      ids.push_back(
          publisher.Publish(pubsub::MessageBuilder().SetData(data).Build())
              .then([data](future<StatusOr<std::string>> f) {
                auto s = f.get();
                if (!s) return;
                std::cout << "Sent '" << data << "' (" << *s << ")\n";
              }));
    }
    publisher.Flush();
    // Block until they are actually sent.
    for (auto& id : ids) id.get();
  }
  //! [END pubsub_publisher_flow_control]
  (argv.at(0), argv.at(1));
}

void PublisherRetrySettings(std::vector<std::string> const& argv) {
  namespace examples = ::google::cloud::testing_util;
  if (argv.size() != 2) {
    throw examples::Usage{"publisher-retry-settings <project-id> <topic-id>"};
  }
  //! [START pubsub_publisher_retry_settings] [publisher-retry-settings]
  namespace pubsub = ::google::cloud::pubsub;
  using ::google::cloud::future;
  using ::google::cloud::Options;
  using ::google::cloud::StatusOr;
  [](std::string project_id, std::string topic_id) {
    auto topic = pubsub::Topic(std::move(project_id), std::move(topic_id));
    // By default a publisher will retry for 60 seconds, with an initial backoff
    // of 100ms, a maximum backoff of 60 seconds, and the backoff will grow by
    // 30% after each attempt. This changes those defaults.
    auto publisher = pubsub::Publisher(pubsub::MakePublisherConnection(
        std::move(topic),
        Options{}
            .set<pubsub::RetryPolicyOption>(
                pubsub::LimitedTimeRetryPolicy(
                    /*maximum_duration=*/std::chrono::minutes(10))
                    .clone())
            .set<pubsub::BackoffPolicyOption>(
                pubsub::ExponentialBackoffPolicy(
                    /*initial_delay=*/std::chrono::milliseconds(200),
                    /*maximum_delay=*/std::chrono::seconds(45),
                    /*scaling=*/2.0)
                    .clone())));

    std::vector<future<bool>> done;
    for (char const* data : {"1", "2", "3", "go!"}) {
      done.push_back(
          publisher.Publish(pubsub::MessageBuilder().SetData(data).Build())
              .then([](future<StatusOr<std::string>> f) {
                return f.get().ok();
              }));
    }
    publisher.Flush();
    int count = 0;
    for (auto& f : done) {
      if (f.get()) ++count;
    }
    std::cout << count << " messages sent successfully\n";
  }
  //! [END pubsub_publisher_retry_settings] [publisher-retry-settings]
  (argv.at(0), argv.at(1));
}

void PublisherDisableRetries(std::vector<std::string> const& argv) {
  namespace examples = ::google::cloud::testing_util;
  if (argv.size() != 2) {
    throw examples::Usage{"publisher-disable-retries <project-id> <topic-id>"};
  }
  //! [publisher-disable-retries]
  namespace pubsub = ::google::cloud::pubsub;
  using ::google::cloud::future;
  using ::google::cloud::Options;
  using ::google::cloud::StatusOr;
  [](std::string project_id, std::string topic_id) {
    auto topic = pubsub::Topic(std::move(project_id), std::move(topic_id));
    auto publisher = pubsub::Publisher(pubsub::MakePublisherConnection(
        std::move(topic),
        Options{}
            .set<pubsub::RetryPolicyOption>(
                pubsub::LimitedErrorCountRetryPolicy(/*maximum_failures=*/0)
                    .clone())
            .set<pubsub::BackoffPolicyOption>(
                pubsub::ExponentialBackoffPolicy(
                    /*initial_delay=*/std::chrono::milliseconds(200),
                    /*maximum_delay=*/std::chrono::seconds(45),
                    /*scaling=*/2.0)
                    .clone())));

    std::vector<future<bool>> done;
    for (char const* data : {"1", "2", "3", "go!"}) {
      done.push_back(
          publisher.Publish(pubsub::MessageBuilder().SetData(data).Build())
              .then([](future<StatusOr<std::string>> f) {
                return f.get().ok();
              }));
    }
    publisher.Flush();
    int count = 0;
    for (auto& f : done) {
      if (f.get()) ++count;
    }
    std::cout << count << " messages sent successfully\n";
  }
  //! [publisher-disable-retries]
  (argv.at(0), argv.at(1));
}

void PublishWithCompression(std::vector<std::string> const& argv) {
  namespace examples = ::google::cloud::testing_util;
  if (argv.size() != 2) {
    throw examples::Usage{"publish-with-compression <project-id> <topic-id>"};
  }
  //! [START pubsub_publisher_with_compression]
  namespace g = ::google::cloud;
  namespace pubsub = ::google::cloud::pubsub;
  [](std::string project_id, std::string topic_id) {
    auto topic = pubsub::Topic(std::move(project_id), std::move(topic_id));
    auto publisher = pubsub::Publisher(pubsub::MakePublisherConnection(
        std::move(topic),
        g::Options{}
            // Compress any batch of messages over 10 bytes. By default, no
            // messages are compressed, set this to 0 to compress all batches,
            // regardless of their size.
            .set<pubsub::CompressionThresholdOption>(10)
            // Compress using the GZIP algorithm. By default, the library uses
            // GRPC_COMPRESS_DEFLATE.
            .set<pubsub::CompressionAlgorithmOption>(GRPC_COMPRESS_GZIP)));
    auto message_id = publisher.Publish(
        pubsub::MessageBuilder{}.SetData("Hello World!").Build());
    auto done = message_id.then([](g::future<g::StatusOr<std::string>> f) {
      auto id = f.get();
      if (!id) throw std::move(id).status();
      std::cout << "Hello World! published with id=" << *id << "\n";
    });
    // Block until the message is published
    done.get();
  }
  //! [END pubsub_publisher_with_compression]
  (argv.at(0), argv.at(1));
}

void CustomBatchPublisher(std::vector<std::string> const& argv) {
  namespace examples = ::google::cloud::testing_util;
  if (argv.size() != 2) {
    throw examples::Usage{
        "custom-thread-pool-publisher <project-id> <topic-id>"};
  }
  //! [START pubsub_publisher_batch_settings] [publisher-options]
  namespace pubsub = ::google::cloud::pubsub;
  using ::google::cloud::future;
  using ::google::cloud::Options;
  using ::google::cloud::StatusOr;
  [](std::string project_id, std::string topic_id) {
    auto topic = pubsub::Topic(std::move(project_id), std::move(topic_id));
    // By default, the publisher will flush a batch after 10ms, after it
    // contains more than 100 message, or after it contains more than 1MiB of
    // data, whichever comes first. This changes those defaults.
    auto publisher = pubsub::Publisher(pubsub::MakePublisherConnection(
        std::move(topic),
        Options{}
            .set<pubsub::MaxHoldTimeOption>(std::chrono::milliseconds(20))
            .set<pubsub::MaxBatchBytesOption>(4 * 1024 * 1024L)
            .set<pubsub::MaxBatchMessagesOption>(200)));

    std::vector<future<void>> ids;
    for (char const* data : {"1", "2", "3", "go!"}) {
      ids.push_back(
          publisher.Publish(pubsub::MessageBuilder().SetData(data).Build())
              .then([data](future<StatusOr<std::string>> f) {
                auto s = f.get();
                if (!s) return;
                std::cout << "Sent '" << data << "' (" << *s << ")\n";
              }));
    }
    publisher.Flush();
    // Block until they are actually sent.
    for (auto& id : ids) id.get();
  }
  //! [END pubsub_publisher_batch_settings] [publisher-options]
  (argv.at(0), argv.at(1));
}

void CustomThreadPoolSubscriber(std::vector<std::string> const& argv) {
  namespace examples = ::google::cloud::testing_util;
  if (argv.size() != 2) {
    throw examples::Usage{
        "custom-thread-pool-subscriber <project-id> <topic-id>"};
  }
  //! [custom-thread-pool-subscriber]
  namespace pubsub = ::google::cloud::pubsub;
  using ::google::cloud::future;
  using ::google::cloud::GrpcCompletionQueueOption;
  using ::google::cloud::Options;
  using ::google::cloud::StatusOr;
  [](std::string project_id, std::string subscription_id) {
    // Create our own completion queue to run the background activity.
    google::cloud::CompletionQueue cq;
    // Setup one or more of threads to service this completion queue. These must
    // remain running until all the work is done.
    std::vector<std::thread> tasks;
    std::generate_n(std::back_inserter(tasks), 4, [&cq] {
      return std::thread([cq]() mutable { cq.Run(); });
    });

    auto subscriber = pubsub::Subscriber(pubsub::MakeSubscriberConnection(
        pubsub::Subscription(std::move(project_id), std::move(subscription_id)),
        Options{}.set<GrpcCompletionQueueOption>(cq)));

    // Because this is an example we want to exit eventually, use a mutex and
    // condition variable to notify the current thread and stop the example.
    std::mutex mu;
    std::condition_variable cv;
    int count = 0;
    auto await_count = [&] {
      std::unique_lock<std::mutex> lk(mu);
      cv.wait(lk, [&] { return count >= 4; });
    };
    auto increase_count = [&] {
      std::unique_lock<std::mutex> lk(mu);
      if (++count >= 4) cv.notify_one();
    };

    // Receive messages in the previously allocated thread pool.
    auto session = subscriber.Subscribe(
        [&](pubsub::Message const& m, pubsub::AckHandler h) {
          std::cout << "Received message " << m << "\n";
          increase_count();
          std::move(h).ack();
        });
    await_count();
    session.cancel();
    // Report any final status, blocking until the subscription loop completes,
    // either with a failure or because it was canceled.
    auto status = session.get();
    std::cout << "Message count=" << count << ", status=" << status << "\n";

    // Shutdown the completion queue and join the threads
    cq.Shutdown();
    for (auto& t : tasks) t.join();
  }
  //! [custom-thread-pool-subscriber]
  (argv.at(0), argv.at(1));
}

void SubscriberConcurrencyControl(std::vector<std::string> const& argv) {
  namespace examples = ::google::cloud::testing_util;
  if (argv.size() != 2) {
    throw examples::Usage{
        "subscriber-concurrency-control <project-id> <subscription-id>"};
  }

  auto const initial = EventCounter::Instance().Current();
  //! [START pubsub_subscriber_concurrency_control] [subscriber-concurrency]
  namespace pubsub = ::google::cloud::pubsub;
  using ::google::cloud::future;
  using ::google::cloud::GrpcBackgroundThreadPoolSizeOption;
  using ::google::cloud::Options;
  using ::google::cloud::StatusOr;
  auto sample = [](std::string project_id, std::string subscription_id) {
    // Create a subscriber with 16 threads handling I/O work, by default the
    // library creates `std::thread::hardware_concurrency()` threads.
    auto subscriber = pubsub::Subscriber(pubsub::MakeSubscriberConnection(
        pubsub::Subscription(std::move(project_id), std::move(subscription_id)),
        Options{}
            .set<pubsub::MaxConcurrencyOption>(8)
            .set<GrpcBackgroundThreadPoolSizeOption>(16)));

    // Create a subscription where up to 8 messages are handled concurrently. By
    // default the library uses `std::thread::hardware_concurrency()` as the
    // maximum number of concurrent callbacks.
    auto session = subscriber.Subscribe(
        [](pubsub::Message const& m, pubsub::AckHandler h) {
          // This handler executes in the I/O threads, applications could use,
          // std::async(), a thread-pool, or any other mechanism to transfer the
          // execution to other threads.
          std::cout << "Received message " << m << "\n";
          std::move(h).ack();
          PleaseIgnoreThisSimplifiesTestingTheSamples();
        });
    return std::make_pair(subscriber, std::move(session));
  };
  //! [END pubsub_subscriber_concurrency_control] [subscriber-concurrency]
  auto p = sample(argv.at(0), argv.at(1));
  EventCounter::Instance().Wait(
      [initial](std::int64_t count) {
        auto constexpr kExpectedMessageCount = 4;
        return count >= initial + kExpectedMessageCount;
      },
      std::move(p.second), __func__);
}

void SubscriberFlowControlSettings(std::vector<std::string> const& argv) {
  namespace examples = ::google::cloud::testing_util;
  if (argv.size() != 2) {
    throw examples::Usage{
        "subscriber-retry-settings <project-id> <subscription-id>"};
  }

  auto const initial = EventCounter::Instance().Current();
  //! [START pubsub_subscriber_flow_settings] [subscriber-flow-control]
  namespace pubsub = ::google::cloud::pubsub;
  using ::google::cloud::future;
  using ::google::cloud::Options;
  using ::google::cloud::StatusOr;
  auto sample = [](std::string project_id, std::string subscription_id) {
    // Change the flow control watermarks, by default the client library uses
    // 0 and 1,000 for the message count watermarks, and 0 and 10MiB for the
    // size watermarks. Recall that the library stops requesting messages if
    // any of the high watermarks are reached, and the library resumes
    // requesting messages when *both* low watermarks are reached.
    auto constexpr kMiB = 1024 * 1024L;
    auto subscriber = pubsub::Subscriber(pubsub::MakeSubscriberConnection(
        pubsub::Subscription(std::move(project_id), std::move(subscription_id)),
        Options{}
            .set<pubsub::MaxOutstandingMessagesOption>(1000)
            .set<pubsub::MaxOutstandingBytesOption>(8 * kMiB)));

    auto session = subscriber.Subscribe(
        [](pubsub::Message const& m, pubsub::AckHandler h) {
          std::move(h).ack();
          std::cout << "Received message " << m << "\n";
          PleaseIgnoreThisSimplifiesTestingTheSamples();
        });
    return std::make_pair(subscriber, std::move(session));
  };
  //! [END pubsub_subscriber_flow_settings] [subscriber-flow-control]
  auto p = sample(argv.at(0), argv.at(1));
  EventCounter::Instance().Wait(
      [initial](std::int64_t count) {
        auto constexpr kExpectedMessageCount = 4;
        return count >= initial + kExpectedMessageCount;
      },
      std::move(p.second), __func__);
}

void SubscriberRetrySettings(std::vector<std::string> const& argv) {
  namespace examples = ::google::cloud::testing_util;
  if (argv.size() != 2) {
    throw examples::Usage{
        "subscriber-retry-settings <project-id> <subscription-id>"};
  }

  auto const initial = EventCounter::Instance().Current();
  //! [subscriber-retry-settings]
  namespace pubsub = ::google::cloud::pubsub;
  using ::google::cloud::future;
  using ::google::cloud::Options;
  using ::google::cloud::StatusOr;
  auto sample = [](std::string project_id, std::string subscription_id) {
    // By default a subscriber will retry for 60 seconds, with an initial
    // backoff of 100ms, a maximum backoff of 60 seconds, and the backoff will
    // grow by 30% after each attempt. This changes those defaults.
    auto subscriber = pubsub::Subscriber(pubsub::MakeSubscriberConnection(
        pubsub::Subscription(std::move(project_id), std::move(subscription_id)),
        Options{}
            .set<pubsub::RetryPolicyOption>(
                pubsub::LimitedTimeRetryPolicy(
                    /*maximum_duration=*/std::chrono::minutes(1))
                    .clone())
            .set<pubsub::BackoffPolicyOption>(
                pubsub::ExponentialBackoffPolicy(
                    /*initial_delay=*/std::chrono::milliseconds(200),
                    /*maximum_delay=*/std::chrono::seconds(10),
                    /*scaling=*/2.0)
                    .clone())));

    auto session = subscriber.Subscribe(
        [](pubsub::Message const& m, pubsub::AckHandler h) {
          std::move(h).ack();
          std::cout << "Received message " << m << "\n";
          PleaseIgnoreThisSimplifiesTestingTheSamples();
        });
    return std::make_pair(subscriber, std::move(session));
  };
  //! [subscriber-retry-settings]
  auto p = sample(argv.at(0), argv.at(1));
  EventCounter::Instance().Wait(
      [initial](std::int64_t count) {
        auto constexpr kExpectedMessageCount = 1;
        return count >= initial + kExpectedMessageCount;
      },
      std::move(p.second), __func__);
}

void AutoRunAvro(
    std::string const& project_id, std::string const& testdata_directory,
    google::cloud::internal::DefaultPRNG& generator,
    google::cloud::pubsub::TopicAdminClient& topic_admin_client,
    google::cloud::pubsub::SubscriptionAdminClient& subscription_admin_client) {
  auto schema_admin = google::cloud::pubsub::SchemaServiceClient(
      google::cloud::pubsub::MakeSchemaServiceConnection());
  auto avro_schema_id = RandomSchemaId(generator);
  auto avro_schema_definition_file = testdata_directory + "schema.avsc";
  auto avro_revised_schema_definition_file =
      testdata_directory + "revised_schema.avsc";
  auto avro_message_file = testdata_directory + "valid_message.avsc";

  CleanupSchemas(schema_admin, project_id,
                 absl::FromChrono(std::chrono::system_clock::now()));

  std::cout << "\nRunning CreateAvroSchema() sample" << std::endl;
  CreateAvroSchema(schema_admin,
                   {project_id, avro_schema_id, avro_schema_definition_file});

  std::cout << "\nRunning CommitAvroSchema() sample" << std::endl;
  CommitAvroSchema(schema_admin, {project_id, avro_schema_id,
                                  avro_revised_schema_definition_file});

  std::cout << "\nRunning ValidateAvroSchema() sample" << std::endl;
  ValidateAvroSchema(schema_admin, {project_id, avro_schema_definition_file});

  std::cout << "\nRunning ValidateMessageAvro() sample" << std::endl;
  ValidateMessageAvro(schema_admin, {project_id, avro_schema_definition_file,
                                     avro_message_file});

  std::cout << "\nRunning GetSchema sample" << std::endl;
  GetSchema(schema_admin, {project_id, avro_schema_id});

  // For testing commands that require a revision id.
  auto avro_revision_schema_id = RandomSchemaId(generator);
  auto const avro_revision_topic_id = RandomTopicId(generator);
  auto const revision_ids = CommitSchemaWithRevisionsForTesting(
      schema_admin, project_id, avro_revision_schema_id,
      avro_schema_definition_file, avro_revised_schema_definition_file, "AVRO");
  auto const first_revision_id = revision_ids.first;
  auto const last_revision_id = revision_ids.second;
  std::cout << "\nRunning CreateTopicWithSchemaRevisions sample [avro]"
            << std::endl;
  CreateTopicWithSchemaRevisions(
      topic_admin_client,
      {project_id, avro_revision_topic_id, avro_revision_schema_id, "JSON",
       first_revision_id, last_revision_id});
  UpdateTopicSchema(topic_admin_client, {project_id, avro_revision_topic_id,
                                         first_revision_id, first_revision_id});

  std::cout << "\nRunning GetSchemaRevision sample" << std::endl;
  GetSchemaRevision(schema_admin,
                    {project_id, avro_revision_schema_id, first_revision_id});

  std::cout << "\nRunning RollbackSchema sample" << std::endl;
  RollbackSchema(schema_admin,
                 {project_id, avro_revision_schema_id, first_revision_id});

  std::cout << "\nRunning DeleteSchemaRevision sample" << std::endl;
  DeleteSchemaRevision(schema_admin,
                       {project_id, avro_revision_schema_id, last_revision_id});

  std::cout
      << "\nCleaning up the topic and schema created for testing revisions"
      << std::endl;
  DeleteTopic(topic_admin_client, {project_id, avro_revision_topic_id});
  DeleteSchema(schema_admin, {project_id, avro_revision_schema_id});

  std::cout << "\nRunning ListSchemas() sample" << std::endl;
  ListSchemas(schema_admin, {project_id});

  std::cout << "\nRunning ListSchemaRevisions() sample" << std::endl;
  ListSchemaRevisions(schema_admin, {project_id, avro_schema_id});

  std::cout << "\nRunning CreateTopicWithSchema() sample [avro]" << std::endl;
  auto const avro_topic_id = RandomTopicId(generator);
  CreateTopicWithSchema(topic_admin_client,
                        {project_id, avro_topic_id, avro_schema_id, "JSON"});

  auto topic = google::cloud::pubsub::Topic(project_id, avro_topic_id);
  auto publisher = google::cloud::pubsub::Publisher(
      google::cloud::pubsub::MakePublisherConnection(
          topic, google::cloud::Options{}
                     .set<google::cloud::pubsub::MaxBatchMessagesOption>(1)));

  auto const subscription_id = RandomSubscriptionId(generator);
  auto subscription =
      google::cloud::pubsub::Subscription(project_id, subscription_id);
  auto subscriber = google::cloud::pubsub::Subscriber(
      google::cloud::pubsub::MakeSubscriberConnection(subscription));

  std::cout << "\nRunning CreateSubscription() sample [avro]" << std::endl;
  CreateSubscription(subscription_admin_client,
                     {project_id, avro_topic_id, subscription_id});

  std::cout << "\nRunning SubscribeAvroRecords() sample" << std::endl;
  auto session = SubscribeAvroRecords(subscriber, {});

  std::cout << "\nRunning PublishAvroRecords() sample" << std::endl;
  PublishAvroRecords(publisher, {});

  session.cancel();
  WaitForSession(std::move(session), "SubscribeAvroRecords");

  std::cout << "\nRunning DeleteSubscription() sample [avro]" << std::endl;
  DeleteSubscription(subscription_admin_client, {project_id, subscription_id});

  std::cout << "\nRunning DeleteTopic() sample [avro]" << std::endl;
  DeleteTopic(topic_admin_client, {project_id, avro_topic_id});

  std::cout << "\nRunning DeleteSchema() sample [avro]" << std::endl;
  DeleteSchema(schema_admin, {project_id, avro_schema_id});
}

void AutoRunProtobuf(
    std::string const& project_id, std::string const& testdata_directory,
    google::cloud::internal::DefaultPRNG& generator,
    google::cloud::pubsub::TopicAdminClient& topic_admin_client,
    google::cloud::pubsub::SubscriptionAdminClient& subscription_admin_client) {
  auto schema_admin = google::cloud::pubsub::SchemaServiceClient(
      google::cloud::pubsub::MakeSchemaServiceConnection());
  auto proto_schema_id = RandomSchemaId(generator);
  auto proto_schema_definition_file = testdata_directory + "schema.proto";
  auto proto_revised_schema_definition_file =
      testdata_directory + "revised_schema.proto";
  auto proto_message_file = testdata_directory + "valid_message.pb";

  std::cout << "\nRunning CreateProtobufSchema() sample" << std::endl;
  CreateProtobufSchema(schema_admin, {project_id, proto_schema_id,
                                      proto_schema_definition_file});

  std::cout << "\nRunning CommitProtobufSchema() sample" << std::endl;
  CommitProtobufSchema(schema_admin, {project_id, proto_schema_id,
                                      proto_revised_schema_definition_file});

  std::cout << "\nRunning ValidateProtobufSchema() sample" << std::endl;
  ValidateProtobufSchema(schema_admin,
                         {project_id, proto_schema_definition_file});

  std::cout << "\nRunning ValidateMessageProtobuf() sample" << std::endl;
  ValidateMessageProtobuf(
      schema_admin,
      {project_id, proto_schema_definition_file, proto_message_file});

  std::cout << "\nRunning ValidateMessageNamedSchema() sample" << std::endl;
  ValidateMessageNamedSchema(schema_admin,
                             {project_id, proto_schema_id, proto_message_file});

  // For testing commands that require a revision id.
  auto proto_revision_schema_id = RandomSchemaId(generator);
  auto const proto_revision_topic_id = RandomTopicId(generator);
  auto const revision_ids = CommitSchemaWithRevisionsForTesting(
      schema_admin, project_id, proto_revision_schema_id,
      proto_schema_definition_file, proto_revised_schema_definition_file,
      "PROTO");
  auto const first_revision_id = revision_ids.first;
  auto const last_revision_id = revision_ids.second;
  std::cout << "\nRunning CreateTopicWithSchemaRevisions sample [proto]"
            << std::endl;
  CreateTopicWithSchemaRevisions(
      topic_admin_client,
      {project_id, proto_revision_topic_id, proto_revision_schema_id, "BINARY",
       first_revision_id, last_revision_id});
  UpdateTopicSchema(topic_admin_client, {project_id, proto_revision_topic_id,
                                         first_revision_id, first_revision_id});

  std::cout
      << "\nCleaning up the topic and schema created for testing revisions"
      << std::endl;
  DeleteTopic(topic_admin_client, {project_id, proto_revision_topic_id});
  DeleteSchema(schema_admin, {project_id, proto_revision_schema_id});

  std::cout << "\nRunning CreateTopicWithSchema() sample [proto]" << std::endl;
  auto const proto_topic_id = RandomTopicId(generator);
  CreateTopicWithSchema(topic_admin_client, {project_id, proto_topic_id,
                                             proto_schema_id, "BINARY"});

  auto topic = google::cloud::pubsub::Topic(project_id, proto_topic_id);
  auto publisher = google::cloud::pubsub::Publisher(
      google::cloud::pubsub::MakePublisherConnection(
          topic, google::cloud::Options{}
                     .set<google::cloud::pubsub::MaxBatchMessagesOption>(1)));

  auto const subscription_id = RandomSubscriptionId(generator);
  auto subscription =
      google::cloud::pubsub::Subscription(project_id, subscription_id);
  auto subscriber = google::cloud::pubsub::Subscriber(
      google::cloud::pubsub::MakeSubscriberConnection(subscription));

  std::cout << "\nRunning CreateSubscription sample [proto]" << std::endl;
  CreateSubscription(subscription_admin_client,
                     {project_id, proto_topic_id, subscription_id});

  std::cout << "\nRunning CreateSubscription() sample [avro]" << std::endl;
  CreateSubscription(subscription_admin_client,
                     {project_id, proto_topic_id, subscription_id});

  std::cout << "\nRunning SubscribeProtobufRecords() sample" << std::endl;
  auto session = SubscribeProtobufRecords(subscriber, {});

  std::cout << "\nRunning PublishProtobufRecords() sample" << std::endl;
  PublishProtobufRecords(publisher, {});

  session.cancel();
  WaitForSession(std::move(session), "SubscribeProtobufRecords");

  std::cout << "\nRunning DeleteSubscription sample [proto]" << std::endl;
  DeleteSubscription(subscription_admin_client, {project_id, subscription_id});

  std::cout << "\nRunning DeleteTopic() sample [proto]" << std::endl;
  DeleteTopic(topic_admin_client, {project_id, proto_topic_id});

  std::cout << "\nRunning DeleteSchema() sample [proto]" << std::endl;
  DeleteSchema(schema_admin, {project_id, proto_schema_id});
}

void AutoRun(std::vector<std::string> const& argv) {
  namespace examples = ::google::cloud::testing_util;

  if (!argv.empty()) throw examples::Usage{"auto"};
  examples::CheckEnvironmentVariablesAreSet({"GOOGLE_CLOUD_PROJECT"});
  auto project_id =
      google::cloud::internal::GetEnv("GOOGLE_CLOUD_PROJECT").value();

  // For CMake builds, use the environment variable. For Bazel builds, use the
  // relative path to the file.
  auto const testdata_directory =
      google::cloud::internal::GetEnv("GOOGLE_CLOUD_CPP_PUBSUB_TESTDATA")
          .value_or("./google/cloud/pubsub/samples/testdata/");

  auto generator = google::cloud::internal::MakeDefaultPRNG();
  auto const topic_id = RandomTopicId(generator);
  auto const subscription_id = RandomSubscriptionId(generator);
  auto const exactly_once_subscription_id = RandomSubscriptionId(generator);
  auto const filtered_subscription_id = RandomSubscriptionId(generator);
  auto const push_subscription_id = RandomSubscriptionId(generator);
  auto const unwrapped_push_subscription_id = RandomSubscriptionId(generator);
  auto const cloud_storage_subscription_id = RandomSubscriptionId(generator);
  auto const bigquery_subscription_id = RandomSubscriptionId(generator);
  auto const ordering_subscription_id = RandomSubscriptionId(generator);
  auto const ordering_topic_id = "ordering-" + RandomTopicId(generator);
  auto const dead_letter_subscription_id = RandomSubscriptionId(generator);
  auto const dead_letter_topic_id = "dead-letter-" + RandomTopicId(generator);

  auto const snapshot_id = RandomSnapshotId(generator);

  using ::google::cloud::StatusCode;
  auto ignore_emulator_failures =
      [](auto lambda, StatusCode code = StatusCode::kUnimplemented) {
        try {
          lambda();
        } catch (google::cloud::Status const& s) {
          if (UsingEmulator() && s.code() == code) return;
          throw;
        } catch (...) {
          throw;
        }
      };

  google::cloud::pubsub::TopicAdminClient topic_admin_client(
      google::cloud::pubsub::MakeTopicAdminConnection());
  google::cloud::pubsub::SubscriptionAdminClient subscription_admin_client(
      google::cloud::pubsub::MakeSubscriptionAdminConnection());

  std::cout << "\nRunning CreateTopic() sample [1]" << std::endl;
  CreateTopic(topic_admin_client, {project_id, topic_id});

  std::cout << "\nRunning CreateTopic() sample [2]" << std::endl;
  CreateTopic(topic_admin_client, {project_id, topic_id});

  std::cout << "\nRunning CreateTopic() sample [3]" << std::endl;
  CreateTopic(topic_admin_client, {project_id, ordering_topic_id});

  std::cout << "\nRunning ListTopics() sample" << std::endl;
  ListTopics(topic_admin_client, {project_id});

  std::cout << "\nRunning the StatusOr example" << std::endl;
  ExampleStatusOr(topic_admin_client, {project_id});

  std::cout << "\nRunning CreateSubscription() sample [1]" << std::endl;
  CreateSubscription(subscription_admin_client,
                     {project_id, topic_id, subscription_id});

  std::cout << "\nRunning CreateSubscription() sample [2]" << std::endl;
  CreateSubscription(subscription_admin_client,
                     {project_id, topic_id, subscription_id});

  auto const bucket_id = project_id + "-pubsub-bucket";
  std::cout << "\nRunning CreateCloudStorageSubscription() sample" << std::endl;
  CreateCloudStorageSubscription(
      subscription_admin_client,
      {project_id, topic_id, cloud_storage_subscription_id, bucket_id});

  std::cout << "\nRunning CreateFilteredSubscription() sample [1]" << std::endl;
  CreateFilteredSubscription(subscription_admin_client,
                             {project_id, topic_id, filtered_subscription_id});

  std::cout << "\nRunning CreateFilteredSubscription() sample [2]" << std::endl;
  CreateFilteredSubscription(subscription_admin_client,
                             {project_id, topic_id, filtered_subscription_id});

  std::cout
      << "\nRunning CreateSubscriptionWithExactlyOnceDelivery() sample [1]"
      << std::endl;
  CreateSubscriptionWithExactlyOnceDelivery(
      subscription_admin_client,
      {project_id, topic_id, exactly_once_subscription_id});

  std::cout
      << "\nRunning CreateSubscriptionWithExactlyOnceDelivery() sample [2]"
      << std::endl;
  CreateSubscriptionWithExactlyOnceDelivery(
      subscription_admin_client,
      {project_id, topic_id, exactly_once_subscription_id});

  std::cout << "\nRunning ListTopicSubscriptions() sample" << std::endl;
  ListTopicSubscriptions(topic_admin_client, {project_id, topic_id});

  std::cout << "\nRunning GetSubscription() sample" << std::endl;
  GetSubscription(subscription_admin_client, {project_id, subscription_id});

  std::cout << "\nRunning UpdateSubscription() sample" << std::endl;
  UpdateSubscription(subscription_admin_client, {project_id, subscription_id});

  std::cout << "\nRunning ListSubscriptions() sample" << std::endl;
  ListSubscriptions(subscription_admin_client, {project_id});

  auto const endpoint1 = "https://" + project_id + ".appspot.com/push1";
  auto const endpoint2 = "https://" + project_id + ".appspot.com/push2";
  std::cout << "\nRunning CreatePushSubscription() sample [1]" << std::endl;
  CreatePushSubscription(
      subscription_admin_client,
      {project_id, topic_id, push_subscription_id, endpoint1});

  std::cout << "\nRunning CreatePushSubscription() sample [2]" << std::endl;
  CreatePushSubscription(
      subscription_admin_client,
      {project_id, topic_id, push_subscription_id, endpoint1});

  std::cout << "\nRunning CreateUnwrappedPushSubscription() sample [3]"
            << std::endl;
  CreateUnwrappedPushSubscription(
      subscription_admin_client,
      {project_id, topic_id, unwrapped_push_subscription_id, endpoint1});

  std::cout << "\nRunning CreateOrderingSubscription() sample" << std::endl;
  CreateOrderingSubscription(
      subscription_admin_client,
      {project_id, ordering_topic_id, ordering_subscription_id});

  std::cout << "\nRunning ModifyPushConfig() sample" << std::endl;
  ModifyPushConfig(subscription_admin_client,
                   {project_id, push_subscription_id, endpoint2});

  std::cout << "\nRunning DeleteSubscription() sample [1]" << std::endl;
  // Move push_subscription_id to prevent accidentally using it below.
  DeleteSubscription(subscription_admin_client,
                     {project_id, std::move(push_subscription_id)});

  std::cout << "\nRunning CreateTopic() sample [4]" << std::endl;
  CreateTopic(topic_admin_client, {project_id, dead_letter_topic_id});

  // Hardcode this number as it does not really matter. The other samples
  // pick something between 10 and 15.
  auto constexpr kDeadLetterDeliveryAttempts = 15;

  std::cout << "\nRunning CreateDeadLetterSubscription() sample" << std::endl;
  CreateDeadLetterSubscription(
      subscription_admin_client,
      {project_id, topic_id, dead_letter_subscription_id, dead_letter_topic_id,
       std::to_string(kDeadLetterDeliveryAttempts)});

  auto constexpr kUpdatedDeadLetterDeliveryAttempts = 20;

  std::cout << "\nRunning UpdateDeadLetterSubscription() sample" << std::endl;
  ignore_emulator_failures([&] {
    UpdateDeadLetterSubscription(
        subscription_admin_client,
        {project_id, dead_letter_subscription_id, dead_letter_topic_id,
         std::to_string(kUpdatedDeadLetterDeliveryAttempts)});
  });

  std::cout << "\nRunning CreateSnapshot() sample [1]" << std::endl;
  CreateSnapshot(subscription_admin_client,
                 {project_id, subscription_id, snapshot_id});

  std::cout << "\nRunning CreateSnapshot() sample [2]" << std::endl;
  CreateSnapshot(subscription_admin_client,
                 {project_id, subscription_id, snapshot_id});

  std::cout << "\nRunning GetSnapshot() sample" << std::endl;
  GetSnapshot(subscription_admin_client, {project_id, snapshot_id});

  std::cout << "\nRunning UpdateSnapshot() sample" << std::endl;
  ignore_emulator_failures([&] {
    UpdateSnapshot(subscription_admin_client, {project_id, snapshot_id});
  });

  std::cout << "\nRunning ListSnapshots() sample" << std::endl;
  ListSnapshots(subscription_admin_client, {project_id});

  std::cout << "\nRunning SeekWithSnapshot() sample" << std::endl;
  SeekWithSnapshot(subscription_admin_client,
                   {project_id, subscription_id, snapshot_id});

  std::cout << "\nRunning DeleteSnapshot() sample [1]" << std::endl;
  DeleteSnapshot(subscription_admin_client, {project_id, snapshot_id});

  std::cout << "\nRunning DeleteSnapshot() sample [2]" << std::endl;
  DeleteSnapshot(subscription_admin_client, {project_id, snapshot_id});

  std::cout << "\nRunning SeekWithTimestamp() sample" << std::endl;
  SeekWithTimestamp(subscription_admin_client,
                    {project_id, subscription_id, "2"});

  ignore_emulator_failures([&] {
    AutoRunAvro(project_id, testdata_directory, generator, topic_admin_client,
                subscription_admin_client);
  });
  ignore_emulator_failures([&] {
    AutoRunProtobuf(project_id, testdata_directory, generator,
                    topic_admin_client, subscription_admin_client);
  });

  auto topic = google::cloud::pubsub::Topic(project_id, topic_id);
  auto publisher = google::cloud::pubsub::Publisher(
      google::cloud::pubsub::MakePublisherConnection(
          topic, google::cloud::Options{}
                     .set<google::cloud::pubsub::MaxBatchMessagesOption>(1)));
  auto subscription =
      google::cloud::pubsub::Subscription(project_id, subscription_id);
  auto subscriber = google::cloud::pubsub::Subscriber(
      google::cloud::pubsub::MakeSubscriberConnection(subscription));

  auto dead_letter_subscription = google::cloud::pubsub::Subscription(
      project_id, dead_letter_subscription_id);
  auto dead_letter_subscriber = google::cloud::pubsub::Subscriber(
      google::cloud::pubsub::MakeSubscriberConnection(
          dead_letter_subscription));

  auto exactly_once_subscriber = google::cloud::pubsub::Subscriber(
      google::cloud::pubsub::MakeSubscriberConnection(
          google::cloud::pubsub::Subscription(project_id,
                                              exactly_once_subscription_id)));

  auto filtered_subscriber = google::cloud::pubsub::Subscriber(
      google::cloud::pubsub::MakeSubscriberConnection(
          google::cloud::pubsub::Subscription(project_id,
                                              filtered_subscription_id)));

  std::cout << "\nRunning Publish() sample [1]" << std::endl;
  Publish(publisher, {});

  std::cout << "\nRunning PublishCustomAttributes() sample [1]" << std::endl;
  PublishCustomAttributes(publisher, {});

  std::cout << "\nRunning Subscribe() sample" << std::endl;
  Subscribe(subscriber, {});

  std::cout << "\nRunning ExactlyOnceSubscribe() sample" << std::endl;
  ExactlyOnceSubscribe(exactly_once_subscriber, {});

  std::cout << "\nRunning Pull() sample" << std::endl;
  PublishHelper(publisher, "Pull()", 1);
  Pull(subscriber, {});

  std::cout << "\nRunning Subscribe(filtered) sample" << std::endl;
  PublishHelper(publisher, "Subscribe(filtered)", 8);
  Subscribe(filtered_subscriber, {});

  std::cout << "\nRunning Publish() sample [2]" << std::endl;
  Publish(publisher, {});

  std::cout << "\nRunning SubscribeErrorListener() sample" << std::endl;
  SubscribeErrorListener(subscriber, {});

  std::cout << "\nRunning Publish() sample [3]" << std::endl;
  Publish(publisher, {});

  std::cout << "\nRunning ReceiveDeadLetterDeliveryAttempt() sample"
            << std::endl;
  ReceiveDeadLetterDeliveryAttempt(dead_letter_subscriber, {});

  std::cout << "\nRunning RemoveDeadLetterPolicy() sample" << std::endl;
  ignore_emulator_failures([&] {
    RemoveDeadLetterPolicy(subscription_admin_client,
                           {project_id, dead_letter_subscription_id});
  });

  std::cout << "\nRunning the CustomThreadPoolPublisher() sample" << std::endl;
  CustomThreadPoolPublisher({project_id, topic_id});

  std::cout << "\nRunning the PublisherConcurrencyControl() sample"
            << std::endl;
  PublisherConcurrencyControl({project_id, topic_id});

  std::cout << "\nRunning the PublisherFlowControl() sample" << std::endl;
  PublisherFlowControl({project_id, topic_id});

  std::cout << "\nRunning the PublisherRetrySettings() sample" << std::endl;
  PublisherRetrySettings({project_id, topic_id});

  std::cout << "\nRunning the PublisherDisableRetries() sample" << std::endl;
  PublisherDisableRetries({project_id, topic_id});

  std::cout << "\nRunning the PublishWithCompression() sample" << std::endl;
  PublishWithCompression({project_id, topic_id});

  std::cout << "\nRunning the CustomBatchPublisher() sample" << std::endl;
  CustomBatchPublisher({project_id, topic_id});

  std::cout << "\nRunning the CustomThreadPoolSubscriber() sample" << std::endl;
  CustomThreadPoolSubscriber({project_id, subscription_id});

  std::cout << "\nRunning PublishCustomAttributes() sample [2]" << std::endl;
  PublishCustomAttributes(publisher, {});

  std::cout << "\nRunning SubscribeCustomAttributes() sample" << std::endl;
  SubscribeCustomAttributes(subscriber, {});

  auto publisher_with_ordering_key = google::cloud::pubsub::Publisher(
      google::cloud::pubsub::MakePublisherConnection(
          topic, google::cloud::Options{}
                     .set<google::cloud::pubsub::MaxBatchMessagesOption>(1)
                     .set<google::cloud::pubsub::MessageOrderingOption>(true)));
  std::cout << "\nRunning PublishOrderingKey() sample" << std::endl;
  PublishOrderingKey(publisher_with_ordering_key, {});

  std::cout << "\nRunning ResumeOrderingKey() sample" << std::endl;
  ResumeOrderingKey(publisher_with_ordering_key, {});

  std::cout << "\nRunning Publish() sample [4]" << std::endl;
  Publish(publisher, {});

  std::cout << "\nRunning SubscriberConcurrencyControl() sample" << std::endl;
  PublishHelper(publisher, "SubscriberConcurrentControl", 4);
  SubscriberConcurrencyControl({project_id, subscription_id});

  std::cout << "\nRunning SubscriberFlowControlSettings() sample" << std::endl;
  PublishHelper(publisher, "SubscriberFlowControlSettings", 4);
  SubscriberFlowControlSettings({project_id, subscription_id});

  std::cout << "\nRunning SubscriberRetrySettings() sample" << std::endl;
  PublishHelper(publisher, "SubscriberRetrySettings", 1);
  SubscriberRetrySettings({project_id, subscription_id});

  std::cout << "\nRunning DetachSubscription() sample" << std::endl;
  ignore_emulator_failures([&] {
    DetachSubscription(topic_admin_client, {project_id, subscription_id});
  });

  std::cout << "\nRunning DeleteSubscription() sample [2]" << std::endl;
  DeleteSubscription(subscription_admin_client,
                     {project_id, std::move(dead_letter_subscription_id)});

  std::cout << "\nRunning DeleteSubscription() sample [3] " << std::endl;
  DeleteSubscription(subscription_admin_client,
                     {project_id, ordering_subscription_id});

  std::cout << "\nRunning DeleteSubscription() sample [4]" << std::endl;
  DeleteSubscription(subscription_admin_client, {project_id, subscription_id});

  std::cout << "\nRunning DeleteSubscription() sample [5]" << std::endl;
  DeleteSubscription(subscription_admin_client, {project_id, subscription_id});

  std::cout << "\nRunning DeleteSubscription() sample [6] " << std::endl;
  DeleteSubscription(subscription_admin_client,
                     {project_id, bigquery_subscription_id});

  std::cout << "\nRunning DeleteSubscription() for sample [7] " << std::endl;
  DeleteSubscription(subscription_admin_client,
                     {project_id, cloud_storage_subscription_id});

  std::cout << "\nRunning DeleteSubscription() sample [8] " << std::endl;
  DeleteSubscription(subscription_admin_client,
                     {project_id, unwrapped_push_subscription_id});

  std::cout << "\nRunning DeleteTopic() sample [1]" << std::endl;
  DeleteTopic(topic_admin_client, {project_id, dead_letter_topic_id});

  std::cout << "\nRunning DeleteTopic() sample [2]" << std::endl;
  DeleteTopic(topic_admin_client, {project_id, ordering_topic_id});

  std::cout << "\nRunning DeleteTopic() sample [3]" << std::endl;
  DeleteTopic(topic_admin_client, {project_id, topic_id});

  std::cout << "\nRunning DeleteTopic() sample [4]" << std::endl;
  DeleteTopic(topic_admin_client, {project_id, topic_id});

  std::cout << "\nAutoRun done" << std::endl;
}

}  // namespace

int main(int argc, char* argv[]) {  // NOLINT(bugprone-exception-escape)
  using ::google::cloud::pubsub::examples::CreatePublisherCommand;
  using ::google::cloud::pubsub::examples::CreateSchemaServiceCommand;
  using ::google::cloud::pubsub::examples::CreateSubscriberCommand;
  using ::google::cloud::pubsub::examples::CreateSubscriptionAdminCommand;
  using ::google::cloud::pubsub::examples::CreateTopicAdminCommand;
  using ::google::cloud::testing_util::Example;

  Example example({
<<<<<<< HEAD
      CreateTopicAdminCommand("detach-subscription",
                              {"project-id", "subscription-id"},
                              DetachSubscription),

=======
>>>>>>> 6ff63bc4
      CreateSubscriptionAdminCommand(
          "create-filtered-subscription",
          {"project-id", "topic-id", "subscription-id"},
          CreateFilteredSubscription),
      CreateSubscriptionAdminCommand(
          "create-subscription-with-exactly-once-delivery",
          {"project-id", "topic-id", "subscription-id"},
          CreateSubscriptionWithExactlyOnceDelivery),
      CreateSubscriptionAdminCommand(
          "create-push-subscription",
          {"project-id", "topic-id", "subscription-id", "endpoint"},
          CreatePushSubscription),
      CreateSubscriptionAdminCommand(
          "create-unwrapped-push-subscription",
          {"project-id", "topic-id", "subscription-id", "endpoint"},
          CreateUnwrappedPushSubscription),
      CreateSubscriptionAdminCommand(
          "create-bigquery-subscription",
          {"project-id", "topic-id", "subscription-id", "table-id"},
          CreateBigQuerySubscription),
      CreateSubscriptionAdminCommand(
          "create-cloud-storage-subscription",
          {"project-id", "topic-id", "subscription-id", "bucket"},
          CreateCloudStorageSubscription),
      CreateSubscriptionAdminCommand(
          "create-ordering-subscription",
          {"project-id", "topic-id", "subscription-id"},
          CreateOrderingSubscription),
      CreateSubscriptionAdminCommand(
          "create-dead-letter-subscription",
          {"project-id", "topic-id", "subscription-id", "dead-letter-topic-id",
           "dead-letter-delivery-attempts"},
          CreateDeadLetterSubscription),
      CreateSubscriptionAdminCommand(
          "update-dead-letter-subscription",
          {"project-id", "subscription-id", "dead-letter-topic-id",
           "dead-letter-delivery-attempts"},
          UpdateDeadLetterSubscription),
      CreateSubscriptionAdminCommand("remove-dead-letter-policy",
                                     {"project-id", "subscription-id"},
                                     RemoveDeadLetterPolicy),
      CreateSubscriptionAdminCommand("get-subscription",
                                     {"project-id", "subscription-id"},
                                     GetSubscription),
      CreateSubscriptionAdminCommand("update-subscription",
                                     {"project-id", "subscription-id"},
                                     UpdateSubscription),
      CreateSubscriptionAdminCommand("list-subscriptions", {"project-id"},
                                     ListSubscriptions),
      CreateSubscriptionAdminCommand(
          "modify-push-config", {"project-id", "subscription-id", "endpoint"},
          ModifyPushConfig),
      CreateSubscriptionAdminCommand(
          "create-snapshot", {"project-id", "subscription-id", "snapshot-id"},
          CreateSnapshot),
      CreateSubscriptionAdminCommand(
          "get-snapshot", {"project-id", "snapshot-id"}, GetSnapshot),
      CreateSubscriptionAdminCommand(
          "update-snapshot", {"project-id", "snapshot-id"}, UpdateSnapshot),
      CreateSubscriptionAdminCommand("list-snapshots", {"project-id"},
                                     ListSnapshots),
      CreateSubscriptionAdminCommand(
          "delete-snapshot", {"project-id", "snapshot-id"}, DeleteSnapshot),
      CreateSubscriptionAdminCommand(
          "seek-with-snapshot",
          {"project-id", "subscription-id", "snapshot-id"}, SeekWithSnapshot),
      CreateSubscriptionAdminCommand(
          "seek-with-timestamp", {"project-id", "subscription-id", "seconds"},
          SeekWithTimestamp),

      CreateSchemaServiceCommand(
          "create-avro-schema",
          {"project-id", "schema-id", "schema-definition-file"},
          CreateAvroSchema),
      CreateSchemaServiceCommand(
          "create-protobuf-schema",
          {"project-id", "schema-id", "schema-definition-file"},
          CreateProtobufSchema),
      CreateSchemaServiceCommand(
          "commit-avro-schema",
          {"project-id", "schema-id", "schema-definition-file"},
          CommitAvroSchema),
      CreateSchemaServiceCommand(
          "commit-protobuf-schema",
          {"project-id", "schema-id", "schema-definition-file"},
          CommitProtobufSchema),
      CreateSchemaServiceCommand("get-schema", {"project-id", "schema-id"},
                                 GetSchema),
      CreateSchemaServiceCommand("get-schema-revision",
                                 {"project-id", "schema-id", "revision-id"},
                                 GetSchemaRevision),
      CreateSchemaServiceCommand("list-schemas", {"project-id"}, ListSchemas),
      CreateSchemaServiceCommand("list-schema-revisions",
                                 {"project-id", "schema-id"},
                                 ListSchemaRevisions),
      CreateSchemaServiceCommand("delete-schema", {"project-id", "schema-id"},
                                 DeleteSchema),
      CreateSchemaServiceCommand("delete-schema-revision",
                                 {"project-id", "schema-id", "revision-id"},
                                 DeleteSchemaRevision),
      CreateSchemaServiceCommand("rollback-schema",
                                 {"project-id", "schema-id", "revision-id"},
                                 RollbackSchema),
      CreateSchemaServiceCommand("validate-avro-schema",
                                 {"project-id", "schema-definition-file"},
                                 ValidateAvroSchema),
      CreateSchemaServiceCommand("validate-protobuf-schema",
                                 {"project-id", "schema-definition-file"},
                                 ValidateProtobufSchema),
      CreateSchemaServiceCommand(
          "validate-message-avro",
          {"project-id", "schema-definition-file", "message-file"},
          ValidateMessageAvro),
      CreateSchemaServiceCommand(
          "validate-message-protobuf",
          {"project-id", "schema-definition-file", "message-file"},
          ValidateMessageProtobuf),
      CreateSchemaServiceCommand("validate-message-named-schema",
                                 {"project-id", "schema-id", "message-file"},
                                 ValidateMessageNamedSchema),

      CreateTopicAdminCommand(
          "create-topic-with-schema",
          {"project-id", "topic-id", "schema-id", "encoding"},
          CreateTopicWithSchema),
      CreateTopicAdminCommand(
          "create-topic-with-schema-revisions",
          {"project-id", "topic-id", "schema-id", "encoding",
           "first-revision-id", "last-revision-id"},
          CreateTopicWithSchemaRevisions),
      CreateTopicAdminCommand(
          "update-topic-schema",
          {"project-id", "topic-id", "first-revision-id", "last-revision-id"},
          UpdateTopicSchema),
      CreatePublisherCommand("publish-avro-records", {}, PublishAvroRecords),
      CreateSubscriberCommand("subscribe-avro-records", {},
                              SubscribeAvroRecords),
      CreatePublisherCommand("publish-protobuf-records", {},
                             PublishProtobufRecords),
      CreateSubscriberCommand("subscribe-protobuf-records", {},
                              SubscribeProtobufRecords),
      CreatePublisherCommand("publish", {}, Publish),
      CreatePublisherCommand("publish-custom-attributes", {},
                             PublishCustomAttributes),
      CreatePublisherCommand("publish-ordering-key", {}, PublishOrderingKey),
      CreatePublisherCommand("resume-ordering-key", {}, ResumeOrderingKey),
      CreateSubscriberCommand("subscribe", {}, Subscribe),
      CreateSubscriberCommand("exactly-once-subscribe", {},
                              ExactlyOnceSubscribe),
      CreateSubscriberCommand("pull", {}, Pull),
      CreateSubscriberCommand("subscribe-error-listener", {},
                              SubscribeErrorListener),
      CreateSubscriberCommand("subscribe-custom-attributes", {},
                              SubscribeCustomAttributes),
      CreateSubscriberCommand("receive-dead-letter-delivery-attempt", {},
                              ReceiveDeadLetterDeliveryAttempt),
      {"custom-thread-pool-publisher", CustomThreadPoolPublisher},
      {"publisher-concurrency-control", PublisherConcurrencyControl},
      {"publisher-flow-control", PublisherFlowControl},
      {"publisher-retry-settings", PublisherRetrySettings},
      {"publisher-disable-retry", PublisherDisableRetries},
      {"publish-with-compression", PublishWithCompression},
      {"custom-batch-publisher", CustomBatchPublisher},
      {"custom-thread-pool-subscriber", CustomThreadPoolSubscriber},
      {"subscriber-concurrency-control", SubscriberConcurrencyControl},
      {"subscriber-flow-control-settings", SubscriberFlowControlSettings},
      {"subscriber-retry-settings", SubscriberRetrySettings},
      {"auto", AutoRun},
  });
  return example.Run(argc, argv);
}<|MERGE_RESOLUTION|>--- conflicted
+++ resolved
@@ -2692,13 +2692,6 @@
   using ::google::cloud::testing_util::Example;
 
   Example example({
-<<<<<<< HEAD
-      CreateTopicAdminCommand("detach-subscription",
-                              {"project-id", "subscription-id"},
-                              DetachSubscription),
-
-=======
->>>>>>> 6ff63bc4
       CreateSubscriptionAdminCommand(
           "create-filtered-subscription",
           {"project-id", "topic-id", "subscription-id"},
