# ~~~
# Copyright 2020 Google LLC
#
# Licensed under the Apache License, Version 2.0 (the "License");
# you may not use this file except in compliance with the License.
# You may obtain a copy of the License at
#
#     https://www.apache.org/licenses/LICENSE-2.0
#
# Unless required by applicable law or agreed to in writing, software
# distributed under the License is distributed on an "AS IS" BASIS,
# WITHOUT WARRANTIES OR CONDITIONS OF ANY KIND, either express or implied.
# See the License for the specific language governing permissions and
# limitations under the License.
# ~~~

include(GoogleapisConfig)
set(DOXYGEN_PROJECT_NAME "Google Cloud Pub/Sub C++ Client")
set(DOXYGEN_PROJECT_BRIEF "A C++ Client Library for Google Cloud Pub/Sub")
set(DOXYGEN_PROJECT_NUMBER "${PROJECT_VERSION}")
set(DOXYGEN_EXAMPLE_PATH ${CMAKE_CURRENT_SOURCE_DIR}/samples
                         ${CMAKE_CURRENT_SOURCE_DIR}/quickstart)
set(DOXYGEN_EXCLUDE_SYMBOLS "internal" "pubsub_internal" "pubsub_testing"
                            "examples" "samples")

include(GoogleCloudCppDoxygen)
google_cloud_cpp_doxygen_targets("pubsub" DEPENDS cloud-docs
                                 google-cloud-cpp::pubsub_protos)
if (GOOGLE_CLOUD_CPP_ENABLE_EXAMPLES AND TARGET pubsub-docs)
    add_dependencies(pubsub-docs pubsub_samples_protos)
endif ()

include(GoogleCloudCppCommon)

include(GoogleCloudCppLibrary)
google_cloud_cpp_add_library_protos(pubsub)

add_library(
    google_cloud_cpp_pubsub # cmake-format: sort
    ack_handler.cc
    ack_handler.h
    application_callback.h
    backoff_policy.h
    blocking_publisher.cc
    blocking_publisher.h
    blocking_publisher_connection.cc
    blocking_publisher_connection.h
    connection_options.cc
    connection_options.h
    exactly_once_ack_handler.cc
    exactly_once_ack_handler.h
    internal/ack_handler_wrapper.cc
    internal/ack_handler_wrapper.h
    internal/batch_sink.h
    internal/batching_publisher_connection.cc
    internal/batching_publisher_connection.h
    internal/batching_publisher_tracing_connection.cc
    internal/batching_publisher_tracing_connection.h
    internal/blocking_publisher_connection_impl.cc
    internal/blocking_publisher_connection_impl.h
    internal/containing_publisher_connection.h
    internal/create_channel.cc
    internal/create_channel.h
    internal/default_batch_sink.cc
    internal/default_batch_sink.h
    internal/default_pull_ack_handler.cc
    internal/default_pull_ack_handler.h
    internal/defaults.cc
    internal/defaults.h
    internal/exactly_once_policies.cc
    internal/exactly_once_policies.h
    internal/extend_leases_with_retry.cc
    internal/extend_leases_with_retry.h
    internal/flow_controlled_publisher_connection.cc
    internal/flow_controlled_publisher_connection.h
    internal/flow_controlled_publisher_tracing_connection.cc
    internal/flow_controlled_publisher_tracing_connection.h
<<<<<<< HEAD
    internal/message_carrier.cc
    internal/message_carrier.h
=======
    internal/message_batch.h
>>>>>>> b312cb49
    internal/noop_message_batch.h
    internal/ordering_key_publisher_connection.cc
    internal/ordering_key_publisher_connection.h
    internal/publisher_auth_decorator.cc
    internal/publisher_auth_decorator.h
    internal/publisher_logging_decorator.cc
    internal/publisher_logging_decorator.h
    internal/publisher_metadata_decorator.cc
    internal/publisher_metadata_decorator.h
    internal/publisher_round_robin_decorator.cc
    internal/publisher_round_robin_decorator.h
    internal/publisher_stub.cc
    internal/publisher_stub.h
    internal/publisher_stub_factory.cc
    internal/publisher_stub_factory.h
    internal/publisher_tracing_connection.cc
    internal/publisher_tracing_connection.h
    internal/publisher_tracing_stub.cc
    internal/publisher_tracing_stub.h
    internal/pull_lease_manager.cc
    internal/pull_lease_manager.h
    internal/rejects_with_ordering_key.cc
    internal/rejects_with_ordering_key.h
    internal/schema_auth_decorator.cc
    internal/schema_auth_decorator.h
    internal/schema_connection_impl.cc
    internal/schema_connection_impl.h
    internal/schema_logging_decorator.cc
    internal/schema_logging_decorator.h
    internal/schema_metadata_decorator.cc
    internal/schema_metadata_decorator.h
    internal/schema_option_defaults.cc
    internal/schema_option_defaults.h
    internal/schema_retry_traits.h
    internal/schema_stub.cc
    internal/schema_stub.h
    internal/schema_stub_factory.cc
    internal/schema_stub_factory.h
    internal/schema_tracing_connection.cc
    internal/schema_tracing_connection.h
    internal/schema_tracing_stub.cc
    internal/schema_tracing_stub.h
    internal/sequential_batch_sink.cc
    internal/sequential_batch_sink.h
    internal/session_shutdown_manager.cc
    internal/session_shutdown_manager.h
    internal/streaming_subscription_batch_source.cc
    internal/streaming_subscription_batch_source.h
    internal/subscriber_auth_decorator.cc
    internal/subscriber_auth_decorator.h
    internal/subscriber_connection_impl.cc
    internal/subscriber_connection_impl.h
    internal/subscriber_logging_decorator.cc
    internal/subscriber_logging_decorator.h
    internal/subscriber_metadata_decorator.cc
    internal/subscriber_metadata_decorator.h
    internal/subscriber_round_robin_decorator.cc
    internal/subscriber_round_robin_decorator.h
    internal/subscriber_stub.cc
    internal/subscriber_stub.h
    internal/subscriber_stub_factory.cc
    internal/subscriber_stub_factory.h
    internal/subscriber_tracing_stub.cc
    internal/subscriber_tracing_stub.h
    internal/subscription_batch_source.h
    internal/subscription_concurrency_control.cc
    internal/subscription_concurrency_control.h
    internal/subscription_lease_management.cc
    internal/subscription_lease_management.h
    internal/subscription_message_queue.cc
    internal/subscription_message_queue.h
    internal/subscription_message_source.h
    internal/subscription_session.cc
    internal/subscription_session.h
    message.cc
    message.h
    options.cc
    options.h
    publisher.h
    publisher_connection.cc
    publisher_connection.h
    publisher_options.cc
    publisher_options.h
    pull_ack_handler.cc
    pull_ack_handler.h
    pull_response.h
    retry_policy.h
    schema.cc
    schema.h
    schema_client.cc
    schema_client.h
    schema_connection.cc
    schema_connection.h
    schema_connection_idempotency_policy.cc
    schema_connection_idempotency_policy.h
    schema_options.h
    snapshot.cc
    snapshot.h
    snapshot_builder.cc
    snapshot_builder.h
    subscriber.cc
    subscriber.h
    subscriber_connection.cc
    subscriber_connection.h
    subscriber_options.cc
    subscriber_options.h
    subscription.cc
    subscription.h
    subscription_admin_client.cc
    subscription_admin_client.h
    subscription_admin_connection.cc
    subscription_admin_connection.h
    subscription_builder.cc
    subscription_builder.h
    topic.cc
    topic.h
    topic_admin_client.cc
    topic_admin_client.h
    topic_admin_connection.cc
    topic_admin_connection.h
    topic_builder.cc
    topic_builder.h
    version.h
    version_info.h)
target_include_directories(
    google_cloud_cpp_pubsub
    PUBLIC $<BUILD_INTERFACE:${PROJECT_SOURCE_DIR}>
           $<BUILD_INTERFACE:${PROJECT_BINARY_DIR}>
           $<INSTALL_INTERFACE:include>)
target_link_libraries(
    google_cloud_cpp_pubsub
    PUBLIC google-cloud-cpp::grpc_utils google-cloud-cpp::common
           google-cloud-cpp::pubsub_protos)
google_cloud_cpp_add_common_options(google_cloud_cpp_pubsub)
set_target_properties(
    google_cloud_cpp_pubsub
    PROPERTIES EXPORT_NAME "google-cloud-cpp::pubsub"
               VERSION "${PROJECT_VERSION}"
               SOVERSION "${PROJECT_VERSION_MAJOR}")
target_compile_options(google_cloud_cpp_pubsub
                       PUBLIC ${GOOGLE_CLOUD_CPP_EXCEPTIONS_FLAG})

add_library(google-cloud-cpp::pubsub ALIAS google_cloud_cpp_pubsub)

# To avoid maintaining the list of files for the library, export them to a .bzl
# file.
include(CreateBazelConfig)
create_bazel_config(google_cloud_cpp_pubsub YEAR "2020")

# Create a header-only library for the mocks. We use a CMake `INTERFACE` library
# for these, a regular library would not work on macOS (where the library needs
# at least one .o file). Unfortunately INTERFACE libraries are a bit weird in
# that they need absolute paths for their sources.
add_library(google_cloud_cpp_pubsub_mocks INTERFACE)
set(google_cloud_cpp_pubsub_mocks_hdrs
    # cmake-format: sort
    mocks/mock_ack_handler.h
    mocks/mock_blocking_publisher_connection.h
    mocks/mock_exactly_once_ack_handler.h
    mocks/mock_publisher_connection.h
    mocks/mock_pull_ack_handler.h
    mocks/mock_schema_connection.h
    mocks/mock_subscriber_connection.h
    mocks/mock_subscription_admin_connection.h
    mocks/mock_topic_admin_connection.h)
export_list_to_bazel("google_cloud_cpp_pubsub_mocks.bzl"
                     "google_cloud_cpp_pubsub_mocks_hdrs" YEAR "2020")
target_link_libraries(
    google_cloud_cpp_pubsub_mocks
    INTERFACE google-cloud-cpp::pubsub GTest::gmock_main GTest::gmock
              GTest::gtest)
set_target_properties(google_cloud_cpp_pubsub_mocks
                      PROPERTIES EXPORT_NAME google-cloud-cpp::pubsub_mocks)
target_include_directories(
    google_cloud_cpp_pubsub_mocks
    INTERFACE $<BUILD_INTERFACE:${PROJECT_SOURCE_DIR}>
              $<BUILD_INTERFACE:${PROJECT_BINARY_DIR}>
              $<INSTALL_INTERFACE:include>)
set_target_properties(google_cloud_cpp_pubsub_mocks
                      PROPERTIES EXPORT_NAME "google-cloud-cpp::pubsub_mocks")
target_compile_options(google_cloud_cpp_pubsub_mocks
                       INTERFACE ${GOOGLE_CLOUD_CPP_EXCEPTIONS_FLAG})
add_library(google-cloud-cpp::pubsub_mocks ALIAS google_cloud_cpp_pubsub_mocks)

# Define the tests in a function so we have a new scope for variable names.
function (google_cloud_cpp_pubsub_client_define_tests)
    # The tests require googletest to be installed. Force CMake to use the
    # config file for googletest (that is, the CMake file installed by
    # googletest itself), because the generic `FindGTest` module does not define
    # the GTest::gmock target, and the target names are also weird.
    find_package(GTest CONFIG REQUIRED)

    add_library(
        pubsub_client_testing # cmake-format: sort
        testing/fake_streaming_pull.cc
        testing/fake_streaming_pull.h
        testing/mock_batch_sink.h
        testing/mock_publisher_stub.h
        testing/mock_subscriber_stub.h
        testing/mock_subscription_batch_source.h
        testing/mock_subscription_message_source.h
        testing/random_names.cc
        testing/random_names.h
        testing/test_retry_policies.cc
        testing/test_retry_policies.h)
    target_link_libraries(
        pubsub_client_testing
        PUBLIC google-cloud-cpp::pubsub google-cloud-cpp::grpc_utils
               google-cloud-cpp::common google-cloud-cpp::pubsub_protos
               GTest::gmock GTest::gtest)
    google_cloud_cpp_add_common_options(pubsub_client_testing)
    target_compile_options(pubsub_client_testing
                           PUBLIC ${GOOGLE_CLOUD_CPP_EXCEPTIONS_FLAG})
    create_bazel_config(pubsub_client_testing YEAR "2020")

    set(pubsub_client_unit_tests
        # cmake-format: sort
        ack_handler_test.cc
        blocking_publisher_connection_test.cc
        blocking_publisher_test.cc
        exactly_once_ack_handler_test.cc
        internal/ack_handler_wrapper_test.cc
        internal/batching_publisher_connection_test.cc
        internal/batching_publisher_tracing_connection_test.cc
        internal/default_batch_sink_test.cc
        internal/default_pull_ack_handler_test.cc
        internal/defaults_test.cc
        internal/exactly_once_policies_test.cc
        internal/extend_leases_with_retry_test.cc
        internal/flow_controlled_publisher_connection_test.cc
        internal/flow_controlled_publisher_tracing_connection_test.cc
        internal/message_carrier_test.cc
        internal/ordering_key_publisher_connection_test.cc
        internal/publisher_tracing_connection_test.cc
        internal/pull_lease_manager_test.cc
        internal/rejects_with_ordering_key_test.cc
        internal/sequential_batch_sink_test.cc
        internal/session_shutdown_manager_test.cc
        internal/streaming_subscription_batch_source_test.cc
        internal/subscriber_connection_impl_test.cc
        internal/subscription_concurrency_control_test.cc
        internal/subscription_lease_management_test.cc
        internal/subscription_message_queue_test.cc
        internal/subscription_session_test.cc
        message_test.cc
        options_test.cc
        publisher_connection_test.cc
        publisher_options_test.cc
        publisher_test.cc
        schema_test.cc
        snapshot_builder_test.cc
        snapshot_test.cc
        subscriber_connection_test.cc
        subscriber_options_test.cc
        subscriber_test.cc
        subscription_admin_client_test.cc
        subscription_admin_connection_test.cc
        subscription_builder_test.cc
        subscription_test.cc
        topic_admin_client_test.cc
        topic_admin_connection_test.cc
        topic_builder_test.cc
        topic_test.cc)

    # Export the list of unit tests to a .bzl file so we do not need to maintain
    # the list in two places.
    export_list_to_bazel("pubsub_client_unit_tests.bzl"
                         "pubsub_client_unit_tests" YEAR "2020")

    # Generate a target for each unit test.
    foreach (fname ${pubsub_client_unit_tests})
        google_cloud_cpp_add_executable(target "pubsub" "${fname}")
        target_link_libraries(
            ${target}
            PRIVATE pubsub_client_testing
                    google_cloud_cpp_testing
                    google_cloud_cpp_testing_grpc
                    google-cloud-cpp::pubsub_mocks
                    google-cloud-cpp::pubsub
                    absl::str_format
                    GTest::gmock_main
                    GTest::gmock
                    GTest::gtest)
        google_cloud_cpp_add_common_options(${target})
        add_test(NAME ${target} COMMAND ${target})
    endforeach ()
endfunction ()

# Only define the tests if testing is enabled. Package maintainers may not want
# to build all the tests everytime they create a new package or when the package
# is installed from source.
if (BUILD_TESTING)
    google_cloud_cpp_pubsub_client_define_tests()
    add_subdirectory(benchmarks)
    add_subdirectory(integration_tests)
endif (BUILD_TESTING)

# Examples are enabled if possible, but package maintainers may want to disable
# compilation to speed up their builds.
if (GOOGLE_CLOUD_CPP_ENABLE_EXAMPLES)
    add_executable(pubsub_quickstart "quickstart/quickstart.cc")
    target_link_libraries(pubsub_quickstart PRIVATE google-cloud-cpp::pubsub)
    google_cloud_cpp_add_common_options(pubsub_quickstart)
    add_test(
        NAME pubsub_quickstart
        COMMAND
            cmake -P "${PROJECT_SOURCE_DIR}/cmake/quickstart-runner.cmake"
            $<TARGET_FILE:pubsub_quickstart> GOOGLE_CLOUD_PROJECT
            GOOGLE_CLOUD_CPP_PUBSUB_TEST_QUICKSTART_TOPIC)
    set_tests_properties(pubsub_quickstart
                         PROPERTIES LABELS "integration-test;quickstart")
endif ()

# Get the destination directories based on the GNU recommendations.
include(GNUInstallDirs)

# Export the CMake targets to make it easy to create configuration files.
install(
    EXPORT pubsub-targets
    DESTINATION "${CMAKE_INSTALL_LIBDIR}/cmake/google_cloud_cpp_pubsub"
    COMPONENT google_cloud_cpp_development)

# Install the libraries and headers in the locations determined by
# GNUInstallDirs
install(
    TARGETS google_cloud_cpp_pubsub google_cloud_cpp_pubsub_protos
    EXPORT pubsub-targets
    RUNTIME DESTINATION ${CMAKE_INSTALL_BINDIR}
            COMPONENT google_cloud_cpp_runtime
    LIBRARY DESTINATION ${CMAKE_INSTALL_LIBDIR}
            COMPONENT google_cloud_cpp_runtime
            NAMELINK_COMPONENT google_cloud_cpp_development
    ARCHIVE DESTINATION ${CMAKE_INSTALL_LIBDIR}
            COMPONENT google_cloud_cpp_development)

google_cloud_cpp_install_headers("google_cloud_cpp_pubsub"
                                 "include/google/cloud/pubsub")

# Export the CMake targets to make it easy to create configuration files.
install(
    EXPORT pubsub_mocks-targets
    DESTINATION "${CMAKE_INSTALL_LIBDIR}/cmake/google_cloud_cpp_pubsub_mocks"
    COMPONENT google_cloud_cpp_development)

install(
    TARGETS google_cloud_cpp_pubsub_mocks
    EXPORT pubsub_mocks-targets
    COMPONENT google_cloud_cpp_development)
install(
    FILES ${google_cloud_cpp_pubsub_mocks_hdrs}
    DESTINATION "include/google/cloud/pubsub/mocks"
    COMPONENT google_cloud_cpp_development)

google_cloud_cpp_add_pkgconfig(
    pubsub
    "The Google Cloud Pub/Sub C++ Client Library"
    "Provides C++ APIs to access Google Cloud Pub/Sub."
    "google_cloud_cpp_grpc_utils"
    "google_cloud_cpp_common"
    "google_cloud_cpp_pubsub_protos"
    "absl_str_format")

# Create and install the CMake configuration files.
include(CMakePackageConfigHelpers)
configure_file("config.cmake.in" "google_cloud_cpp_pubsub-config.cmake" @ONLY)
write_basic_package_version_file(
    "google_cloud_cpp_pubsub-config-version.cmake"
    VERSION ${PROJECT_VERSION}
    COMPATIBILITY ExactVersion)

install(
    FILES
        "${CMAKE_CURRENT_BINARY_DIR}/google_cloud_cpp_pubsub-config.cmake"
        "${CMAKE_CURRENT_BINARY_DIR}/google_cloud_cpp_pubsub-config-version.cmake"
    DESTINATION "${CMAKE_INSTALL_LIBDIR}/cmake/google_cloud_cpp_pubsub"
    COMPONENT google_cloud_cpp_development)

google_cloud_cpp_add_pkgconfig(
    pubsub_mocks "Google Cloud C++ Pub/Sub Mocks"
    "Mocks for the Google Cloud Pub/Sub C++ Client Library"
    "google_cloud_cpp_pubsub" " gmock_main")

# Create and install the CMake configuration files.
configure_file("mocks-config.cmake.in"
               "google_cloud_cpp_pubsub_mocks-config.cmake" @ONLY)
write_basic_package_version_file(
    "google_cloud_cpp_pubsub_mocks-config-version.cmake"
    VERSION ${PROJECT_VERSION}
    COMPATIBILITY ExactVersion)

install(
    FILES
        "${CMAKE_CURRENT_BINARY_DIR}/google_cloud_cpp_pubsub_mocks-config.cmake"
        "${CMAKE_CURRENT_BINARY_DIR}/google_cloud_cpp_pubsub_mocks-config-version.cmake"
    DESTINATION "${CMAKE_INSTALL_LIBDIR}/cmake/google_cloud_cpp_pubsub_mocks"
    COMPONENT google_cloud_cpp_development)<|MERGE_RESOLUTION|>--- conflicted
+++ resolved
@@ -75,12 +75,9 @@
     internal/flow_controlled_publisher_connection.h
     internal/flow_controlled_publisher_tracing_connection.cc
     internal/flow_controlled_publisher_tracing_connection.h
-<<<<<<< HEAD
+    internal/message_batch.h
     internal/message_carrier.cc
     internal/message_carrier.h
-=======
-    internal/message_batch.h
->>>>>>> b312cb49
     internal/noop_message_batch.h
     internal/ordering_key_publisher_connection.cc
     internal/ordering_key_publisher_connection.h
