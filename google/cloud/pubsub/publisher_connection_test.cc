--- conflicted
+++ resolved
@@ -364,21 +364,13 @@
       publisher->Publish({MessageBuilder{}.SetData("test-data-0").Build()})
           .get();
 
-<<<<<<< HEAD
-  EXPECT_THAT(span_catcher->GetSpans(),
-              UnorderedElementsAre(
-                  SpanNamed("projects/test-project/topics/test-topic send"),
-                  SpanNamed("publisher flow control"),
-                  SpanNamed("pubsub::BatchingPublisherConnection::Publish")));
-=======
   EXPECT_THAT(
       span_catcher->GetSpans(),
       UnorderedElementsAre(
           SpanNamed("projects/test-project/topics/test-topic send"),
-          SpanNamed("pubsub::FlowControlledPublisherConnection::Publish"),
+          SpanNamed("publisher flow control"),
           SpanNamed("pubsub::BatchingPublisherConnection::Publish"),
           SpanNamed("google.pubsub.v1.Publisher/Publish")));
->>>>>>> 19f11058
 }
 
 TEST(MakePublisherConnectionTest, TracingDisabled) {
