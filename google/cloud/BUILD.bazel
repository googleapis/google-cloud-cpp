--- conflicted
+++ resolved
@@ -167,25 +167,13 @@
         ":google_cloud_cpp_common",
         "@abseil-cpp//absl/functional:function_ref",
         "@abseil-cpp//absl/time",
-<<<<<<< HEAD
-        "@com_github_grpc_grpc//:grpc++",
-        "@com_google_googleapis//:googleapis_system_includes",
-        "@com_google_googleapis//google/cloud/location:location_cc_grpc",
-        "@com_google_googleapis//google/iam/credentials/v1:credentials_cc_grpc",
-        "@com_google_googleapis//google/iam/v1:iam_cc_grpc",
-        "@com_google_googleapis//google/longrunning:longrunning_cc_grpc",
-        "@com_google_googleapis//google/rpc:error_details_cc_proto",
-        "@com_google_googleapis//google/rpc:status_cc_proto",
-=======
         "@grpc//:grpc++",
-        #        "@googleapis//:googleapis_system_includes",
         "@googleapis//google/cloud/location:location_cc_grpc",
         "@googleapis//google/iam/credentials/v1:credentials_cc_grpc",
         "@googleapis//google/iam/v1:iam_cc_grpc",
         "@googleapis//google/longrunning:longrunning_cc_grpc",
         "@googleapis//google/rpc:error_details_cc_proto",
         "@googleapis//google/rpc:status_cc_proto",
->>>>>>> f2d6eb92
     ],
 )
 
@@ -290,13 +278,8 @@
         ":google_cloud_cpp_common",
         "@abseil-cpp//absl/functional:function_ref",
         "@abseil-cpp//absl/types:span",
-<<<<<<< HEAD
-        "@com_github_curl_curl//:curl",
-        "@com_github_nlohmann_json//:json",
-=======
         "@curl",
         "@nlohmann_json//:json",
->>>>>>> f2d6eb92
     ] + select({
         "@platforms//os:windows": [],
         "//conditions:default": [
