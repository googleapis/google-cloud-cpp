// Copyright 2022 Google LLC
//
// Licensed under the Apache License, Version 2.0 (the "License");
// you may not use this file except in compliance with the License.
// You may obtain a copy of the License at
//
//     https://www.apache.org/licenses/LICENSE-2.0
//
// Unless required by applicable law or agreed to in writing, software
// distributed under the License is distributed on an "AS IS" BASIS,
// WITHOUT WARRANTIES OR CONDITIONS OF ANY KIND, either express or implied.
// See the License for the specific language governing permissions and
// limitations under the License.

#ifndef GOOGLE_CLOUD_CPP_GOOGLE_CLOUD_PUBSUBLITE_OPTIONS_H
#define GOOGLE_CLOUD_CPP_GOOGLE_CLOUD_PUBSUBLITE_OPTIONS_H

#include "google/cloud/pubsub/message.h"
#include "google/cloud/pubsublite/internal/resumable_async_streaming_read_write_rpc.h"
#include "google/cloud/status_or.h"
#include "google/cloud/version.h"
#include <google/cloud/pubsublite/v1/common.pb.h>
#include <chrono>
#include <functional>

namespace google {
namespace cloud {
namespace pubsublite {
GOOGLE_CLOUD_CPP_INLINE_NAMESPACE_BEGIN

/**
 * Converts a Google Cloud Pub/Sub `Message` into a Google Cloud Pub/Sub Lite
 * protobuf `PubSubMessage`.
 */
using PublishMessageTransformer =
    std::function<StatusOr<google::cloud::pubsublite::v1::PubSubMessage>(
        google::cloud::pubsub::Message)>;

<<<<<<< HEAD
struct PublishMessageTransformerOption {
  using Type = PublishMessageTransformer;
};

/**
 * Handler to be called if a connection fails with a permanent error.
 */
using FailureHandler = std::function<void(Status)>;

struct FailureHandlerOption {
  using Type = FailureHandler;
};

/**
 * Publish a batch when it has this many messages. The default is 1000 messages.
 */
struct MaxBatchMessagesOption {
  using Type = std::int64_t;
};

/**
 * Publish a batch when its size in bytes reaches this value. The default
 * is 3.5MiB.
 */
struct MaxBatchBytesOption {
  using Type = std::int64_t;
};

/**
 * The interval at which `Flush` will be called on single-partition `Publisher`s
 * to publish all remaining messages. The default is 50 milliseconds.
 */
struct PublishFlushAlarmPeriodOption {
  using Type = std::chrono::milliseconds;
};

=======
>>>>>>> 5a848171
GOOGLE_CLOUD_CPP_INLINE_NAMESPACE_END
}  // namespace pubsublite
}  // namespace cloud
}  // namespace google

#endif  // GOOGLE_CLOUD_CPP_GOOGLE_CLOUD_PUBSUBLITE_OPTIONS_H<|MERGE_RESOLUTION|>--- conflicted
+++ resolved
@@ -36,18 +36,8 @@
     std::function<StatusOr<google::cloud::pubsublite::v1::PubSubMessage>(
         google::cloud::pubsub::Message)>;
 
-<<<<<<< HEAD
 struct PublishMessageTransformerOption {
   using Type = PublishMessageTransformer;
-};
-
-/**
- * Handler to be called if a connection fails with a permanent error.
- */
-using FailureHandler = std::function<void(Status)>;
-
-struct FailureHandlerOption {
-  using Type = FailureHandler;
 };
 
 /**
@@ -73,8 +63,6 @@
   using Type = std::chrono::milliseconds;
 };
 
-=======
->>>>>>> 5a848171
 GOOGLE_CLOUD_CPP_INLINE_NAMESPACE_END
 }  // namespace pubsublite
 }  // namespace cloud
