--- conflicted
+++ resolved
@@ -252,12 +252,9 @@
     set(pubsublite_unit_tests
         # cmake-format: sort
         endpoint_test.cc
-<<<<<<< HEAD
-        internal/location_test.cc
-=======
         internal/alarm_registry_impl_test.cc
         internal/default_routing_policy_test.cc
->>>>>>> c126d1d5
+            internal/location_test.cc
         internal/partition_publisher_test.cc
         internal/resumable_async_streaming_read_write_rpc_test.cc
         internal/service_composite_test.cc
