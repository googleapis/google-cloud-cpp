--- conflicted
+++ resolved
@@ -244,11 +244,8 @@
     set(pubsublite_unit_tests
         # cmake-format: sort
         endpoint_test.cc
-<<<<<<< HEAD
         internal/default_routing_policy_test.cc
-=======
         internal/partition_publisher_test.cc
->>>>>>> 1801ff98
         internal/resumable_async_streaming_read_write_rpc_test.cc
         internal/service_composite_test.cc
         internal/stream_factory_test.cc)
