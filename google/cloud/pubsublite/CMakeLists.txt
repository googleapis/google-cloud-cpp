# ~~~
# Copyright 2021 Google LLC
#
# Licensed under the Apache License, Version 2.0 (the "License");
# you may not use this file except in compliance with the License.
# You may obtain a copy of the License at
#
#     https://www.apache.org/licenses/LICENSE-2.0
#
# Unless required by applicable law or agreed to in writing, software
# distributed under the License is distributed on an "AS IS" BASIS,
# WITHOUT WARRANTIES OR CONDITIONS OF ANY KIND, either express or implied.
# See the License for the specific language governing permissions and
# limitations under the License.
# ~~~

include(GoogleapisConfig)
set(DOXYGEN_PROJECT_NAME "Pub/Sub Lite API C++ Client")
set(DOXYGEN_PROJECT_BRIEF "A C++ Client Library for the Pub/Sub Lite API")
set(DOXYGEN_PROJECT_NUMBER "${PROJECT_VERSION} (Experimental)")
set(DOXYGEN_EXCLUDE_SYMBOLS "internal" "pubsublite_internal"
                            "pubsublite_testing" "examples")
set(DOXYGEN_EXAMPLE_PATH ${CMAKE_CURRENT_SOURCE_DIR}/quickstart)

# Creates the proto headers needed by doxygen.
set(GOOGLE_CLOUD_CPP_DOXYGEN_DEPS google-cloud-cpp::pubsublite_protos)

include(GoogleCloudCppCommon)

set(EXTERNAL_GOOGLEAPIS_SOURCE
    "${PROJECT_BINARY_DIR}/external/googleapis/src/googleapis_download")
find_path(PROTO_INCLUDE_DIR google/protobuf/descriptor.proto)
if (PROTO_INCLUDE_DIR)
    list(INSERT PROTOBUF_IMPORT_DIRS 0 "${PROTO_INCLUDE_DIR}")
endif ()

include(CompileProtos)
google_cloud_cpp_grpcpp_library(
    google_cloud_cpp_pubsublite_protos
    # cmake-format: sort
    ${EXTERNAL_GOOGLEAPIS_SOURCE}/google/cloud/pubsublite/v1/admin.proto
    ${EXTERNAL_GOOGLEAPIS_SOURCE}/google/cloud/pubsublite/v1/common.proto
    ${EXTERNAL_GOOGLEAPIS_SOURCE}/google/cloud/pubsublite/v1/cursor.proto
    ${EXTERNAL_GOOGLEAPIS_SOURCE}/google/cloud/pubsublite/v1/publisher.proto
    ${EXTERNAL_GOOGLEAPIS_SOURCE}/google/cloud/pubsublite/v1/subscriber.proto
    ${EXTERNAL_GOOGLEAPIS_SOURCE}/google/cloud/pubsublite/v1/topic_stats.proto
    PROTO_PATH_DIRECTORIES
    "${EXTERNAL_GOOGLEAPIS_SOURCE}"
    "${PROTO_INCLUDE_DIR}")
external_googleapis_set_version_and_alias(pubsublite_protos)
target_link_libraries(
    google_cloud_cpp_pubsublite_protos
    PUBLIC #
           google-cloud-cpp::api_annotations_protos
           google-cloud-cpp::api_client_protos
           google-cloud-cpp::api_field_behavior_protos
           google-cloud-cpp::api_http_protos
           google-cloud-cpp::api_resource_protos
           google-cloud-cpp::longrunning_operations_protos
           google-cloud-cpp::rpc_status_protos)

add_library(
    google_cloud_cpp_pubsublite # cmake-format: sort
    admin_client.cc
    admin_client.h
    admin_connection.cc
    admin_connection.h
    admin_connection_idempotency_policy.cc
    admin_connection_idempotency_policy.h
    admin_options.h
    endpoint.cc
    endpoint.h
    internal/admin_auth_decorator.cc
    internal/admin_auth_decorator.h
    internal/admin_connection_impl.cc
    internal/admin_connection_impl.h
    internal/admin_logging_decorator.cc
    internal/admin_logging_decorator.h
    internal/admin_metadata_decorator.cc
    internal/admin_metadata_decorator.h
    internal/admin_option_defaults.cc
    internal/admin_option_defaults.h
    internal/admin_retry_traits.h
    internal/admin_stub.cc
    internal/admin_stub.h
    internal/admin_stub_factory.cc
    internal/admin_stub_factory.h
    internal/alarm_registry.h
    internal/alarm_registry_impl.cc
    internal/alarm_registry_impl.h
    internal/batching_options.h
    internal/cloud_region.cc
    internal/cloud_region.h
    internal/cloud_zone.cc
    internal/cloud_zone.h
    internal/cursor_auth_decorator.cc
    internal/cursor_auth_decorator.h
    internal/cursor_logging_decorator.cc
    internal/cursor_logging_decorator.h
    internal/cursor_metadata_decorator.cc
    internal/cursor_metadata_decorator.h
    internal/cursor_stub.cc
    internal/cursor_stub.h
    internal/cursor_stub_factory.cc
    internal/cursor_stub_factory.h
    internal/default_routing_policy.cc
    internal/default_routing_policy.h
    internal/futures.h
<<<<<<< HEAD
    internal/multipartition_publisher.cc
    internal/multipartition_publisher.h
=======
    internal/location.cc
    internal/location.h
>>>>>>> d517ceb2
    internal/partition_assignment_auth_decorator.cc
    internal/partition_assignment_auth_decorator.h
    internal/partition_assignment_logging_decorator.cc
    internal/partition_assignment_logging_decorator.h
    internal/partition_assignment_metadata_decorator.cc
    internal/partition_assignment_metadata_decorator.h
    internal/partition_assignment_stub.cc
    internal/partition_assignment_stub.h
    internal/partition_assignment_stub_factory.cc
    internal/partition_assignment_stub_factory.h
    internal/partition_publisher.cc
    internal/partition_publisher.h
    internal/publisher.h
    internal/publisher_auth_decorator.cc
    internal/publisher_auth_decorator.h
    internal/publisher_logging_decorator.cc
    internal/publisher_logging_decorator.h
    internal/publisher_metadata_decorator.cc
    internal/publisher_metadata_decorator.h
    internal/publisher_stub.cc
    internal/publisher_stub.h
    internal/publisher_stub_factory.cc
    internal/publisher_stub_factory.h
    internal/resumable_async_streaming_read_write_rpc.h
    internal/routing_policy.h
    internal/service.h
    internal/service_composite.h
    internal/stream_factory.h
    internal/subscriber_auth_decorator.cc
    internal/subscriber_auth_decorator.h
    internal/subscriber_logging_decorator.cc
    internal/subscriber_logging_decorator.h
    internal/subscriber_metadata_decorator.cc
    internal/subscriber_metadata_decorator.h
    internal/subscriber_stub.cc
    internal/subscriber_stub.h
    internal/subscriber_stub_factory.cc
    internal/subscriber_stub_factory.h
    internal/topic_partition_count_reader.h
    internal/topic_stats_auth_decorator.cc
    internal/topic_stats_auth_decorator.h
    internal/topic_stats_connection_impl.cc
    internal/topic_stats_connection_impl.h
    internal/topic_stats_logging_decorator.cc
    internal/topic_stats_logging_decorator.h
    internal/topic_stats_metadata_decorator.cc
    internal/topic_stats_metadata_decorator.h
    internal/topic_stats_option_defaults.cc
    internal/topic_stats_option_defaults.h
    internal/topic_stats_retry_traits.h
    internal/topic_stats_stub.cc
    internal/topic_stats_stub.h
    internal/topic_stats_stub_factory.cc
    internal/topic_stats_stub_factory.h
<<<<<<< HEAD
=======
    message_metadata.cc
>>>>>>> d517ceb2
    message_metadata.h
    topic.h
    topic_stats_client.cc
    topic_stats_client.h
    topic_stats_connection.cc
    topic_stats_connection.h
    topic_stats_connection_idempotency_policy.cc
    topic_stats_connection_idempotency_policy.h
    topic_stats_options.h)
target_include_directories(
    google_cloud_cpp_pubsublite
    PUBLIC $<BUILD_INTERFACE:${PROJECT_SOURCE_DIR}>
           $<BUILD_INTERFACE:${PROJECT_BINARY_DIR}>
           $<INSTALL_INTERFACE:include>)
target_link_libraries(
    google_cloud_cpp_pubsublite
    PUBLIC google-cloud-cpp::grpc_utils google-cloud-cpp::common
           google-cloud-cpp::pubsublite_protos)
google_cloud_cpp_add_common_options(google_cloud_cpp_pubsublite)
set_target_properties(
    google_cloud_cpp_pubsublite
    PROPERTIES EXPORT_NAME google-cloud-cpp::experimental-pubsublite
               VERSION "${PROJECT_VERSION}" SOVERSION
                                            "${PROJECT_VERSION_MAJOR}")
target_compile_options(google_cloud_cpp_pubsublite
                       PUBLIC ${GOOGLE_CLOUD_CPP_EXCEPTIONS_FLAG})

add_library(google-cloud-cpp::experimental-pubsublite ALIAS
            google_cloud_cpp_pubsublite)

# To avoid maintaining the list of files for the library, export them to a .bzl
# file.
include(CreateBazelConfig)
create_bazel_config(google_cloud_cpp_pubsublite YEAR "2021")

# Create a header-only library for the mocks. We use a CMake `INTERFACE` library
# for these, a regular library would not work on macOS (where the library needs
# at least one .o file). Unfortunately INTERFACE libraries are a bit weird in
# that they need absolute paths for their sources.
add_library(google_cloud_cpp_pubsublite_mocks INTERFACE)
target_sources(
    google_cloud_cpp_pubsublite_mocks
    INTERFACE ${CMAKE_CURRENT_SOURCE_DIR}/mocks/mock_admin_connection.h
              ${CMAKE_CURRENT_SOURCE_DIR}/mocks/mock_topic_stats_connection.h)
target_link_libraries(
    google_cloud_cpp_pubsublite_mocks
    INTERFACE google-cloud-cpp::experimental-pubsublite GTest::gmock_main
              GTest::gmock GTest::gtest)
set_target_properties(
    google_cloud_cpp_pubsublite_mocks
    PROPERTIES EXPORT_NAME google-cloud-cpp::experimental-pubsublite_mocks)
create_bazel_config(google_cloud_cpp_pubsublite_mocks YEAR "2021")
target_include_directories(
    google_cloud_cpp_pubsublite_mocks
    INTERFACE $<BUILD_INTERFACE:${PROJECT_SOURCE_DIR}>
              $<BUILD_INTERFACE:${PROJECT_BINARY_DIR}>
              $<INSTALL_INTERFACE:include>)
target_compile_options(google_cloud_cpp_pubsublite_mocks
                       INTERFACE ${GOOGLE_CLOUD_CPP_EXCEPTIONS_FLAG})

# Define the tests in a function so we have a new scope for variable names.
function (google_cloud_cpp_pubsublite_client_define_tests)
    # The tests require googletest to be installed. Force CMake to use the
    # config file for googletest (that is, the CMake file installed by
    # googletest itself), because the generic `FindGTest` module does not define
    # the GTest::gmock target, and the target names are also weird.
    find_package(GTest CONFIG REQUIRED)
    add_library(pubsublite_testing INTERFACE)
    target_sources(
        pubsublite_testing
        INTERFACE
            ${CMAKE_CURRENT_SOURCE_DIR}/testing/mock_alarm_registry.h
            ${CMAKE_CURRENT_SOURCE_DIR}/testing/mock_async_reader_writer.h
            ${CMAKE_CURRENT_SOURCE_DIR}/testing/mock_backoff_policy.h
            ${CMAKE_CURRENT_SOURCE_DIR}/testing/mock_resumable_async_reader_writer_stream.h
            ${CMAKE_CURRENT_SOURCE_DIR}/testing/mock_retry_policy.h
            ${CMAKE_CURRENT_SOURCE_DIR}/testing/mock_service.h)

    target_link_libraries(
        pubsublite_testing
        INTERFACE google-cloud-cpp::experimental-pubsublite GTest::gmock_main
                  GTest::gmock GTest::gtest)
    target_include_directories(
        pubsublite_testing
        INTERFACE $<BUILD_INTERFACE:${PROJECT_SOURCE_DIR}>
                  $<BUILD_INTERFACE:${PROJECT_BINARY_DIR}>
                  $<INSTALL_INTERFACE:include>)
    target_compile_options(pubsublite_testing
                           INTERFACE ${GOOGLE_CLOUD_CPP_EXCEPTIONS_FLAG})
    create_bazel_config(pubsublite_testing YEAR "2022")

    set(pubsublite_unit_tests
        # cmake-format: sort
        endpoint_test.cc
        internal/alarm_registry_impl_test.cc
        internal/default_routing_policy_test.cc
        internal/location_test.cc
        internal/partition_publisher_test.cc
        internal/resumable_async_streaming_read_write_rpc_test.cc
        internal/service_composite_test.cc
        internal/stream_factory_test.cc
        message_metadata_test.cc
        topic_test.cc)

    export_list_to_bazel("pubsublite_unit_tests.bzl" "pubsublite_unit_tests"
                         YEAR "2021")

    # Generate a target for each unit test.
    foreach (fname ${pubsublite_unit_tests})
        google_cloud_cpp_add_executable(target "pubsublite" "${fname}")
        target_link_libraries(
            ${target}
            PRIVATE pubsublite_testing
                    google_cloud_cpp_testing
                    google_cloud_cpp_testing_grpc
                    google_cloud_cpp_pubsublite
                    google_cloud_cpp_pubsublite_mocks
                    absl::str_format
                    GTest::gmock_main
                    GTest::gmock
                    GTest::gtest)
        google_cloud_cpp_add_common_options(${target})

        # With googletest it is relatively easy to exceed the default number of
        # sections (~65,000) in a single .obj file. Add the /bigobj option to
        # all the tests, even if it is not needed.
        if (MSVC)
            target_compile_options(${target} PRIVATE "/bigobj")
        endif ()
        add_test(NAME ${target} COMMAND ${target})
    endforeach ()
endfunction ()

# Only define the tests if testing is enabled. Package maintainers may not want
# to build all the tests everytime they create a new package or when the package
# is installed from source.
if (BUILD_TESTING)
    google_cloud_cpp_pubsublite_client_define_tests()
endif (BUILD_TESTING)

if (BUILD_TESTING AND GOOGLE_CLOUD_CPP_ENABLE_CXX_EXCEPTIONS)
    add_executable(pubsublite_quickstart "quickstart/quickstart.cc")
    target_link_libraries(pubsublite_quickstart
                          PRIVATE google-cloud-cpp::experimental-pubsublite)
    google_cloud_cpp_add_common_options(pubsublite_quickstart)
    add_test(
        NAME pubsublite_quickstart
        COMMAND
            cmake -P "${PROJECT_SOURCE_DIR}/cmake/quickstart-runner.cmake"
            $<TARGET_FILE:pubsublite_quickstart> GOOGLE_CLOUD_PROJECT
            GOOGLE_CLOUD_CPP_TEST_ZONE)
    set_tests_properties(pubsublite_quickstart
                         PROPERTIES LABELS "integration-test;quickstart")
endif ()

# Get the destination directories based on the GNU recommendations.
include(GNUInstallDirs)

# Export the CMake targets to make it easy to create configuration files.
install(
    EXPORT google_cloud_cpp_pubsublite-targets
    DESTINATION "${CMAKE_INSTALL_LIBDIR}/cmake/google_cloud_cpp_pubsublite"
    COMPONENT google_cloud_cpp_development)

# Install the libraries and headers in the locations determined by
# GNUInstallDirs
install(
    TARGETS google_cloud_cpp_pubsublite google_cloud_cpp_pubsublite_protos
    EXPORT google_cloud_cpp_pubsublite-targets
    RUNTIME DESTINATION ${CMAKE_INSTALL_BINDIR}
            COMPONENT google_cloud_cpp_runtime
    LIBRARY DESTINATION ${CMAKE_INSTALL_LIBDIR}
            COMPONENT google_cloud_cpp_runtime
            NAMELINK_SKIP
    ARCHIVE DESTINATION ${CMAKE_INSTALL_LIBDIR}
            COMPONENT google_cloud_cpp_development)
# With CMake-3.12 and higher we could avoid this separate command (and the
# duplication).
install(
    TARGETS google_cloud_cpp_pubsublite google_cloud_cpp_pubsublite_protos
    LIBRARY DESTINATION ${CMAKE_INSTALL_LIBDIR}
            COMPONENT google_cloud_cpp_development
            NAMELINK_ONLY
    ARCHIVE DESTINATION ${CMAKE_INSTALL_LIBDIR}
            COMPONENT google_cloud_cpp_development)

google_cloud_cpp_install_proto_library_protos(
    "google_cloud_cpp_pubsublite_protos" "${EXTERNAL_GOOGLEAPIS_SOURCE}")
google_cloud_cpp_install_proto_library_headers(
    "google_cloud_cpp_pubsublite_protos")
google_cloud_cpp_install_headers("google_cloud_cpp_pubsublite"
                                 "include/google/cloud/pubsublite")
google_cloud_cpp_install_headers("google_cloud_cpp_pubsublite_mocks"
                                 "include/google/cloud/pubsublite")

# Setup global variables used in the following *.in files.
set(GOOGLE_CLOUD_CONFIG_VERSION_MAJOR ${PROJECT_VERSION_MAJOR})
set(GOOGLE_CLOUD_CONFIG_VERSION_MINOR ${PROJECT_VERSION_MINOR})
set(GOOGLE_CLOUD_CONFIG_VERSION_PATCH ${PROJECT_VERSION_PATCH})
set(GOOGLE_CLOUD_PC_NAME "The Pub/Sub Lite API C++ Client Library")
set(GOOGLE_CLOUD_PC_DESCRIPTION "Provides C++ APIs to access Pub/Sub Lite API.")
set(GOOGLE_CLOUD_PC_LIBS "-lgoogle_cloud_cpp_pubsublite")
string(CONCAT GOOGLE_CLOUD_PC_REQUIRES "google_cloud_cpp_grpc_utils"
              " google_cloud_cpp_common" " google_cloud_cpp_pubsublite_protos")

# Create and install the pkg-config files.
configure_file("${PROJECT_SOURCE_DIR}/google/cloud/pubsublite/config.pc.in"
               "google_cloud_cpp_pubsublite.pc" @ONLY)
install(
    FILES "${CMAKE_CURRENT_BINARY_DIR}/google_cloud_cpp_pubsublite.pc"
    DESTINATION "${CMAKE_INSTALL_LIBDIR}/pkgconfig"
    COMPONENT google_cloud_cpp_development)

# Create and install the CMake configuration files.
include(CMakePackageConfigHelpers)
configure_file("config.cmake.in" "google_cloud_cpp_pubsublite-config.cmake"
               @ONLY)
write_basic_package_version_file(
    "google_cloud_cpp_pubsublite-config-version.cmake"
    VERSION ${PROJECT_VERSION}
    COMPATIBILITY ExactVersion)

install(
    FILES
        "${CMAKE_CURRENT_BINARY_DIR}/google_cloud_cpp_pubsublite-config.cmake"
        "${CMAKE_CURRENT_BINARY_DIR}/google_cloud_cpp_pubsublite-config-version.cmake"
    DESTINATION "${CMAKE_INSTALL_LIBDIR}/cmake/google_cloud_cpp_pubsublite"
    COMPONENT google_cloud_cpp_development)

external_googleapis_install_pc("google_cloud_cpp_pubsublite_protos"
                               "${PROJECT_SOURCE_DIR}/external/googleapis")<|MERGE_RESOLUTION|>--- conflicted
+++ resolved
@@ -106,13 +106,10 @@
     internal/default_routing_policy.cc
     internal/default_routing_policy.h
     internal/futures.h
-<<<<<<< HEAD
+    internal/location.cc
+    internal/location.h
     internal/multipartition_publisher.cc
     internal/multipartition_publisher.h
-=======
-    internal/location.cc
-    internal/location.h
->>>>>>> d517ceb2
     internal/partition_assignment_auth_decorator.cc
     internal/partition_assignment_auth_decorator.h
     internal/partition_assignment_logging_decorator.cc
@@ -167,10 +164,7 @@
     internal/topic_stats_stub.h
     internal/topic_stats_stub_factory.cc
     internal/topic_stats_stub_factory.h
-<<<<<<< HEAD
-=======
     message_metadata.cc
->>>>>>> d517ceb2
     message_metadata.h
     topic.h
     topic_stats_client.cc
