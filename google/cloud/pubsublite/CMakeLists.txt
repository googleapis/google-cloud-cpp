# ~~~
# Copyright 2021 Google LLC
#
# Licensed under the Apache License, Version 2.0 (the "License");
# you may not use this file except in compliance with the License.
# You may obtain a copy of the License at
#
#     https://www.apache.org/licenses/LICENSE-2.0
#
# Unless required by applicable law or agreed to in writing, software
# distributed under the License is distributed on an "AS IS" BASIS,
# WITHOUT WARRANTIES OR CONDITIONS OF ANY KIND, either express or implied.
# See the License for the specific language governing permissions and
# limitations under the License.
# ~~~

include(GoogleapisConfig)
set(DOXYGEN_PROJECT_NAME "Pub/Sub Lite API C++ Client")
set(DOXYGEN_PROJECT_BRIEF "A C++ Client Library for the Pub/Sub Lite API")
set(DOXYGEN_PROJECT_NUMBER "${PROJECT_VERSION} (Experimental)")
set(DOXYGEN_EXCLUDE_SYMBOLS "internal" "pubsublite_internal"
                            "pubsublite_testing" "examples")
set(DOXYGEN_EXAMPLE_PATH ${CMAKE_CURRENT_SOURCE_DIR}/quickstart)

# Creates the proto headers needed by doxygen.
set(GOOGLE_CLOUD_CPP_DOXYGEN_DEPS google-cloud-cpp::pubsublite_protos)

include(GoogleCloudCppCommon)

set(EXTERNAL_GOOGLEAPIS_SOURCE
    "${PROJECT_BINARY_DIR}/external/googleapis/src/googleapis_download")
find_path(PROTO_INCLUDE_DIR google/protobuf/descriptor.proto)
if (PROTO_INCLUDE_DIR)
    list(INSERT PROTOBUF_IMPORT_DIRS 0 "${PROTO_INCLUDE_DIR}")
endif ()

include(CompileProtos)
google_cloud_cpp_grpcpp_library(
    google_cloud_cpp_pubsublite_protos
    # cmake-format: sort
    ${EXTERNAL_GOOGLEAPIS_SOURCE}/google/cloud/pubsublite/v1/admin.proto
    ${EXTERNAL_GOOGLEAPIS_SOURCE}/google/cloud/pubsublite/v1/common.proto
    ${EXTERNAL_GOOGLEAPIS_SOURCE}/google/cloud/pubsublite/v1/cursor.proto
    ${EXTERNAL_GOOGLEAPIS_SOURCE}/google/cloud/pubsublite/v1/publisher.proto
    ${EXTERNAL_GOOGLEAPIS_SOURCE}/google/cloud/pubsublite/v1/subscriber.proto
    ${EXTERNAL_GOOGLEAPIS_SOURCE}/google/cloud/pubsublite/v1/topic_stats.proto
    PROTO_PATH_DIRECTORIES
    "${EXTERNAL_GOOGLEAPIS_SOURCE}"
    "${PROTO_INCLUDE_DIR}")
external_googleapis_set_version_and_alias(pubsublite_protos)
target_link_libraries(
    google_cloud_cpp_pubsublite_protos
    PUBLIC #
           google-cloud-cpp::api_annotations_protos
           google-cloud-cpp::api_client_protos
           google-cloud-cpp::api_field_behavior_protos
           google-cloud-cpp::api_http_protos
           google-cloud-cpp::api_resource_protos
           google-cloud-cpp::longrunning_operations_protos
           google-cloud-cpp::rpc_status_protos)

add_library(
    google_cloud_cpp_pubsublite # cmake-format: sort
    admin_client.cc
    admin_client.h
    admin_connection.cc
    admin_connection.h
    admin_connection_idempotency_policy.cc
    admin_connection_idempotency_policy.h
    admin_options.h
    batching_options.h
    cloud_region.h
    cloud_region_or_zone.h
    cloud_zone.h
    endpoint.cc
    endpoint.h
    internal/admin_auth_decorator.cc
    internal/admin_auth_decorator.h
    internal/admin_connection_impl.cc
    internal/admin_connection_impl.h
    internal/admin_logging_decorator.cc
    internal/admin_logging_decorator.h
    internal/admin_metadata_decorator.cc
    internal/admin_metadata_decorator.h
    internal/admin_option_defaults.cc
    internal/admin_option_defaults.h
    internal/admin_retry_traits.h
    internal/admin_stub.cc
    internal/admin_stub.h
    internal/admin_stub_factory.cc
    internal/admin_stub_factory.h
    internal/alarm_registry.h
<<<<<<< HEAD
=======
    internal/batching_options.h
>>>>>>> 6862630c
    internal/cursor_auth_decorator.cc
    internal/cursor_auth_decorator.h
    internal/cursor_logging_decorator.cc
    internal/cursor_logging_decorator.h
    internal/cursor_metadata_decorator.cc
    internal/cursor_metadata_decorator.h
    internal/cursor_stub.cc
    internal/cursor_stub.h
    internal/cursor_stub_factory.cc
    internal/cursor_stub_factory.h
    internal/futures.h
    internal/multipartition_publisher.cc
    internal/multipartition_publisher.h
    internal/partition_assignment_auth_decorator.cc
    internal/partition_assignment_auth_decorator.h
    internal/partition_assignment_logging_decorator.cc
    internal/partition_assignment_logging_decorator.h
    internal/partition_assignment_metadata_decorator.cc
    internal/partition_assignment_metadata_decorator.h
    internal/partition_assignment_stub.cc
    internal/partition_assignment_stub.h
    internal/partition_assignment_stub_factory.cc
    internal/partition_assignment_stub_factory.h
    internal/partition_publisher.cc
    internal/partition_publisher.h
    internal/publisher.h
    internal/publisher_auth_decorator.cc
    internal/publisher_auth_decorator.h
    internal/publisher_logging_decorator.cc
    internal/publisher_logging_decorator.h
    internal/publisher_metadata_decorator.cc
    internal/publisher_metadata_decorator.h
    internal/publisher_stub.cc
    internal/publisher_stub.h
    internal/publisher_stub_factory.cc
    internal/publisher_stub_factory.h
    internal/resumable_async_streaming_read_write_rpc.h
    internal/routing_policy.h
    internal/service.h
    internal/service_composite.h
    internal/stream_factory.h
    internal/subscriber_auth_decorator.cc
    internal/subscriber_auth_decorator.h
    internal/subscriber_logging_decorator.cc
    internal/subscriber_logging_decorator.h
    internal/subscriber_metadata_decorator.cc
    internal/subscriber_metadata_decorator.h
    internal/subscriber_stub.cc
    internal/subscriber_stub.h
    internal/subscriber_stub_factory.cc
    internal/subscriber_stub_factory.h
    internal/topic_partition_count_reader.h
    internal/topic_stats_auth_decorator.cc
    internal/topic_stats_auth_decorator.h
    internal/topic_stats_connection_impl.cc
    internal/topic_stats_connection_impl.h
    internal/topic_stats_logging_decorator.cc
    internal/topic_stats_logging_decorator.h
    internal/topic_stats_metadata_decorator.cc
    internal/topic_stats_metadata_decorator.h
    internal/topic_stats_option_defaults.cc
    internal/topic_stats_option_defaults.h
    internal/topic_stats_retry_traits.h
    internal/topic_stats_stub.cc
    internal/topic_stats_stub.h
    internal/topic_stats_stub_factory.cc
    internal/topic_stats_stub_factory.h
    message_metadata.h
    project_id.h
    project_id_or_number.h
    project_number.h
    topic_name.h
    topic_path.h
    topic_stats_client.cc
    topic_stats_client.h
    topic_stats_connection.cc
    topic_stats_connection.h
    topic_stats_connection_idempotency_policy.cc
    topic_stats_connection_idempotency_policy.h
    topic_stats_options.h)
target_include_directories(
    google_cloud_cpp_pubsublite
    PUBLIC $<BUILD_INTERFACE:${PROJECT_SOURCE_DIR}>
           $<BUILD_INTERFACE:${PROJECT_BINARY_DIR}>
           $<INSTALL_INTERFACE:include>)
target_link_libraries(
    google_cloud_cpp_pubsublite
    PUBLIC google-cloud-cpp::grpc_utils google-cloud-cpp::common
           google-cloud-cpp::pubsublite_protos)
google_cloud_cpp_add_common_options(google_cloud_cpp_pubsublite)
set_target_properties(
    google_cloud_cpp_pubsublite
    PROPERTIES EXPORT_NAME google-cloud-cpp::experimental-pubsublite
               VERSION "${PROJECT_VERSION}" SOVERSION
                                            "${PROJECT_VERSION_MAJOR}")
target_compile_options(google_cloud_cpp_pubsublite
                       PUBLIC ${GOOGLE_CLOUD_CPP_EXCEPTIONS_FLAG})

add_library(google-cloud-cpp::experimental-pubsublite ALIAS
            google_cloud_cpp_pubsublite)

# To avoid maintaining the list of files for the library, export them to a .bzl
# file.
include(CreateBazelConfig)
create_bazel_config(google_cloud_cpp_pubsublite YEAR "2021")

# Create a header-only library for the mocks. We use a CMake `INTERFACE` library
# for these, a regular library would not work on macOS (where the library needs
# at least one .o file). Unfortunately INTERFACE libraries are a bit weird in
# that they need absolute paths for their sources.
add_library(google_cloud_cpp_pubsublite_mocks INTERFACE)
target_sources(
    google_cloud_cpp_pubsublite_mocks
    INTERFACE ${CMAKE_CURRENT_SOURCE_DIR}/mocks/mock_admin_connection.h
              ${CMAKE_CURRENT_SOURCE_DIR}/mocks/mock_topic_stats_connection.h)
target_link_libraries(
    google_cloud_cpp_pubsublite_mocks
    INTERFACE google-cloud-cpp::experimental-pubsublite GTest::gmock_main
              GTest::gmock GTest::gtest)
set_target_properties(
    google_cloud_cpp_pubsublite_mocks
    PROPERTIES EXPORT_NAME google-cloud-cpp::experimental-pubsublite_mocks)
create_bazel_config(google_cloud_cpp_pubsublite_mocks YEAR "2021")
target_include_directories(
    google_cloud_cpp_pubsublite_mocks
    INTERFACE $<BUILD_INTERFACE:${PROJECT_SOURCE_DIR}>
              $<BUILD_INTERFACE:${PROJECT_BINARY_DIR}>
              $<INSTALL_INTERFACE:include>)
target_compile_options(google_cloud_cpp_pubsublite_mocks
                       INTERFACE ${GOOGLE_CLOUD_CPP_EXCEPTIONS_FLAG})

# Define the tests in a function so we have a new scope for variable names.
function (google_cloud_cpp_pubsublite_client_define_tests)
    # The tests require googletest to be installed. Force CMake to use the
    # config file for googletest (that is, the CMake file installed by
    # googletest itself), because the generic `FindGTest` module does not define
    # the GTest::gmock target, and the target names are also weird.
    find_package(GTest CONFIG REQUIRED)

    add_library(pubsublite_testing INTERFACE)
    target_sources(
        pubsublite_testing
        INTERFACE
            ${CMAKE_CURRENT_SOURCE_DIR}/testing/mock_alarm_registry.h
            ${CMAKE_CURRENT_SOURCE_DIR}/testing/mock_async_reader_writer.h
            ${CMAKE_CURRENT_SOURCE_DIR}/testing/mock_backoff_policy.h
            ${CMAKE_CURRENT_SOURCE_DIR}/testing/mock_resumable_async_reader_writer_stream.h
<<<<<<< HEAD
            ${CMAKE_CURRENT_SOURCE_DIR}/testing/mock_retry_policy.h)
=======
            ${CMAKE_CURRENT_SOURCE_DIR}/testing/mock_retry_policy.h
            ${CMAKE_CURRENT_SOURCE_DIR}/testing/mock_service.h)
>>>>>>> 6862630c

    target_link_libraries(
        pubsublite_testing
        INTERFACE google-cloud-cpp::experimental-pubsublite GTest::gmock_main
                  GTest::gmock GTest::gtest)
    target_include_directories(
        pubsublite_testing
        INTERFACE $<BUILD_INTERFACE:${PROJECT_SOURCE_DIR}>
                  $<BUILD_INTERFACE:${PROJECT_BINARY_DIR}>
                  $<INSTALL_INTERFACE:include>)
    target_compile_options(pubsublite_testing
                           INTERFACE ${GOOGLE_CLOUD_CPP_EXCEPTIONS_FLAG})
    create_bazel_config(pubsublite_testing YEAR "2022")

    set(pubsublite_unit_tests
        # cmake-format: sort
        endpoint_test.cc
        internal/partition_publisher_test.cc
        internal/resumable_async_streaming_read_write_rpc_test.cc
        internal/service_composite_test.cc
        internal/stream_factory_test.cc)

    export_list_to_bazel("pubsublite_unit_tests.bzl" "pubsublite_unit_tests"
                         YEAR "2021")

    # Generate a target for each unit test.
    foreach (fname ${pubsublite_unit_tests})
        google_cloud_cpp_add_executable(target "pubsublite" "${fname}")
        target_link_libraries(
            ${target}
            PRIVATE pubsublite_testing
                    google_cloud_cpp_testing
                    google_cloud_cpp_testing_grpc
                    google_cloud_cpp_pubsublite
                    google_cloud_cpp_pubsublite_mocks
                    absl::str_format
                    GTest::gmock_main
                    GTest::gmock
                    GTest::gtest)
        google_cloud_cpp_add_common_options(${target})

        # With googletest it is relatively easy to exceed the default number of
        # sections (~65,000) in a single .obj file. Add the /bigobj option to
        # all the tests, even if it is not needed.
        if (MSVC)
            target_compile_options(${target} PRIVATE "/bigobj")
        endif ()
        add_test(NAME ${target} COMMAND ${target})
    endforeach ()
endfunction ()

# Only define the tests if testing is enabled. Package maintainers may not want
# to build all the tests everytime they create a new package or when the package
# is installed from source.
if (BUILD_TESTING)
    google_cloud_cpp_pubsublite_client_define_tests()
endif (BUILD_TESTING)

if (BUILD_TESTING AND GOOGLE_CLOUD_CPP_ENABLE_CXX_EXCEPTIONS)
    add_executable(pubsublite_quickstart "quickstart/quickstart.cc")
    target_link_libraries(pubsublite_quickstart
                          PRIVATE google-cloud-cpp::experimental-pubsublite)
    google_cloud_cpp_add_common_options(pubsublite_quickstart)
    add_test(
        NAME pubsublite_quickstart
        COMMAND
            cmake -P "${PROJECT_SOURCE_DIR}/cmake/quickstart-runner.cmake"
            $<TARGET_FILE:pubsublite_quickstart> GOOGLE_CLOUD_PROJECT
            GOOGLE_CLOUD_CPP_TEST_ZONE)
    set_tests_properties(pubsublite_quickstart
                         PROPERTIES LABELS "integration-test;quickstart")
endif ()

# Get the destination directories based on the GNU recommendations.
include(GNUInstallDirs)

# Export the CMake targets to make it easy to create configuration files.
install(
    EXPORT google_cloud_cpp_pubsublite-targets
    DESTINATION "${CMAKE_INSTALL_LIBDIR}/cmake/google_cloud_cpp_pubsublite"
    COMPONENT google_cloud_cpp_development)

# Install the libraries and headers in the locations determined by
# GNUInstallDirs
install(
    TARGETS google_cloud_cpp_pubsublite google_cloud_cpp_pubsublite_protos
    EXPORT google_cloud_cpp_pubsublite-targets
    RUNTIME DESTINATION ${CMAKE_INSTALL_BINDIR}
            COMPONENT google_cloud_cpp_runtime
    LIBRARY DESTINATION ${CMAKE_INSTALL_LIBDIR}
            COMPONENT google_cloud_cpp_runtime
            NAMELINK_SKIP
    ARCHIVE DESTINATION ${CMAKE_INSTALL_LIBDIR}
            COMPONENT google_cloud_cpp_development)
# With CMake-3.12 and higher we could avoid this separate command (and the
# duplication).
install(
    TARGETS google_cloud_cpp_pubsublite google_cloud_cpp_pubsublite_protos
    LIBRARY DESTINATION ${CMAKE_INSTALL_LIBDIR}
            COMPONENT google_cloud_cpp_development
            NAMELINK_ONLY
    ARCHIVE DESTINATION ${CMAKE_INSTALL_LIBDIR}
            COMPONENT google_cloud_cpp_development)

google_cloud_cpp_install_proto_library_protos(
    "google_cloud_cpp_pubsublite_protos" "${EXTERNAL_GOOGLEAPIS_SOURCE}")
google_cloud_cpp_install_proto_library_headers(
    "google_cloud_cpp_pubsublite_protos")
google_cloud_cpp_install_headers("google_cloud_cpp_pubsublite"
                                 "include/google/cloud/pubsublite")
google_cloud_cpp_install_headers("google_cloud_cpp_pubsublite_mocks"
                                 "include/google/cloud/pubsublite")

# Setup global variables used in the following *.in files.
set(GOOGLE_CLOUD_CONFIG_VERSION_MAJOR ${PROJECT_VERSION_MAJOR})
set(GOOGLE_CLOUD_CONFIG_VERSION_MINOR ${PROJECT_VERSION_MINOR})
set(GOOGLE_CLOUD_CONFIG_VERSION_PATCH ${PROJECT_VERSION_PATCH})
set(GOOGLE_CLOUD_PC_NAME "The Pub/Sub Lite API C++ Client Library")
set(GOOGLE_CLOUD_PC_DESCRIPTION "Provides C++ APIs to access Pub/Sub Lite API.")
set(GOOGLE_CLOUD_PC_LIBS "-lgoogle_cloud_cpp_pubsublite")
string(CONCAT GOOGLE_CLOUD_PC_REQUIRES "google_cloud_cpp_grpc_utils"
              " google_cloud_cpp_common" " google_cloud_cpp_pubsublite_protos")

# Create and install the pkg-config files.
configure_file("${PROJECT_SOURCE_DIR}/google/cloud/pubsublite/config.pc.in"
               "google_cloud_cpp_pubsublite.pc" @ONLY)
install(
    FILES "${CMAKE_CURRENT_BINARY_DIR}/google_cloud_cpp_pubsublite.pc"
    DESTINATION "${CMAKE_INSTALL_LIBDIR}/pkgconfig"
    COMPONENT google_cloud_cpp_development)

# Create and install the CMake configuration files.
include(CMakePackageConfigHelpers)
configure_file("config.cmake.in" "google_cloud_cpp_pubsublite-config.cmake"
               @ONLY)
write_basic_package_version_file(
    "google_cloud_cpp_pubsublite-config-version.cmake"
    VERSION ${PROJECT_VERSION}
    COMPATIBILITY ExactVersion)

install(
    FILES
        "${CMAKE_CURRENT_BINARY_DIR}/google_cloud_cpp_pubsublite-config.cmake"
        "${CMAKE_CURRENT_BINARY_DIR}/google_cloud_cpp_pubsublite-config-version.cmake"
    DESTINATION "${CMAKE_INSTALL_LIBDIR}/cmake/google_cloud_cpp_pubsublite"
    COMPONENT google_cloud_cpp_development)

external_googleapis_install_pc("google_cloud_cpp_pubsublite_protos"
                               "${PROJECT_SOURCE_DIR}/external/googleapis")<|MERGE_RESOLUTION|>--- conflicted
+++ resolved
@@ -90,10 +90,7 @@
     internal/admin_stub_factory.cc
     internal/admin_stub_factory.h
     internal/alarm_registry.h
-<<<<<<< HEAD
-=======
     internal/batching_options.h
->>>>>>> 6862630c
     internal/cursor_auth_decorator.cc
     internal/cursor_auth_decorator.h
     internal/cursor_logging_decorator.cc
@@ -241,12 +238,8 @@
             ${CMAKE_CURRENT_SOURCE_DIR}/testing/mock_async_reader_writer.h
             ${CMAKE_CURRENT_SOURCE_DIR}/testing/mock_backoff_policy.h
             ${CMAKE_CURRENT_SOURCE_DIR}/testing/mock_resumable_async_reader_writer_stream.h
-<<<<<<< HEAD
-            ${CMAKE_CURRENT_SOURCE_DIR}/testing/mock_retry_policy.h)
-=======
             ${CMAKE_CURRENT_SOURCE_DIR}/testing/mock_retry_policy.h
             ${CMAKE_CURRENT_SOURCE_DIR}/testing/mock_service.h)
->>>>>>> 6862630c
 
     target_link_libraries(
         pubsublite_testing
