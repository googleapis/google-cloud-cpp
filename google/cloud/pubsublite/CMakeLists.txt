--- conflicted
+++ resolved
@@ -247,11 +247,8 @@
     set(pubsublite_unit_tests
         # cmake-format: sort
         endpoint_test.cc
-<<<<<<< HEAD
         internal/alarm_registry_impl_test.cc
-=======
         internal/default_routing_policy_test.cc
->>>>>>> 89e9bed3
         internal/partition_publisher_test.cc
         internal/resumable_async_streaming_read_write_rpc_test.cc
         internal/service_composite_test.cc
