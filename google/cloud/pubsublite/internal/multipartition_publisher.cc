// Copyright 2022 Google LLC
//
// Licensed under the Apache License, Version 2.0 (the "License");
// you may not use this file except in compliance with the License.
// You may obtain a copy of the License at
//
//     https://www.apache.org/licenses/LICENSE-2.0
//
// Unless required by applicable law or agreed to in writing, software
// distributed under the License is distributed on an "AS IS" BASIS,
// WITHOUT WARRANTIES OR CONDITIONS OF ANY KIND, either express or implied.
// See the License for the specific language governing permissions and
// limitations under the License.

#include "google/cloud/pubsublite/internal/multipartition_publisher.h"
#include <functional>
#include <limits>

namespace google {
namespace cloud {
namespace pubsublite_internal {
GOOGLE_CLOUD_CPP_INLINE_NAMESPACE_BEGIN

using ::google::cloud::pubsublite::AdminServiceConnection;
using ::google::cloud::pubsublite::MessageMetadata;
using ::google::cloud::pubsublite::Topic;
using ::google::cloud::pubsublite::v1::Cursor;
using ::google::cloud::pubsublite::v1::PubSubMessage;
using ::google::cloud::pubsublite::v1::TopicPartitions;

MultipartitionPublisher::MultipartitionPublisher(
    PartitionPublisherFactory publisher_factory,
    std::shared_ptr<AdminServiceConnection> admin_connection,
    AlarmRegistry& alarm_registry,
    std::unique_ptr<RoutingPolicy> routing_policy, Topic topic)
    : publisher_factory_{std::move(publisher_factory)},
      admin_connection_{std::move(admin_connection)},
      routing_policy_{std::move(routing_policy)},
      topic_{std::move(topic)},
      topic_partitions_request_{[&] {
        google::cloud::pubsublite::v1::GetTopicPartitionsRequest request;
        *request.mutable_name() = topic_.FullName();
        return request;
      }()},
      cancel_token_{alarm_registry.RegisterAlarm(
          std::chrono::seconds{60}, [this]() { TriggerPublisherCreation(); })} {
}

MultipartitionPublisher::~MultipartitionPublisher() {
  future<void> shutdown = Shutdown();
  if (!shutdown.is_ready()) {
    GCP_LOG(WARNING) << "`Shutdown` must be called and finished before object "
                        "goes out of scope.";
    assert(false);
  }
  shutdown.get();
}

future<Status> MultipartitionPublisher::Start() {
  auto start = service_composite_.Start();
  TriggerPublisherCreation();
  return start;
}

void MultipartitionPublisher::CleanupOutstandingResources(
    Status const& status) {
  cancel_token_ = nullptr;
  std::vector<PublishState> initial_publish_buffer;
  {
    std::lock_guard<std::mutex> g{mu_};
    initial_publish_buffer.swap(initial_publish_buffer_);
  }
  for (auto& state : initial_publish_buffer) {
    state.publish_promise.set_value(status);
  }
}

future<StatusOr<std::uint32_t>> MultipartitionPublisher::GetNumPartitions() {
  return admin_connection_->AsyncGetTopicPartitions(topic_partitions_request_)
      .then([](future<StatusOr<TopicPartitions>> f) -> StatusOr<std::uint32_t> {
        auto partitions = f.get();
        if (!partitions) return std::move(partitions).status();
        if (partitions->partition_count() >=
            std::numeric_limits<std::uint32_t>::max()) {
          return Status{StatusCode::kInternal,
                        absl::StrCat("Returned partition count is too big: ",
                                     partitions->partition_count())};
        }
        return static_cast<std::uint32_t>(partitions->partition_count());
      });
}

void MultipartitionPublisher::HandleNumPartitions(
    std::uint32_t num_partitions) {
  std::uint32_t current_num_partitions;
  {
    std::lock_guard<std::mutex> g{mu_};
    current_num_partitions =
        static_cast<std::uint32_t>(partition_publishers_.size());
  }
  assert(num_partitions >= current_num_partitions);  // should be no race
  if (num_partitions == current_num_partitions) return;
  std::vector<std::shared_ptr<Publisher<Cursor>>> new_partition_publishers;
  for (std::uint32_t partition = current_num_partitions;
       partition < num_partitions; ++partition) {
    new_partition_publishers.push_back(publisher_factory_(partition));
    service_composite_.AddServiceObject(new_partition_publishers.back().get());
  }
  {
    std::lock_guard<std::mutex> g{mu_};
    std::move(new_partition_publishers.begin(), new_partition_publishers.end(),
              std::back_inserter(partition_publishers_));
  }
  TryPublishMessages();
}

void MultipartitionPublisher::TriggerPublisherCreation() {
  {
    std::lock_guard<std::mutex> g{mu_};
    if (outstanding_num_partitions_req_) return;
    outstanding_num_partitions_req_.emplace();
  }
  GetNumPartitions()
      .then([this](future<StatusOr<std::uint32_t>> f) {
        if (!service_composite_.status().ok()) return;
        auto num_partitions = f.get();
        if (num_partitions.ok()) return HandleNumPartitions(*num_partitions);
        GCP_LOG(WARNING) << "Reading number of partitions for "
                         << topic_.FullName()
                         << "failed: " << num_partitions.status();
        bool first_poll;
        {
          std::lock_guard<std::mutex> g{mu_};
          first_poll = partition_publishers_.empty();
        }
        if (first_poll) {
          // fail client if first poll fails
          CleanupOutstandingResources(num_partitions.status());
          return service_composite_.Abort(num_partitions.status());
        }
      })
      .then([this](future<void>) {
        absl::optional<promise<void>> p;
        {
          std::lock_guard<std::mutex> g{mu_};
          assert(outstanding_num_partitions_req_);
          p.swap(outstanding_num_partitions_req_);
        }
        // only set value after done touching member variables
        p->set_value();
      });
}

void MultipartitionPublisher::RouteAndPublish(PublishState state) {
  std::uint32_t partition =
      state.message.key().empty()
          ? routing_policy_->Route(state.num_partitions)
          : routing_policy_->Route(state.message.key(), state.num_partitions);
  Publisher<Cursor>* publisher;
  {
    std::lock_guard<std::mutex> g{mu_};
    publisher = partition_publishers_.at(partition).get();
  }

  struct OnPublish {
    promise<StatusOr<MessageMetadata>> p;
    std::uint32_t partition;
    void operator()(future<StatusOr<Cursor>> f) {
      auto publish_response = f.get();
      if (!publish_response) {
        return p.set_value(std::move(publish_response).status());
      }
      p.set_value(MessageMetadata{partition, *std::move(publish_response)});
    }
  };

  publisher->Publish(std::move(state.message))
      .then(OnPublish{std::move(state.publish_promise), partition});
}

void MultipartitionPublisher::TryPublishMessages() {
  {
    std::lock_guard<std::mutex> g{mu_};
    if (in_publish_loop_) return;
    in_publish_loop_ = true;
  }
  while (true) {
    std::deque<PublishState> messages;
    uint32_t num_partitions;
    {
      std::lock_guard<std::mutex> g{mu_};
      if (messages_.empty()) {
        in_publish_loop_ = false;
        return;
      }
      messages.swap(messages_);
      num_partitions = static_cast<std::uint32_t>(partition_publishers_.size());
    }
    for (PublishState& state : messages) {
      state.num_partitions = num_partitions;
      RouteAndPublish(std::move(state));
    }
  }
}

future<StatusOr<MessageMetadata>> MultipartitionPublisher::Publish(
    PubSubMessage m) {
  if (!service_composite_.status().ok()) {
    return make_ready_future(
        StatusOr<MessageMetadata>{service_composite_.status()});
  }
  PublishState state;
  state.message = std::move(m);
  future<StatusOr<MessageMetadata>> to_return;
  {
    std::lock_guard<std::mutex> g{mu_};
    to_return = state.publish_promise.get_future();
    messages_.push_back(std::move(state));
    // message will be published whenever we successfully read the number of
    // partitions and publishers are created
    if (partition_publishers_.empty()) return to_return;
  }
  TryPublishMessages();
  return to_return;
}

void MultipartitionPublisher::Flush() {
  std::vector<Publisher<Cursor>*> publishers;
  {
    std::lock_guard<std::mutex> g{mu_};
    publishers.reserve(partition_publishers_.size());
    for (auto& publisher : partition_publishers_) {
      publishers.push_back(publisher.get());
    }
  }
  for (auto* publisher : publishers) {
    publisher->Flush();
  }
}

future<void> MultipartitionPublisher::Shutdown() {
<<<<<<< HEAD
  CleanupOutstandingResources(Status{StatusCode::kFailedPrecondition,
                                     "Multipartition publisher shutdown."});
=======
  cancel_token_ = nullptr;
  std::deque<PublishState> messages;
  {
    std::lock_guard<std::mutex> g{mu_};
    messages.swap(messages_);
  }
  for (auto& state : messages) {
    state.publish_promise.set_value(Status{
        StatusCode::kFailedPrecondition, "Multipartition publisher shutdown."});
  }

>>>>>>> d0258334
  auto shutdown = service_composite_.Shutdown();
  std::lock_guard<std::mutex> g{mu_};
  if (outstanding_num_partitions_req_) {
    return outstanding_num_partitions_req_->get_future().then(
        ChainFuture(std::move(shutdown)));
  }
  return shutdown;
}

GOOGLE_CLOUD_CPP_INLINE_NAMESPACE_END
}  // namespace pubsublite_internal
}  // namespace cloud
}  // namespace google<|MERGE_RESOLUTION|>--- conflicted
+++ resolved
@@ -62,19 +62,6 @@
   return start;
 }
 
-void MultipartitionPublisher::CleanupOutstandingResources(
-    Status const& status) {
-  cancel_token_ = nullptr;
-  std::vector<PublishState> initial_publish_buffer;
-  {
-    std::lock_guard<std::mutex> g{mu_};
-    initial_publish_buffer.swap(initial_publish_buffer_);
-  }
-  for (auto& state : initial_publish_buffer) {
-    state.publish_promise.set_value(status);
-  }
-}
-
 future<StatusOr<std::uint32_t>> MultipartitionPublisher::GetNumPartitions() {
   return admin_connection_->AsyncGetTopicPartitions(topic_partitions_request_)
       .then([](future<StatusOr<TopicPartitions>> f) -> StatusOr<std::uint32_t> {
@@ -135,7 +122,6 @@
         }
         if (first_poll) {
           // fail client if first poll fails
-          CleanupOutstandingResources(num_partitions.status());
           return service_composite_.Abort(num_partitions.status());
         }
       })
@@ -205,10 +191,6 @@
 
 future<StatusOr<MessageMetadata>> MultipartitionPublisher::Publish(
     PubSubMessage m) {
-  if (!service_composite_.status().ok()) {
-    return make_ready_future(
-        StatusOr<MessageMetadata>{service_composite_.status()});
-  }
   PublishState state;
   state.message = std::move(m);
   future<StatusOr<MessageMetadata>> to_return;
@@ -239,10 +221,6 @@
 }
 
 future<void> MultipartitionPublisher::Shutdown() {
-<<<<<<< HEAD
-  CleanupOutstandingResources(Status{StatusCode::kFailedPrecondition,
-                                     "Multipartition publisher shutdown."});
-=======
   cancel_token_ = nullptr;
   std::deque<PublishState> messages;
   {
@@ -254,7 +232,6 @@
         StatusCode::kFailedPrecondition, "Multipartition publisher shutdown."});
   }
 
->>>>>>> d0258334
   auto shutdown = service_composite_.Shutdown();
   std::lock_guard<std::mutex> g{mu_};
   if (outstanding_num_partitions_req_) {
