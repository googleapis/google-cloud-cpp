// Copyright 2022 Google LLC
//
// Licensed under the Apache License, Version 2.0 (the "License");
// you may not use this file except in compliance with the License.
// You may obtain a copy of the License at
//
//     https://www.apache.org/licenses/LICENSE-2.0
//
// Unless required by applicable law or agreed to in writing, software
// distributed under the License is distributed on an "AS IS" BASIS,
// WITHOUT WARRANTIES OR CONDITIONS OF ANY KIND, either express or implied.
// See the License for the specific language governing permissions and
// limitations under the License.

#include "google/cloud/pubsublite/internal/partition_publisher.h"
#include "google/cloud/internal/absl_str_cat_quiet.h"
#include <functional>
#include <iterator>

namespace google {
namespace cloud {
GOOGLE_CLOUD_CPP_INLINE_NAMESPACE_BEGIN
namespace pubsublite_internal {

using google::cloud::pubsublite::v1::Cursor;
using google::cloud::pubsublite::v1::InitialPublishRequest;
using google::cloud::pubsublite::v1::MessagePublishRequest;
using google::cloud::pubsublite::v1::PublishRequest;
using google::cloud::pubsublite::v1::PublishResponse;
using google::cloud::pubsublite::v1::PubSubMessage;

PartitionPublisher::PartitionPublisher(
    absl::FunctionRef<std::unique_ptr<ResumableStream>(
        StreamInitializer<PublishRequest, PublishResponse>)>
        resumable_stream_factory,
    BatchingOptions batching_options, InitialPublishRequest ipr,
    AlarmRegistry& alarm_registry)
    : batching_options_{std::move(batching_options)},
      initial_publish_request_{std::move(ipr)},
      resumable_stream_{resumable_stream_factory(std::bind(
          &PartitionPublisher::Initializer, this, std::placeholders::_1))},
      service_composite_{resumable_stream_.get()},
      cancel_token_{alarm_registry.RegisterAlarm(
          batching_options_.alarm_period(),
          std::bind(&PartitionPublisher::Flush, this))} {}

PartitionPublisher::~PartitionPublisher() {
  future<void> shutdown = Shutdown();
  if (!shutdown.is_ready()) {
    GCP_LOG(WARNING) << "`Shutdown` must be called and finished before object "
                        "goes out of scope.";
    assert(false);
  }
  shutdown.get();
}

future<Status> PartitionPublisher::Start() {
  auto start_return = service_composite_.Start();
  Read();
  return start_return;
}

future<StatusOr<Cursor>> PartitionPublisher::Publish(PubSubMessage m) {
  if (!service_composite_.status().ok()) {
    return make_ready_future(
        StatusOr<Cursor>(Status(StatusCode::kAborted, "Already shut down.")));
  }
  MessageWithPromise unbatched{std::move(m), promise<StatusOr<Cursor>>{}};
  future<StatusOr<Cursor>> message_future =
      unbatched.message_promise.get_future();
  std::lock_guard<std::mutex> g{mu_};
  unbatched_messages_.emplace_back(std::move(unbatched));
  return message_future;
}

void PartitionPublisher::Flush() {
  if (!service_composite_.status().ok()) return;
  {
    std::lock_guard<std::mutex> g{mu_};
<<<<<<< HEAD
    for (auto& batch :
         CreateBatches(std::move(unbatched_messages_), batching_options_)) {
      unsent_batches_.push_back(std::move(batch));
    }
=======
    auto batches =
        CreateBatches(std::move(unbatched_messages_), batching_options_);
    std::move(batches.begin(), batches.end(),
              std::back_inserter(unsent_batches_));
>>>>>>> 0914c08d
    unbatched_messages_.clear();
    if (writing_) return;
    writing_ = true;
  }
  WriteBatches();
}

future<void> PartitionPublisher::Shutdown() {
  cancel_token_ = nullptr;
  return service_composite_.Shutdown().then(
      [this](future<void>) { SatisfyOutstandingMessages(); });
}

void PartitionPublisher::WriteBatches() {
  AsyncRoot root;
<<<<<<< HEAD
  std::lock_guard<std::mutex> g{mu_};
  if (unsent_batches_.empty() || !service_composite_.status().ok()) {
    writing_ = false;
    return;
  }
  in_flight_batches_.push_back(std::move(unsent_batches_.front()));
  unsent_batches_.pop_front();
  PublishRequest publish_request;
  MessagePublishRequest& message_publish_request =
      *publish_request.mutable_message_publish_request();
  for (auto& message_with_future : in_flight_batches_.back()) {
    *message_publish_request.add_messages() = message_with_future.message;
  }
  root.get_future()
      .then(ChainFuture(resumable_stream_->Write(std::move(publish_request))))
      .then([this](future<bool> write_response) {
        if (write_response.get()) return WriteBatches();
        std::lock_guard<std::mutex> g{mu_};
        writing_ = false;
      });
}

void PartitionPublisher::Read() {
  AsyncRoot root;
  if (!service_composite_.status().ok()) return;
  std::lock_guard<std::mutex> g{mu_};
  root.get_future()
      .then(ChainFuture(resumable_stream_->Read()))
      .then([this](future<absl::optional<PublishResponse>>
                       optional_response_future) {
        auto optional_response = optional_response_future.get();
        // optional not engaged implies that the retry loop has finished
        if (!optional_response) return Read();
        if (!optional_response->has_message_response()) {
          // if we don't receive a `MessagePublishResponse` and/or receive an
          // `InitialPublishResponse`, we abort because this should not be the
          // case once we start `Read`ing
          service_composite_.Abort(
              Status(StatusCode::kAborted,
                     absl::StrCat("Invalid `Read` response: ",
                                  optional_response->DebugString())));
          return;
        }

        std::deque<MessageWithPromise> batch;
        {
          std::lock_guard<std::mutex> g{mu_};
          if (in_flight_batches_.empty()) {
            return service_composite_.Abort(
                Status(StatusCode::kFailedPrecondition,
                       "Server sent message response when no batches were "
                       "outstanding."));
          }
          batch = std::move(in_flight_batches_.front());
          in_flight_batches_.pop_front();
        }
        std::int64_t offset =
            optional_response->message_response().start_cursor().offset();
        for (auto& message_with_future : batch) {
          Cursor c;
          c.set_offset(offset);
          ++offset;
          message_with_future.message_promise.set_value(std::move(c));
        }
        Read();
      });
}

std::deque<PartitionPublisher::MessageWithPromise>
PartitionPublisher::UnbatchAll() {
=======
>>>>>>> 0914c08d
  std::lock_guard<std::mutex> g{mu_};
  if (unsent_batches_.empty() || !service_composite_.status().ok()) {
    writing_ = false;
    return;
  }
  in_flight_batches_.push_back(std::move(unsent_batches_.front()));
  unsent_batches_.pop_front();
  PublishRequest publish_request;
  MessagePublishRequest& message_publish_request =
      *publish_request.mutable_message_publish_request();
  for (auto& message : in_flight_batches_.back()) {
    *message_publish_request.add_messages() = std::move(message.message);
  }
  root.get_future()
      .then(ChainFuture(resumable_stream_->Write(std::move(publish_request))))
      .then([this](future<bool> write_response) {
        if (write_response.get()) return WriteBatches();
        std::lock_guard<std::mutex> g{mu_};
        writing_ = false;
      });
}

void PartitionPublisher::OnRead(absl::optional<PublishResponse> response) {
  // optional not engaged implies that the retry loop has finished
  if (!response) return Read();
  if (!response->has_message_response()) {
    // if we don't receive a `MessagePublishResponse` and/or receive an
    // `InitialPublishResponse`, we abort because this should not be the
    // case once we start `Read`ing
    service_composite_.Abort(Status(
        StatusCode::kAborted,
        absl::StrCat("Invalid `Read` response: ", response->DebugString())));
    return;
  }

  std::deque<MessageWithPromise> batch;
  {
    std::lock_guard<std::mutex> g{mu_};
    if (in_flight_batches_.empty()) {
      return service_composite_.Abort(
          Status(StatusCode::kFailedPrecondition,
                 "Server sent message response when no batches were "
                 "outstanding."));
    }
    batch = std::move(in_flight_batches_.front());
    in_flight_batches_.pop_front();
  }
  std::int64_t offset = response->message_response().start_cursor().offset();
  for (auto& message : batch) {
    Cursor c;
    c.set_offset(offset);
    ++offset;
    message.message_promise.set_value(std::move(c));
  }
  Read();
}

void PartitionPublisher::Read() {
  AsyncRoot root;
  if (!service_composite_.status().ok()) return;
  // need lock because calling `resumable_stream_->Read()`
  std::lock_guard<std::mutex> g{mu_};
  root.get_future()
      .then(ChainFuture(resumable_stream_->Read()))
      .then([this](future<absl::optional<PublishResponse>> response) {
        OnRead(response.get());
      });
}

std::deque<PartitionPublisher::MessageWithPromise>
PartitionPublisher::UnbatchAll(std::unique_lock<std::mutex> const&) {
  std::deque<MessageWithPromise> to_return;
  for (auto& batch : in_flight_batches_) {
    for (auto& message : batch) {
      to_return.push_back(std::move(message));
    }
  }
  in_flight_batches_.clear();
  for (auto& batch : unsent_batches_) {
    for (auto& message : batch) {
      to_return.push_back(std::move(message));
    }
  }
  unsent_batches_.clear();
  for (auto& message : unbatched_messages_) {
    to_return.push_back(std::move(message));
  }
  unbatched_messages_.clear();
  return to_return;
}

std::deque<std::deque<PartitionPublisher::MessageWithPromise>>
PartitionPublisher::CreateBatches(std::deque<MessageWithPromise> messages,
                                  BatchingOptions const& options) {
  std::deque<std::deque<MessageWithPromise>> batches;
  std::deque<MessageWithPromise> current_batch;
  std::int64_t current_byte_size = 0;
  std::int64_t current_messages = 0;
  for (auto& message : messages) {
    std::int64_t message_size = message.message.ByteSizeLong();
    if (current_messages + 1 > options.maximum_batch_message_count() ||
        current_byte_size + message_size > options.maximum_batch_bytes()) {
      if (!current_batch.empty()) {
        batches.push_back(std::move(current_batch));
        // clear because current_batch left in 'unspecified state' after move
        current_batch.clear();
        current_byte_size = 0;
        current_messages = 0;
      }
    }
    current_batch.push_back(std::move(message));
    current_byte_size += message_size;
    ++current_messages;
  }
  if (!current_batch.empty()) batches.push_back(std::move(current_batch));
  return batches;
}

void PartitionPublisher::SatisfyOutstandingMessages() {
<<<<<<< HEAD
  auto messages_with_futures = UnbatchAll();
  for (auto& message_with_future : messages_with_futures) {
    message_with_future.message_promise.set_value(
=======
  auto unacked_messages = UnbatchAll(std::unique_lock<std::mutex>{mu_});
  for (auto& message : unacked_messages) {
    message.message_promise.set_value(
>>>>>>> 0914c08d
        StatusOr<Cursor>(service_composite_.status()));
  }
}

future<StatusOr<ResumableAsyncStreamingReadWriteRpcImpl<
    PublishRequest, PublishResponse>::UnderlyingStream>>
<<<<<<< HEAD
PartitionPublisher::Initializer(
    ResumableAsyncStreamingReadWriteRpcImpl<
        PublishRequest, PublishResponse>::UnderlyingStream stream) {
  // By the time initializer is called, no outstanding Read() or Write()
  // futures will be outstanding.
  auto shared_stream = std::make_shared<ResumableAsyncStreamingReadWriteRpcImpl<
      PublishRequest, PublishResponse>::UnderlyingStream>(std::move(stream));
=======
PartitionPublisher::Initializer(ResumableStreamImpl::UnderlyingStream stream) {
  // By the time initializer is called, no outstanding Read() or Write()
  // futures will be outstanding.
  auto shared_stream = std::make_shared<ResumableStreamImpl::UnderlyingStream>(
      std::move(stream));
>>>>>>> 0914c08d
  PublishRequest publish_request;
  *publish_request.mutable_initial_request() = initial_publish_request_;
  return (*shared_stream)
      ->Write(publish_request, grpc::WriteOptions())
      .then([shared_stream](future<bool> write_response) {
        if (!write_response.get()) {
          return make_ready_future(absl::optional<PublishResponse>());
        }
        return (*shared_stream)->Read();
      })
      .then([shared_stream](
                future<absl::optional<PublishResponse>> read_response) {
<<<<<<< HEAD
        auto optional_response = read_response.get();
        if (optional_response && optional_response->has_initial_response()) {
=======
        auto response = read_response.get();
        if (response && response->has_initial_response()) {
>>>>>>> 0914c08d
          return make_ready_future(Status());
        }
        return (*shared_stream)->Finish();
      })
<<<<<<< HEAD
      .then([this, shared_stream](future<Status> status_future)
                -> StatusOr<ResumableAsyncStreamingReadWriteRpcImpl<
                    PublishRequest, PublishResponse>::UnderlyingStream> {
        Status status = status_future.get();
        if (!status.ok()) return status;
        auto unsent_batches = CreateBatches(UnbatchAll(), batching_options_);
        std::lock_guard<std::mutex> g{mu_};
        unsent_batches_ = std::move(unsent_batches);
=======
      .then([this, shared_stream](future<Status> f)
                -> StatusOr<ResumableStreamImpl::UnderlyingStream> {
        Status status = f.get();
        if (!status.ok()) return status;
        std::unique_lock<std::mutex> lk{mu_};
        unsent_batches_ = CreateBatches(UnbatchAll(lk), batching_options_);
>>>>>>> 0914c08d
        return std::move(*shared_stream);
      });
}

}  // namespace pubsublite_internal
GOOGLE_CLOUD_CPP_INLINE_NAMESPACE_END
}  // namespace cloud
}  // namespace google<|MERGE_RESOLUTION|>--- conflicted
+++ resolved
@@ -77,17 +77,10 @@
   if (!service_composite_.status().ok()) return;
   {
     std::lock_guard<std::mutex> g{mu_};
-<<<<<<< HEAD
-    for (auto& batch :
-         CreateBatches(std::move(unbatched_messages_), batching_options_)) {
-      unsent_batches_.push_back(std::move(batch));
-    }
-=======
     auto batches =
         CreateBatches(std::move(unbatched_messages_), batching_options_);
     std::move(batches.begin(), batches.end(),
               std::back_inserter(unsent_batches_));
->>>>>>> 0914c08d
     unbatched_messages_.clear();
     if (writing_) return;
     writing_ = true;
@@ -103,79 +96,6 @@
 
 void PartitionPublisher::WriteBatches() {
   AsyncRoot root;
-<<<<<<< HEAD
-  std::lock_guard<std::mutex> g{mu_};
-  if (unsent_batches_.empty() || !service_composite_.status().ok()) {
-    writing_ = false;
-    return;
-  }
-  in_flight_batches_.push_back(std::move(unsent_batches_.front()));
-  unsent_batches_.pop_front();
-  PublishRequest publish_request;
-  MessagePublishRequest& message_publish_request =
-      *publish_request.mutable_message_publish_request();
-  for (auto& message_with_future : in_flight_batches_.back()) {
-    *message_publish_request.add_messages() = message_with_future.message;
-  }
-  root.get_future()
-      .then(ChainFuture(resumable_stream_->Write(std::move(publish_request))))
-      .then([this](future<bool> write_response) {
-        if (write_response.get()) return WriteBatches();
-        std::lock_guard<std::mutex> g{mu_};
-        writing_ = false;
-      });
-}
-
-void PartitionPublisher::Read() {
-  AsyncRoot root;
-  if (!service_composite_.status().ok()) return;
-  std::lock_guard<std::mutex> g{mu_};
-  root.get_future()
-      .then(ChainFuture(resumable_stream_->Read()))
-      .then([this](future<absl::optional<PublishResponse>>
-                       optional_response_future) {
-        auto optional_response = optional_response_future.get();
-        // optional not engaged implies that the retry loop has finished
-        if (!optional_response) return Read();
-        if (!optional_response->has_message_response()) {
-          // if we don't receive a `MessagePublishResponse` and/or receive an
-          // `InitialPublishResponse`, we abort because this should not be the
-          // case once we start `Read`ing
-          service_composite_.Abort(
-              Status(StatusCode::kAborted,
-                     absl::StrCat("Invalid `Read` response: ",
-                                  optional_response->DebugString())));
-          return;
-        }
-
-        std::deque<MessageWithPromise> batch;
-        {
-          std::lock_guard<std::mutex> g{mu_};
-          if (in_flight_batches_.empty()) {
-            return service_composite_.Abort(
-                Status(StatusCode::kFailedPrecondition,
-                       "Server sent message response when no batches were "
-                       "outstanding."));
-          }
-          batch = std::move(in_flight_batches_.front());
-          in_flight_batches_.pop_front();
-        }
-        std::int64_t offset =
-            optional_response->message_response().start_cursor().offset();
-        for (auto& message_with_future : batch) {
-          Cursor c;
-          c.set_offset(offset);
-          ++offset;
-          message_with_future.message_promise.set_value(std::move(c));
-        }
-        Read();
-      });
-}
-
-std::deque<PartitionPublisher::MessageWithPromise>
-PartitionPublisher::UnbatchAll() {
-=======
->>>>>>> 0914c08d
   std::lock_guard<std::mutex> g{mu_};
   if (unsent_batches_.empty() || !service_composite_.status().ok()) {
     writing_ = false;
@@ -187,7 +107,8 @@
   MessagePublishRequest& message_publish_request =
       *publish_request.mutable_message_publish_request();
   for (auto& message : in_flight_batches_.back()) {
-    *message_publish_request.add_messages() = std::move(message.message);
+    // don't move so that messages can be rewritten on failure
+    *message_publish_request.add_messages() = message.message;
   }
   root.get_future()
       .then(ChainFuture(resumable_stream_->Write(std::move(publish_request))))
@@ -295,36 +216,20 @@
 }
 
 void PartitionPublisher::SatisfyOutstandingMessages() {
-<<<<<<< HEAD
-  auto messages_with_futures = UnbatchAll();
-  for (auto& message_with_future : messages_with_futures) {
-    message_with_future.message_promise.set_value(
-=======
   auto unacked_messages = UnbatchAll(std::unique_lock<std::mutex>{mu_});
   for (auto& message : unacked_messages) {
     message.message_promise.set_value(
->>>>>>> 0914c08d
         StatusOr<Cursor>(service_composite_.status()));
   }
 }
 
 future<StatusOr<ResumableAsyncStreamingReadWriteRpcImpl<
     PublishRequest, PublishResponse>::UnderlyingStream>>
-<<<<<<< HEAD
-PartitionPublisher::Initializer(
-    ResumableAsyncStreamingReadWriteRpcImpl<
-        PublishRequest, PublishResponse>::UnderlyingStream stream) {
-  // By the time initializer is called, no outstanding Read() or Write()
-  // futures will be outstanding.
-  auto shared_stream = std::make_shared<ResumableAsyncStreamingReadWriteRpcImpl<
-      PublishRequest, PublishResponse>::UnderlyingStream>(std::move(stream));
-=======
 PartitionPublisher::Initializer(ResumableStreamImpl::UnderlyingStream stream) {
   // By the time initializer is called, no outstanding Read() or Write()
   // futures will be outstanding.
   auto shared_stream = std::make_shared<ResumableStreamImpl::UnderlyingStream>(
       std::move(stream));
->>>>>>> 0914c08d
   PublishRequest publish_request;
   *publish_request.mutable_initial_request() = initial_publish_request_;
   return (*shared_stream)
@@ -337,34 +242,18 @@
       })
       .then([shared_stream](
                 future<absl::optional<PublishResponse>> read_response) {
-<<<<<<< HEAD
-        auto optional_response = read_response.get();
-        if (optional_response && optional_response->has_initial_response()) {
-=======
         auto response = read_response.get();
         if (response && response->has_initial_response()) {
->>>>>>> 0914c08d
           return make_ready_future(Status());
         }
         return (*shared_stream)->Finish();
       })
-<<<<<<< HEAD
-      .then([this, shared_stream](future<Status> status_future)
-                -> StatusOr<ResumableAsyncStreamingReadWriteRpcImpl<
-                    PublishRequest, PublishResponse>::UnderlyingStream> {
-        Status status = status_future.get();
-        if (!status.ok()) return status;
-        auto unsent_batches = CreateBatches(UnbatchAll(), batching_options_);
-        std::lock_guard<std::mutex> g{mu_};
-        unsent_batches_ = std::move(unsent_batches);
-=======
       .then([this, shared_stream](future<Status> f)
                 -> StatusOr<ResumableStreamImpl::UnderlyingStream> {
         Status status = f.get();
         if (!status.ok()) return status;
         std::unique_lock<std::mutex> lk{mu_};
         unsent_batches_ = CreateBatches(UnbatchAll(lk), batching_options_);
->>>>>>> 0914c08d
         return std::move(*shared_stream);
       });
 }
