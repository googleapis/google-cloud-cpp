--- conflicted
+++ resolved
@@ -69,33 +69,19 @@
 
   void Read();
 
-<<<<<<< HEAD
-  std::deque<MessageWithPromise> UnbatchAll();
-=======
   void OnRead(
       absl::optional<google::cloud::pubsublite::v1::PublishResponse> response);
 
   std::deque<MessageWithPromise> UnbatchAll(
       std::unique_lock<std::mutex> const&);
->>>>>>> 0914c08d
 
   static std::deque<std::deque<MessageWithPromise>> CreateBatches(
       std::deque<MessageWithPromise> messages, BatchingOptions const& options);
 
   void SatisfyOutstandingMessages();
 
-<<<<<<< HEAD
-  future<StatusOr<ResumableAsyncStreamingReadWriteRpcImpl<
-      google::cloud::pubsublite::v1::PublishRequest,
-      google::cloud::pubsublite::v1::PublishResponse>::UnderlyingStream>>
-  Initializer(ResumableAsyncStreamingReadWriteRpcImpl<
-              google::cloud::pubsublite::v1::PublishRequest,
-              google::cloud::pubsublite::v1::PublishResponse>::UnderlyingStream
-                  stream);
-=======
   future<StatusOr<ResumableStreamImpl::UnderlyingStream>> Initializer(
       ResumableStreamImpl::UnderlyingStream stream);
->>>>>>> 0914c08d
 
   BatchingOptions const batching_options_;
   google::cloud::pubsublite::v1::InitialPublishRequest const
