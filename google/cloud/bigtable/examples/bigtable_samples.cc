--- conflicted
+++ resolved
@@ -25,332 +25,6 @@
 
 namespace {
 
-<<<<<<< HEAD
-/**
- * The key used for ReadRow(), ReadModifyWrite(), CheckAndMutate.
- *
- * Using the same key makes it possible for the user to see the effect of
- * the different APIs on one row.
- */
-const std::string MAGIC_ROW_KEY = "key-000009";
-
-//! [create table]
-void CreateTable(google::cloud::bigtable::TableAdmin admin,
-                 std::string const& table_id) {
-  auto schema = admin.CreateTable(
-      table_id,
-      google::cloud::bigtable::TableConfig(
-          {{"fam", google::cloud::bigtable::GcRule::MaxNumVersions(10)},
-           {"foo",
-            google::cloud::bigtable::GcRule::MaxAge(std::chrono::hours(72))}},
-          {}));
-}
-//! [create table]
-
-//! [list tables]
-void ListTables(google::cloud::bigtable::TableAdmin& admin) {
-  auto tables =
-      admin.ListTables(google::bigtable::admin::v2::Table::VIEW_UNSPECIFIED);
-  for (auto const& table : tables) {
-    std::cout << table.name() << std::endl;
-  }
-}
-//! [list tables]
-
-//! [get table]
-void GetTable(google::cloud::bigtable::TableAdmin admin,
-              std::string const& table_id) {
-  auto table =
-      admin.GetTable(table_id, google::bigtable::admin::v2::Table::FULL);
-  std::cout << table.name() << "\n";
-  for (auto const& family : table.column_families()) {
-    std::string const& family_name = family.first;
-    std::string gc_rule;
-    google::protobuf::TextFormat::PrintToString(family.second.gc_rule(),
-                                                &gc_rule);
-    std::cout << "\t" << family_name << "\t\t" << gc_rule << std::endl;
-  }
-}
-//! [get table]
-
-//! [delete table]
-void DeleteTable(google::cloud::bigtable::TableAdmin admin,
-                 std::string const& table_id) {
-  admin.DeleteTable(table_id);
-}
-//! [delete table]
-
-//! [modify table]
-void ModifyTable(google::cloud::bigtable::TableAdmin admin,
-                 std::string const& table_id) {
-  auto schema = admin.ModifyColumnFamilies(
-      table_id,
-      {google::cloud::bigtable::ColumnFamilyModification::Drop("foo"),
-       google::cloud::bigtable::ColumnFamilyModification::Update(
-           "fam", google::cloud::bigtable::GcRule::Union(
-                      google::cloud::bigtable::GcRule::MaxNumVersions(5),
-                      google::cloud::bigtable::GcRule::MaxAge(
-                          std::chrono::hours(24 * 7)))),
-       google::cloud::bigtable::ColumnFamilyModification::Create(
-           "bar", google::cloud::bigtable::GcRule::Intersection(
-                      google::cloud::bigtable::GcRule::MaxNumVersions(3),
-                      google::cloud::bigtable::GcRule::MaxAge(
-                          std::chrono::hours(72))))});
-
-  std::string formatted;
-  google::protobuf::TextFormat::PrintToString(schema, &formatted);
-  std::cout << "Schema modified to: " << formatted << std::endl;
-}
-//! [modify table]
-
-//! [drop all rows]
-void DropAllRows(google::cloud::bigtable::TableAdmin admin,
-                 std::string const& table_id) {
-  admin.DropAllRows(table_id);
-}
-//! [drop all rows]
-
-//! [drop rows by prefix]
-void DropRowsByPrefix(google::cloud::bigtable::TableAdmin admin,
-                      std::string const& table_id) {
-  admin.DropRowsByPrefix(table_id, "key-00004");
-}
-//! [drop rows by prefix]
-
-//! [apply]
-void Apply(google::cloud::bigtable::Table table) {
-  // Write several rows with some trivial data.
-  for (int i = 0; i != 20; ++i) {
-    // Note: This example uses sequential numeric IDs for simplicity, but
-    // this can result in poor performance in a production application.
-    // Since rows are stored in sorted order by key, sequential keys can
-    // result in poor distribution of operations across nodes.
-    //
-    // For more information about how to design a Bigtable schema for the
-    // best performance, see the documentation:
-    //
-    //     https://cloud.google.com/bigtable/docs/schema-design
-    char buf[32];
-    snprintf(buf, sizeof(buf), "key-%06d", i);
-    google::cloud::bigtable::SingleRowMutation mutation(buf);
-    mutation.emplace_back(google::cloud::bigtable::SetCell(
-        "fam", "col0", "value0-" + std::to_string(i)));
-    mutation.emplace_back(google::cloud::bigtable::SetCell(
-        "fam", "col1", "value2-" + std::to_string(i)));
-    mutation.emplace_back(google::cloud::bigtable::SetCell(
-        "fam", "col2", "value3-" + std::to_string(i)));
-    mutation.emplace_back(google::cloud::bigtable::SetCell(
-        "fam", "col3", "value4-" + std::to_string(i)));
-    table.Apply(std::move(mutation));
-  }
-}
-//! [apply]
-
-//! [bulk apply]
-void BulkApply(google::cloud::bigtable::Table table) {
-  // Write several rows in a single operation, each row has some trivial data.
-  google::cloud::bigtable::BulkMutation bulk;
-  for (int i = 0; i != 5000; ++i) {
-    // Note: This example uses sequential numeric IDs for simplicity, but
-    // this can result in poor performance in a production application.
-    // Since rows are stored in sorted order by key, sequential keys can
-    // result in poor distribution of operations across nodes.
-    //
-    // For more information about how to design a Bigtable schema for the
-    // best performance, see the documentation:
-    //
-    //     https://cloud.google.com/bigtable/docs/schema-design
-    char buf[32];
-    snprintf(buf, sizeof(buf), "key-%06d", i);
-    google::cloud::bigtable::SingleRowMutation mutation(buf);
-    mutation.emplace_back(google::cloud::bigtable::SetCell(
-        "fam", "col0", "value0-" + std::to_string(i)));
-    mutation.emplace_back(google::cloud::bigtable::SetCell(
-        "fam", "col1", "value2-" + std::to_string(i)));
-    mutation.emplace_back(google::cloud::bigtable::SetCell(
-        "fam", "col2", "value3-" + std::to_string(i)));
-    mutation.emplace_back(google::cloud::bigtable::SetCell(
-        "fam", "col3", "value4-" + std::to_string(i)));
-    bulk.emplace_back(std::move(mutation));
-  }
-  table.BulkApply(std::move(bulk));
-}
-//! [bulk apply]
-
-//! [read row]
-void ReadRow(google::cloud::bigtable::Table table) {
-  // Filter the results, only include the latest value on each cell.
-  auto filter = google::cloud::bigtable::Filter::Latest(1);
-  // Read a row, this returns a tuple (bool, row)
-  std::pair<bool, google::cloud::bigtable::Row> tuple =
-      table.ReadRow(MAGIC_ROW_KEY, std::move(filter));
-  if (not tuple.first) {
-    std::cout << "Row " << MAGIC_ROW_KEY << " not found" << std::endl;
-    return;
-  }
-  std::cout << "key: " << tuple.second.row_key() << "\n";
-  for (auto& cell : tuple.second.cells()) {
-    std::cout << "    " << cell.family_name() << ":" << cell.column_qualifier()
-              << " = <";
-    if (cell.column_qualifier() == "counter") {
-      // This example uses "counter" to store 64-bit numbers in BigEndian
-      // format, extract them as follows:
-      std::cout
-          << cell.value_as<google::cloud::bigtable::bigendian64_t>().get();
-    } else {
-      std::cout << cell.value();
-    }
-    std::cout << ">\n";
-  }
-  std::cout << std::flush;
-}
-//! [read row]
-
-//! [read rows]
-void ReadRows(google::cloud::bigtable::Table table) {
-  // Create the range of rows to read.
-  auto range =
-      google::cloud::bigtable::RowRange::Range("key-000010", "key-000020");
-  // Filter the results, only include values from the "col0" column in the
-  // "fam" column family, and only get the latest value.
-  auto filter = google::cloud::bigtable::Filter::Chain(
-      google::cloud::bigtable::Filter::ColumnRangeClosed("fam", "col0", "col0"),
-      google::cloud::bigtable::Filter::Latest(1));
-  // Read and print the rows.
-  for (auto const& row : table.ReadRows(range, filter)) {
-    if (row.cells().size() != 1) {
-      std::ostringstream os;
-      os << "Unexpected number of cells in " << row.row_key();
-      throw std::runtime_error(os.str());
-    }
-    auto const& cell = row.cells().at(0);
-    std::cout << cell.row_key() << " = [" << cell.value() << "]\n";
-  }
-  std::cout << std::flush;
-}
-//! [read rows]
-
-//! [read rows with limit]
-void ReadRowsWithLimit(google::cloud::bigtable::Table table) {
-  // Create the range of rows to read.
-  auto range =
-      google::cloud::bigtable::RowRange::Range("key-000010", "key-000020");
-  // Filter the results, only include values from the "col0" column in the
-  // "fam" column family, and only get the latest value.
-  auto filter = google::cloud::bigtable::Filter::Chain(
-      google::cloud::bigtable::Filter::ColumnRangeClosed("fam", "col0", "col0"),
-      google::cloud::bigtable::Filter::Latest(1));
-  // Read and print the first 5 rows in the range.
-  for (auto const& row : table.ReadRows(range, 5, filter)) {
-    if (row.cells().size() != 1) {
-      std::ostringstream os;
-      os << "Unexpected number of cells in " << row.row_key();
-      throw std::runtime_error(os.str());
-    }
-    auto const& cell = row.cells().at(0);
-    std::cout << cell.row_key() << " = [" << cell.value() << "]\n";
-  }
-  std::cout << std::flush;
-}
-//! [read rows with limit]
-
-//! [check and mutate]
-void CheckAndMutate(google::cloud::bigtable::Table table) {
-  // Check if the latest value of the flip-flop column is "on".
-  auto predicate = google::cloud::bigtable::Filter::Chain(
-      google::cloud::bigtable::Filter::ColumnRangeClosed("fam", "flip-flop",
-                                                         "flip-flop"),
-      google::cloud::bigtable::Filter::Latest(1),
-      google::cloud::bigtable::Filter::ValueRegex("on"));
-  // If the predicate matches, change the latest value to "off", otherwise,
-  // change the latest value to "on".  Modify the "flop-flip" column at the
-  // same time.
-  table.CheckAndMutateRow(
-      MAGIC_ROW_KEY, std::move(predicate),
-      {google::cloud::bigtable::SetCell("fam", "flip-flop", "off"),
-       google::cloud::bigtable::SetCell("fam", "flop-flip", "on")},
-      {google::cloud::bigtable::SetCell("fam", "flip-flop", "on"),
-       google::cloud::bigtable::SetCell("fam", "flop-flip", "off")});
-}
-//! [check and mutate]
-
-//! [read modify write]
-void ReadModifyWrite(google::cloud::bigtable::Table table) {
-  auto row = table.ReadModifyWriteRow(
-      MAGIC_ROW_KEY,
-      google::cloud::bigtable::ReadModifyWriteRule::IncrementAmount(
-          "fam", "counter", 1),
-      google::cloud::bigtable::ReadModifyWriteRule::AppendValue("fam", "list",
-                                                                ";element"));
-  std::cout << row.row_key() << "\n";
-  for (auto const& cell : row.cells()) {
-  }
-}
-//! [read modify write]
-
-//! [wait for consistency check]
-void WaitForConsistencyCheck(google::cloud::bigtable::TableAdmin admin,
-                             std::string const& table_id_param) {
-  google::cloud::bigtable::TableId table_id(table_id_param);
-  google::cloud::bigtable::ConsistencyToken consistency_token(
-      admin.GenerateConsistencyToken(table_id.get()));
-  auto result = admin.WaitForConsistencyCheck(table_id, consistency_token);
-  if (result.get()) {
-    std::cout << "Table is consistent" << std::endl;
-  } else {
-    std::cout << "Table is not consistent" << std::endl;
-  }
-}
-//! [wait for consistency check]
-
-//! [check consistency]
-void CheckConsistency(google::cloud::bigtable::TableAdmin admin,
-                      std::string const& table_id_param,
-                      std::string const& consistency_token_param) {
-  google::cloud::bigtable::TableId table_id(table_id_param);
-  google::cloud::bigtable::ConsistencyToken consistency_token(
-      consistency_token_param);
-  auto result = admin.CheckConsistency(table_id, consistency_token);
-  if (result) {
-    std::cout << "Table is consistent" << std::endl;
-  } else {
-    std::cout << "Table is not yet consistent, Please Try again Later with the "
-                 "same Token!"
-              << std::endl;
-  }
-  std::cout << std::flush;
-}
-//! [check consistency]
-
-//! [sample row keys]
-void SampleRows(google::cloud::bigtable::Table table) {
-  auto samples = table.SampleRows<>();
-  for (auto const& sample : samples) {
-    std::cout << "key=" << sample.row_key << " - " << sample.offset_bytes
-              << "\n";
-  }
-  std::cout << std::flush;
-}
-//! [sample row keys]
-
-//! [sample row keys collections]
-void SampleRowsCollections(google::cloud::bigtable::Table table) {
-  auto list_samples = table.SampleRows<std::list>();
-  for (auto const& sample : list_samples) {
-    std::cout << "key=" << sample.row_key << " - " << sample.offset_bytes
-              << "\n";
-  }
-  auto deque_samples = table.SampleRows<std::deque>();
-  for (auto const& sample : deque_samples) {
-    std::cout << "key=" << sample.row_key << " - " << sample.offset_bytes
-              << "\n";
-  }
-  std::cout << std::flush;
-}
-//! [sample row keys collections]
-
-=======
->>>>>>> 2cdb7e3f
 //! [run table operations]
 void RunTableOperations(google::cloud::bigtable::TableAdmin admin,
                         std::string const& table_id) {
@@ -522,13 +196,6 @@
     RunTableOperations(admin, table_id);
   } else if (command == "run-full-example") {
     RunFullExample(admin, table_id);
-<<<<<<< HEAD
-  } else if (command == "wait-for-consistency-check") {
-    WaitForConsistencyCheck(admin, table_id);
-  } else if (command == "check-consistency") {
-    CheckConsistency(admin, table_id, "test-token");
-=======
->>>>>>> 2cdb7e3f
   } else {
     std::cerr << "Unknown command: " << command << std::endl;
     print_usage();
