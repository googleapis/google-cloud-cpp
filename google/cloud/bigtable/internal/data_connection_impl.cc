--- conflicted
+++ resolved
@@ -633,8 +633,7 @@
       instance_full_name, app_profile_id(*current));
   auto response = google::cloud::internal::RetryLoop(
       retry_policy(*current), backoff_policy(*current),
-<<<<<<< HEAD
-      Idempotency::kNonIdempotent,
+      Idempotency::kIdempotent,
       [this, operation_context](
           grpc::ClientContext& context, Options const& options,
           google::bigtable::v2::PrepareQueryRequest const& request) {
@@ -642,12 +641,6 @@
         auto const& result = stub_->PrepareQuery(context, options, request);
         operation_context->PostCall(context, result.status());
         return result;
-=======
-      Idempotency::kIdempotent,
-      [this](grpc::ClientContext& context, Options const& options,
-             google::bigtable::v2::PrepareQueryRequest const& request) {
-        return stub_->PrepareQuery(context, options, request);
->>>>>>> d8c6aae2
       },
       *current, request, __func__);
   operation_context->OnDone(response.status());
