--- conflicted
+++ resolved
@@ -32,13 +32,10 @@
 #include "google/cloud/credentials.h"
 #include "google/cloud/grpc_options.h"
 #include "google/cloud/internal/async_streaming_read_rpc_impl.h"
-<<<<<<< HEAD
+#include "google/cloud/internal/time_utils.h"
 #include "google/cloud/status_or.h"
+#include "google/cloud/testing_util/fake_completion_queue_impl.h"
 #include "google/cloud/testing_util/is_proto_equal.h"
-=======
-#include "google/cloud/internal/time_utils.h"
-#include "google/cloud/testing_util/fake_completion_queue_impl.h"
->>>>>>> 4ea3d126
 #include "google/cloud/testing_util/mock_backoff_policy.h"
 #include "google/cloud/testing_util/status_matchers.h"
 #include "google/cloud/testing_util/validate_metadata.h"
@@ -69,11 +66,8 @@
 using ::google::cloud::bigtable::testing::MockMutateRowsStream;
 using ::google::cloud::bigtable::testing::MockReadRowsStream;
 using ::google::cloud::bigtable::testing::MockSampleRowKeysStream;
-<<<<<<< HEAD
+using ::google::cloud::testing_util::FakeCompletionQueueImpl;
 using ::google::cloud::testing_util::IsOkAndHolds;
-=======
-using ::google::cloud::testing_util::FakeCompletionQueueImpl;
->>>>>>> 4ea3d126
 using ::google::cloud::testing_util::MockBackoffPolicy;
 using ::google::cloud::testing_util::StatusIs;
 using ::testing::An;
@@ -2791,46 +2785,6 @@
   EXPECT_THAT(resp, StatusIs(StatusCode::kPermissionDenied));
 }
 
-<<<<<<< HEAD
-=======
-TEST_F(DataConnectionTest, ExecuteQuery) {
-  auto fake_cq_impl = std::make_shared<FakeCompletionQueueImpl>();
-  auto mock_bg = std::make_unique<MockBackgroundThreads>();
-  EXPECT_CALL(*mock_bg, cq).WillRepeatedly([&]() {
-    return CompletionQueue{fake_cq_impl};
-  });
-
-  auto refresh_fn = []() {
-    return make_ready_future(
-        StatusOr<google::bigtable::v2::PrepareQueryResponse>(
-            Status{StatusCode::kUnimplemented, "not implemented"}));
-  };
-
-  v2::PrepareQueryResponse response;
-  *response.mutable_valid_until() = internal::ToProtoTimestamp(
-      std::chrono::system_clock::now() + std::chrono::seconds(3600));
-
-  auto query_plan =
-      QueryPlan::Create(CompletionQueue(fake_cq_impl), std::move(response),
-                        std::move(refresh_fn));
-
-  auto mock_stub = std::make_shared<MockBigtableStub>();
-  auto conn = TestConnection(std::move(mock_stub));
-  internal::OptionsSpan span(CallOptions());
-  bigtable::InstanceResource instance(Project("test-project"), "test-instance");
-  bigtable::SqlStatement sql("SELECT * FROM `test-table`");
-  auto prepared_query =
-      bigtable::PreparedQuery(instance, sql, std::move(query_plan));
-  auto bound_query = prepared_query.BindParameters({});
-  EXPECT_THAT(
-      conn->ExecuteQuery(bigtable::ExecuteQueryParams{std::move(bound_query)}),
-      StatusIs(StatusCode::kUnimplemented));
-
-  // Cancel all pending operations, satisfying any remaining futures.
-  fake_cq_impl->SimulateCompletion(false);
-}
-
->>>>>>> 4ea3d126
 TEST_F(DataConnectionTest, PrepareQuerySuccess) {
 #ifdef GOOGLE_CLOUD_CPP_BIGTABLE_WITH_OTEL_METRICS
   auto mock_metric = std::make_unique<MockMetric>();
@@ -2995,6 +2949,11 @@
 
 TEST_F(DataConnectionTest, ExecuteQuery) {
   auto mock = std::make_shared<MockBigtableStub>();
+  auto fake_cq_impl = std::make_shared<FakeCompletionQueueImpl>();
+  auto mock_bg = std::make_unique<MockBackgroundThreads>();
+  EXPECT_CALL(*mock_bg, cq).WillRepeatedly([&]() {
+    return CompletionQueue{fake_cq_impl};
+  });
   auto constexpr kResultMetadataTextTwo = R"pb(
     proto_schema {
       columns {
@@ -3011,6 +2970,17 @@
   pq_response.set_prepared_query("test-pq-id-54321");
   ASSERT_TRUE(google::protobuf::TextFormat::ParseFromString(
       kResultMetadataTextTwo, pq_response.mutable_metadata()));
+  *pq_response.mutable_valid_until() = internal::ToProtoTimestamp(
+      std::chrono::system_clock::now() + std::chrono::seconds(3600));
+
+  auto refresh_fn = []() {
+    return make_ready_future(
+        StatusOr<google::bigtable::v2::PrepareQueryResponse>(
+            Status{StatusCode::kUnimplemented, "not implemented"}));
+  };
+  auto query_plan =
+      QueryPlan::Create(CompletionQueue(fake_cq_impl), std::move(pq_response),
+                        std::move(refresh_fn));
   EXPECT_CALL(*mock, ExecuteQuery)
       .WillOnce([&](auto, auto const&,
                     google::bigtable::v2::ExecuteQueryRequest const& request) {
@@ -3043,13 +3013,13 @@
 
   auto conn = TestConnection(std::move(mock));
   internal::OptionsSpan span(CallOptions());
-  CompletionQueue cq;
   Project p("test-project");
   bigtable::SqlStatement statement("SELECT * FROM the-table");
   bigtable::InstanceResource instance(p, "test-instance");
   std::unordered_map<std::string, bigtable::Value> parameters;
-  bigtable::PreparedQuery pq(cq, instance, statement, std::move(pq_response));
-  auto bq = pq.BindParameters(parameters);
+  auto prepared_query =
+      bigtable::PreparedQuery(instance, statement, std::move(query_plan));
+  auto bq = prepared_query.BindParameters(parameters);
   bigtable::ExecuteQueryParams params{std::move(bq)};
   auto row_stream = conn->ExecuteQuery(params);
   std::vector<StatusOr<bigtable::QueryRow>> rows;
@@ -3067,11 +3037,25 @@
   auto const& row2 = *rows[1];
   EXPECT_THAT(row2.values().at(0).get<std::string>(), IsOkAndHolds("r2"));
   EXPECT_THAT(row2.values().at(1).get<std::string>(), IsOkAndHolds("v2"));
+  fake_cq_impl->SimulateCompletion(false);
 }
 
 TEST_F(DataConnectionTest, ExecuteQueryFailure) {
   auto mock = std::make_shared<MockBigtableStub>();
-
+  auto fake_cq_impl = std::make_shared<FakeCompletionQueueImpl>();
+  auto mock_bg = std::make_unique<MockBackgroundThreads>();
+  EXPECT_CALL(*mock_bg, cq).WillRepeatedly([&]() {
+    return CompletionQueue{fake_cq_impl};
+  });
+  auto refresh_fn = []() {
+    return make_ready_future(
+        StatusOr<google::bigtable::v2::PrepareQueryResponse>(
+            Status{StatusCode::kUnimplemented, "not implemented"}));
+  };
+  v2::PrepareQueryResponse pq_response;
+  auto query_plan =
+      QueryPlan::Create(CompletionQueue(fake_cq_impl), std::move(pq_response),
+                        std::move(refresh_fn));
   EXPECT_CALL(*mock, ExecuteQuery)
       .WillOnce([&](auto, auto const&,
                     google::bigtable::v2::ExecuteQueryRequest const& request) {
@@ -3086,13 +3070,12 @@
 
   auto conn = TestConnection(std::move(mock));
   internal::OptionsSpan span(CallOptions());
-  CompletionQueue cq;
   Project p("test-project");
   bigtable::SqlStatement statement("SELECT key, val FROM t");
   bigtable::InstanceResource instance(p, "test-instance");
   std::unordered_map<std::string, bigtable::Value> parameters;
   v2::PrepareQueryResponse response;
-  bigtable::PreparedQuery pq(cq, instance, statement, response);
+  bigtable::PreparedQuery pq(instance, statement, std::move(query_plan));
   auto bq = pq.BindParameters(parameters);
 
   bigtable::ExecuteQueryParams params{std::move(bq)};
@@ -3102,6 +3085,7 @@
   ASSERT_NE(it, row_stream->end());
   EXPECT_THAT(*it, StatusIs(StatusCode::kPermissionDenied));
   EXPECT_EQ(++it, row_stream->end());
+  fake_cq_impl->SimulateCompletion(false);
 }
 
 }  // namespace
