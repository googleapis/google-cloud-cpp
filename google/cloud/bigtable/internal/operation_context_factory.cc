--- conflicted
+++ resolved
@@ -240,13 +240,8 @@
     v.emplace_back(std::make_shared<RetryCount>(kRpc, provider_));
     // v.emplace_back(std::make_shared<ApplicationBlockingLatency>(kRpc,
     // provider_));
-<<<<<<< HEAD
-    v.emplace_back(std::make_shared<ConnectivityErrorCount>(kRpc, provider_));
-=======
-    v.emplace_back(std::make_shared<ServerLatency>(kRpc, provider_));
-    // v.emplace_back(std::make_shared<ConnectivityErrorCount>(kRpc,
-    // provider_));
->>>>>>> 59e0f6b3
+    v.emplace_back(std::make_shared<ServerLatency>(kRpc, provider_));
+    v.emplace_back(std::make_shared<ConnectivityErrorCount>(kRpc, provider_));
     swap(read_row_metrics_.metrics, v);
   });
 
@@ -273,15 +268,8 @@
     v.emplace_back(std::make_shared<FirstResponseLatency>(kRpc, provider_));
     // v.emplace_back(std::make_shared<ApplicationBlockingLatency>(kRpc,
     // provider_));
-<<<<<<< HEAD
-    // v.emplace_back(std::make_shared<ServerLatency>(kRpc,
-    // provider_));
-    v.emplace_back(std::make_shared<ConnectivityErrorCount>(kRpc, provider_));
-=======
-    v.emplace_back(std::make_shared<ServerLatency>(kRpc, provider_));
-    // v.emplace_back(std::make_shared<ConnectivityErrorCount>(kRpc,
-    // provider_));
->>>>>>> 59e0f6b3
+    v.emplace_back(std::make_shared<ServerLatency>(kRpc, provider_));
+    v.emplace_back(std::make_shared<ConnectivityErrorCount>(kRpc, provider_));
     swap(read_rows_metrics_.metrics, v);
   });
 
@@ -307,13 +295,8 @@
     v.emplace_back(std::make_shared<RetryCount>(kRpc, provider_));
     // v.emplace_back(std::make_shared<ApplicationBlockingLatency>(kRpc,
     // provider_));
-<<<<<<< HEAD
-    v.emplace_back(std::make_shared<ConnectivityErrorCount>(kRpc, provider_));
-=======
-    v.emplace_back(std::make_shared<ServerLatency>(kRpc, provider_));
-    // v.emplace_back(std::make_shared<ConnectivityErrorCount>(kRpc,
-    // provider_));
->>>>>>> 59e0f6b3
+    v.emplace_back(std::make_shared<ServerLatency>(kRpc, provider_));
+    v.emplace_back(std::make_shared<ConnectivityErrorCount>(kRpc, provider_));
     swap(mutate_row_metrics_.metrics, v);
   });
 
@@ -339,13 +322,8 @@
     v.emplace_back(std::make_shared<RetryCount>(kRpc, provider_));
     // v.emplace_back(std::make_shared<ApplicationBlockingLatency>(kRpc,
     // provider_));
-<<<<<<< HEAD
-    v.emplace_back(std::make_shared<ConnectivityErrorCount>(kRpc, provider_));
-=======
-    v.emplace_back(std::make_shared<ServerLatency>(kRpc, provider_));
-    // v.emplace_back(std::make_shared<ConnectivityErrorCount>(kRpc,
-    // provider_));
->>>>>>> 59e0f6b3
+    v.emplace_back(std::make_shared<ServerLatency>(kRpc, provider_));
+    v.emplace_back(std::make_shared<ConnectivityErrorCount>(kRpc, provider_));
     swap(mutate_rows_metrics_.metrics, v);
   });
 
@@ -372,13 +350,8 @@
     v.emplace_back(std::make_shared<RetryCount>(kRpc, provider_));
     // v.emplace_back(std::make_shared<ApplicationBlockingLatency>(kRpc,
     // provider_));
-<<<<<<< HEAD
-    v.emplace_back(std::make_shared<ConnectivityErrorCount>(kRpc, provider_));
-=======
-    v.emplace_back(std::make_shared<ServerLatency>(kRpc, provider_));
-    // v.emplace_back(std::make_shared<ConnectivityErrorCount>(kRpc,
-    // provider_));
->>>>>>> 59e0f6b3
+    v.emplace_back(std::make_shared<ServerLatency>(kRpc, provider_));
+    v.emplace_back(std::make_shared<ConnectivityErrorCount>(kRpc, provider_));
     swap(check_and_mutate_row_metrics_.metrics, v);
   });
 
@@ -405,13 +378,8 @@
     v.emplace_back(std::make_shared<RetryCount>(kRpc, provider_));
     // v.emplace_back(std::make_shared<ApplicationBlockingLatency>(kRpc,
     // provider_));
-<<<<<<< HEAD
-    v.emplace_back(std::make_shared<ConnectivityErrorCount>(kRpc, provider_));
-=======
-    v.emplace_back(std::make_shared<ServerLatency>(kRpc, provider_));
-    // v.emplace_back(std::make_shared<ConnectivityErrorCount>(kRpc,
-    // provider_));
->>>>>>> 59e0f6b3
+    v.emplace_back(std::make_shared<ServerLatency>(kRpc, provider_));
+    v.emplace_back(std::make_shared<ConnectivityErrorCount>(kRpc, provider_));
     swap(sample_row_keys_metrics_.metrics, v);
   });
 
@@ -438,13 +406,8 @@
     v.emplace_back(std::make_shared<RetryCount>(kRpc, provider_));
     // v.emplace_back(std::make_shared<ApplicationBlockingLatency>(kRpc,
     // provider_));
-<<<<<<< HEAD
-    v.emplace_back(std::make_shared<ConnectivityErrorCount>(kRpc, provider_));
-=======
-    v.emplace_back(std::make_shared<ServerLatency>(kRpc, provider_));
-    // v.emplace_back(std::make_shared<ConnectivityErrorCount>(kRpc,
-    // provider_));
->>>>>>> 59e0f6b3
+    v.emplace_back(std::make_shared<ServerLatency>(kRpc, provider_));
+    v.emplace_back(std::make_shared<ConnectivityErrorCount>(kRpc, provider_));
     swap(read_modify_write_row_metrics_.metrics, v);
   });
 
