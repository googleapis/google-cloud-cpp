// Copyright 2025 Google LLC
//
// Licensed under the Apache License, Version 2.0 (the "License");
// you may not use this file except in compliance with the License.
// You may obtain a copy of the License at
//
//      https://www.apache.org/licenses/LICENSE-2.0
//
// Unless required by applicable law or agreed to in writing, software
// distributed under the License is distributed on an "AS IS" BASIS,
// WITHOUT WARRANTIES OR CONDITIONS OF ANY KIND, either express or implied.
// See the License for the specific language governing permissions and
// limitations under the License.

#ifdef GOOGLE_CLOUD_CPP_BIGTABLE_WITH_OTEL_METRICS

#include "google/cloud/bigtable/internal/metrics.h"
#include "google/cloud/bigtable/version.h"
#include "absl/strings/charconv.h"
#include "absl/strings/match.h"
#include "absl/strings/numbers.h"
#include "absl/strings/str_split.h"
#include "absl/strings/strip.h"
#include <algorithm>
#include <map>
#include <set>

namespace google {
namespace cloud {
namespace bigtable_internal {
GOOGLE_CLOUD_CPP_INLINE_NAMESPACE_BEGIN
namespace {
auto constexpr kMeterInstrumentationScopeVersion = "v1";
}  // namespace

// TODO(#15329): Refactor how we're handling different data labels for
// the various RPCs. Adding a function to each metric type to add its DataLabels
// to the map should be more performant than performing a set_difference every
// time.
LabelMap IntoLabelMap(ResourceLabels const& r, DataLabels const& d,
                      std::set<std::string> const& filtered_data_labels) {
  LabelMap labels = {{"project_id", r.project_id},
                     {"instance", r.instance},
                     {"table", r.table},
                     {"cluster", r.cluster},
                     {"zone", r.zone}};
  std::map<std::string, std::string> data = {{
      {"method", d.method},
      {"streaming", d.streaming},
      {"client_name", d.client_name},
      {"client_uid", d.client_uid},
      {"app_profile", d.app_profile},
      {"status", d.status},
  }};

  if (filtered_data_labels.empty()) {
    labels.insert(data.begin(), data.end());
    return labels;
  }

  struct Compare {
    bool operator()(std::pair<std::string const, std::string> const& a,
                    std::string const& b) {
      return a.first < b;
    }

    bool operator()(std::string const& a,
                    std::pair<std::string const, std::string> const& b) {
      return a < b.first;
    }
  };

  std::set_difference(data.begin(), data.end(), filtered_data_labels.begin(),
                      filtered_data_labels.end(),
                      std::inserter(labels, labels.begin()), Compare());
  return labels;
}

bool HasServerTiming(grpc::ClientContext const& client_context) {
  auto const& initial_metadata = client_context.GetServerInitialMetadata();
  auto it = initial_metadata.find("server-timing");
  if (it != initial_metadata.end()) {
    return true;
  }
  return false;
}

absl::optional<google::bigtable::v2::ResponseParams>
GetResponseParamsFromTrailingMetadata(
    grpc::ClientContext const& client_context) {
  auto metadata = client_context.GetServerTrailingMetadata();
  auto iter = metadata.find("x-goog-ext-425905942-bin");
  if (iter == metadata.end()) return absl::nullopt;
  google::bigtable::v2::ResponseParams p;
  // The value for this key should always be the same in a response, so we
  // return the first value we find.
  std::string value{iter->second.data(), iter->second.size()};
  if (p.ParseFromString(value)) return p;
  return absl::nullopt;
}

absl::optional<double> GetServerLatencyFromInitialMetadata(
    grpc::ClientContext const& client_context) {
  auto const& initial_metadata = client_context.GetServerInitialMetadata();
  auto it = initial_metadata.find("server-timing");
  if (it == initial_metadata.end()) {
    return absl::nullopt;
  }

  absl::string_view value(it->second.data(), it->second.length());

  for (absl::string_view entry : absl::StrSplit(value, ',')) {
    entry = absl::StripAsciiWhitespace(entry);
    std::vector<absl::string_view> parts = absl::StrSplit(entry, ';');
    if (parts.empty()) {
      continue;
    }

    absl::string_view metric_name = absl::StripAsciiWhitespace(parts[0]);
    if (metric_name == "gfet4t7") {
      // Look for the "dur" parameter within its parts.
      for (size_t i = 1; i < parts.size(); ++i) {
        absl::string_view param = absl::StripAsciiWhitespace(parts[i]);
        if (absl::ConsumePrefix(&param, "dur=")) {
          double dur_value;
          auto result = absl::from_chars(
              param.data(), param.data() + param.size(), dur_value);
          if (result.ec == std::errc()) {
            return dur_value;
          }
          return absl::nullopt;
        }
      }
    }
  }

  return absl::nullopt;
}

Metric::~Metric() = default;

OperationLatency::OperationLatency(
    std::string const& instrumentation_scope,
    opentelemetry::nostd::shared_ptr<
        opentelemetry::metrics::MeterProvider> const& provider)
    : operation_latencies_(provider
                               ->GetMeter(instrumentation_scope,
                                          kMeterInstrumentationScopeVersion)
                               ->CreateDoubleHistogram("operation_latencies")
                               .release()) {}

void OperationLatency::PreCall(opentelemetry::context::Context const&,
                               PreCallParams const& p) {
  if (p.first_attempt) {
    operation_start_ = p.attempt_start;
  }
}

void OperationLatency::PostCall(opentelemetry::context::Context const&,
                                grpc::ClientContext const& client_context,
                                PostCallParams const&) {
  auto response_params = GetResponseParamsFromTrailingMetadata(client_context);
  if (response_params) {
    resource_labels_.cluster = response_params->cluster_id();
    resource_labels_.zone = response_params->zone_id();
  }
}

void OperationLatency::OnDone(opentelemetry::context::Context const& context,
                              OnDoneParams const& p) {
  data_labels_.status = StatusCodeToString(p.operation_status.code());
  auto operation_elapsed = std::chrono::duration_cast<LatencyDuration>(
      p.operation_end - operation_start_);
  operation_latencies_->Record(operation_elapsed.count(),
                               IntoLabelMap(resource_labels_, data_labels_),
                               context);
}

std::unique_ptr<Metric> OperationLatency::clone(ResourceLabels resource_labels,
                                                DataLabels data_labels) const {
  auto m = std::make_unique<OperationLatency>(*this);
  m->resource_labels_ = std::move(resource_labels);
  m->data_labels_ = std::move(data_labels);
  return m;
}

AttemptLatency::AttemptLatency(
    std::string const& instrumentation_scope,
    opentelemetry::nostd::shared_ptr<
        opentelemetry::metrics::MeterProvider> const& provider)
    : attempt_latencies_(provider
                             ->GetMeter(instrumentation_scope,
                                        kMeterInstrumentationScopeVersion)
                             ->CreateDoubleHistogram("attempt_latencies")) {}

void AttemptLatency::PreCall(opentelemetry::context::Context const&,
                             PreCallParams const& p) {
  attempt_start_ = std::move(p.attempt_start);
}

void AttemptLatency::PostCall(opentelemetry::context::Context const& context,
                              grpc::ClientContext const& client_context,
                              PostCallParams const& p) {
  auto response_params = GetResponseParamsFromTrailingMetadata(client_context);
  if (response_params) {
    resource_labels_.cluster = response_params->cluster_id();
    resource_labels_.zone = response_params->zone_id();
  }
  data_labels_.status = StatusCodeToString(p.attempt_status.code());
  auto attempt_elapsed = std::chrono::duration_cast<LatencyDuration>(
      p.attempt_end - attempt_start_);
  auto m = IntoLabelMap(resource_labels_, data_labels_);
  attempt_latencies_->Record(attempt_elapsed.count(), std::move(m), context);
}

std::unique_ptr<Metric> AttemptLatency::clone(ResourceLabels resource_labels,
                                              DataLabels data_labels) const {
  auto m = std::make_unique<AttemptLatency>(*this);
  m->resource_labels_ = std::move(resource_labels);
  m->data_labels_ = std::move(data_labels);
  return m;
}

RetryCount::RetryCount(
    std::string const& instrumentation_scope,
    opentelemetry::nostd::shared_ptr<
        opentelemetry::metrics::MeterProvider> const& provider)
    : retry_count_(provider
                       ->GetMeter(instrumentation_scope,
                                  kMeterInstrumentationScopeVersion)
                       ->CreateUInt64Counter("retry_count")
                       .release()) {}

void RetryCount::PreCall(opentelemetry::context::Context const&,
                         PreCallParams const& p) {
  if (!p.first_attempt) {
    ++num_retries_;
  }
}

void RetryCount::PostCall(opentelemetry::context::Context const&,
                          grpc::ClientContext const& client_context,
                          PostCallParams const&) {
  auto response_params = GetResponseParamsFromTrailingMetadata(client_context);
  if (response_params) {
    resource_labels_.cluster = response_params->cluster_id();
    resource_labels_.zone = response_params->zone_id();
  }
}

void RetryCount::OnDone(opentelemetry::context::Context const& context,
                        OnDoneParams const& p) {
  data_labels_.status = StatusCodeToString(p.operation_status.code());
  retry_count_->Add(num_retries_,
                    IntoLabelMap(resource_labels_, data_labels_,
                                 std::set<std::string>{"streaming"}),
                    context);
}

std::unique_ptr<Metric> RetryCount::clone(ResourceLabels resource_labels,
                                          DataLabels data_labels) const {
  auto m = std::make_unique<RetryCount>(*this);
  m->resource_labels_ = std::move(resource_labels);
  m->data_labels_ = std::move(data_labels);
  return m;
}

FirstResponseLatency::FirstResponseLatency(
    std::string const& instrumentation_scope,
    opentelemetry::nostd::shared_ptr<
        opentelemetry::metrics::MeterProvider> const& provider)
    : first_response_latencies_(
          provider
              ->GetMeter(instrumentation_scope,
                         kMeterInstrumentationScopeVersion)
              ->CreateDoubleHistogram("first_response_latencies")) {}

void FirstResponseLatency::PreCall(opentelemetry::context::Context const&,
                                   PreCallParams const& p) {
  if (p.first_attempt) {
    operation_start_ = p.attempt_start;
  }
}

void FirstResponseLatency::PostCall(opentelemetry::context::Context const&,
                                    grpc::ClientContext const& client_context,
                                    PostCallParams const&) {
  auto response_params = GetResponseParamsFromTrailingMetadata(client_context);
  if (response_params) {
    resource_labels_.cluster = response_params->cluster_id();
    resource_labels_.zone = response_params->zone_id();
  }
}

void FirstResponseLatency::ElementDelivery(
    opentelemetry::context::Context const&, ElementDeliveryParams const& p) {
  if (p.first_response) {
    first_response_latency_ = std::chrono::duration_cast<LatencyDuration>(
        p.element_delivery - operation_start_);
  }
}

void FirstResponseLatency::OnDone(
    opentelemetry::context::Context const& context, OnDoneParams const& p) {
  if (first_response_latency_) {
    data_labels_.status = StatusCodeToString(p.operation_status.code());
    auto m = IntoLabelMap(resource_labels_, data_labels_,
                          std::set<std::string>{"streaming"});
    first_response_latencies_->Record(first_response_latency_->count(),
                                      std::move(m), context);
  }
}

std::unique_ptr<Metric> FirstResponseLatency::clone(
    ResourceLabels resource_labels, DataLabels data_labels) const {
  auto m = std::make_unique<FirstResponseLatency>(*this);
  m->resource_labels_ = std::move(resource_labels);
  m->data_labels_ = std::move(data_labels);
  return m;
}

<<<<<<< HEAD
ConnectivityErrorCount::ConnectivityErrorCount(
    std::string const& instrumentation_scope,
    opentelemetry::nostd::shared_ptr<
        opentelemetry::metrics::MeterProvider> const& provider)
    : connectivity_error_count_(
          provider
              ->GetMeter(instrumentation_scope,
                         kMeterInstrumentationScopeVersion)
              ->CreateUInt64Counter("connectivity_error_count")
              .release()) {}

void ConnectivityErrorCount::PostCall(opentelemetry::context::Context const& context,
                                      grpc::ClientContext const& client_context,
                                      PostCallParams const& p) {
=======
ServerLatency::ServerLatency(
    std::string const& instrumentation_scope,
    opentelemetry::nostd::shared_ptr<
        opentelemetry::metrics::MeterProvider> const& provider)
    : server_latencies_(provider
                            ->GetMeter(instrumentation_scope,
                                       kMeterInstrumentationScopeVersion)
                            ->CreateDoubleHistogram("server_latencies")) {}

void ServerLatency::PostCall(opentelemetry::context::Context const& context,
                             grpc::ClientContext const& client_context,
                             PostCallParams const& p) {
>>>>>>> 59e0f6b3
  auto response_params = GetResponseParamsFromTrailingMetadata(client_context);
  if (response_params) {
    resource_labels_.cluster = response_params->cluster_id();
    resource_labels_.zone = response_params->zone_id();
  }
<<<<<<< HEAD
  auto const& status = p.attempt_status;
  data_labels_.status = StatusCodeToString(status.code());
  if (!status.ok() &&
      status.code() != google::cloud::StatusCode::kDeadlineExceeded &&
      !HasServerTiming(client_context)) {
    num_errors_++;
    connectivity_error_count_->Add(
        num_errors_,
        IntoLabelMap(resource_labels_, data_labels_,
                     std::set<std::string>{"streaming"}),
        context);
  }
}

std::unique_ptr<Metric> ConnectivityErrorCount::clone(ResourceLabels resource_labels,
                                          DataLabels data_labels) const {
  auto m = std::make_unique<ConnectivityErrorCount>(*this);
=======
  data_labels_.status = StatusCodeToString(p.attempt_status.code());
  auto server_latency = GetServerLatencyFromInitialMetadata(client_context);
  if (server_latency) {
    auto m = IntoLabelMap(resource_labels_, data_labels_);
    server_latencies_->Record(*server_latency, std::move(m), context);
  }
}

std::unique_ptr<Metric> ServerLatency::clone(ResourceLabels resource_labels,
                                             DataLabels data_labels) const {
  auto m = std::make_unique<ServerLatency>(*this);
>>>>>>> 59e0f6b3
  m->resource_labels_ = std::move(resource_labels);
  m->data_labels_ = std::move(data_labels);
  return m;
}

GOOGLE_CLOUD_CPP_INLINE_NAMESPACE_END
}  // namespace bigtable_internal
}  // namespace cloud
}  // namespace google

#endif  // GOOGLE_CLOUD_CPP_BIGTABLE_WITH_OTEL_METRICS<|MERGE_RESOLUTION|>--- conflicted
+++ resolved
@@ -319,7 +319,39 @@
   return m;
 }
 
-<<<<<<< HEAD
+ServerLatency::ServerLatency(
+    std::string const& instrumentation_scope,
+    opentelemetry::nostd::shared_ptr<
+        opentelemetry::metrics::MeterProvider> const& provider)
+    : server_latencies_(provider
+                            ->GetMeter(instrumentation_scope,
+                                       kMeterInstrumentationScopeVersion)
+                            ->CreateDoubleHistogram("server_latencies")) {}
+
+void ServerLatency::PostCall(opentelemetry::context::Context const& context,
+                             grpc::ClientContext const& client_context,
+                             PostCallParams const& p) {
+  auto response_params = GetResponseParamsFromTrailingMetadata(client_context);
+  if (response_params) {
+    resource_labels_.cluster = response_params->cluster_id();
+    resource_labels_.zone = response_params->zone_id();
+  }
+  data_labels_.status = StatusCodeToString(p.attempt_status.code());
+  auto server_latency = GetServerLatencyFromInitialMetadata(client_context);
+  if (server_latency) {
+    auto m = IntoLabelMap(resource_labels_, data_labels_);
+    server_latencies_->Record(*server_latency, std::move(m), context);
+  }
+}
+
+std::unique_ptr<Metric> ServerLatency::clone(ResourceLabels resource_labels,
+                                             DataLabels data_labels) const {
+  auto m = std::make_unique<ServerLatency>(*this);
+  m->resource_labels_ = std::move(resource_labels);
+  m->data_labels_ = std::move(data_labels);
+  return m;
+}
+
 ConnectivityErrorCount::ConnectivityErrorCount(
     std::string const& instrumentation_scope,
     opentelemetry::nostd::shared_ptr<
@@ -334,26 +366,11 @@
 void ConnectivityErrorCount::PostCall(opentelemetry::context::Context const& context,
                                       grpc::ClientContext const& client_context,
                                       PostCallParams const& p) {
-=======
-ServerLatency::ServerLatency(
-    std::string const& instrumentation_scope,
-    opentelemetry::nostd::shared_ptr<
-        opentelemetry::metrics::MeterProvider> const& provider)
-    : server_latencies_(provider
-                            ->GetMeter(instrumentation_scope,
-                                       kMeterInstrumentationScopeVersion)
-                            ->CreateDoubleHistogram("server_latencies")) {}
-
-void ServerLatency::PostCall(opentelemetry::context::Context const& context,
-                             grpc::ClientContext const& client_context,
-                             PostCallParams const& p) {
->>>>>>> 59e0f6b3
-  auto response_params = GetResponseParamsFromTrailingMetadata(client_context);
-  if (response_params) {
-    resource_labels_.cluster = response_params->cluster_id();
-    resource_labels_.zone = response_params->zone_id();
-  }
-<<<<<<< HEAD
+  auto response_params = GetResponseParamsFromTrailingMetadata(client_context);
+  if (response_params) {
+    resource_labels_.cluster = response_params->cluster_id();
+    resource_labels_.zone = response_params->zone_id();
+  }
   auto const& status = p.attempt_status;
   data_labels_.status = StatusCodeToString(status.code());
   if (!status.ok() &&
@@ -371,19 +388,6 @@
 std::unique_ptr<Metric> ConnectivityErrorCount::clone(ResourceLabels resource_labels,
                                           DataLabels data_labels) const {
   auto m = std::make_unique<ConnectivityErrorCount>(*this);
-=======
-  data_labels_.status = StatusCodeToString(p.attempt_status.code());
-  auto server_latency = GetServerLatencyFromInitialMetadata(client_context);
-  if (server_latency) {
-    auto m = IntoLabelMap(resource_labels_, data_labels_);
-    server_latencies_->Record(*server_latency, std::move(m), context);
-  }
-}
-
-std::unique_ptr<Metric> ServerLatency::clone(ResourceLabels resource_labels,
-                                             DataLabels data_labels) const {
-  auto m = std::make_unique<ServerLatency>(*this);
->>>>>>> 59e0f6b3
   m->resource_labels_ = std::move(resource_labels);
   m->data_labels_ = std::move(data_labels);
   return m;
