--- conflicted
+++ resolved
@@ -204,7 +204,25 @@
   absl::optional<LatencyDuration> first_response_latency_;
 };
 
-<<<<<<< HEAD
+class ServerLatency : public Metric {
+ public:
+  ServerLatency(std::string const& instrumentation_scope,
+                opentelemetry::nostd::shared_ptr<
+                    opentelemetry::metrics::MeterProvider> const& provider);
+  void PostCall(opentelemetry::context::Context const& context,
+                grpc::ClientContext const& client_context,
+                PostCallParams const& p) override;
+
+  std::unique_ptr<Metric> clone(ResourceLabels resource_labels,
+                                DataLabels data_labels) const override;
+
+ private:
+  ResourceLabels resource_labels_;
+  DataLabels data_labels_;
+  opentelemetry::nostd::shared_ptr<opentelemetry::metrics::Histogram<double>>
+      server_latencies_;
+};
+
 class ConnectivityErrorCount : public Metric {
  public:
   ConnectivityErrorCount(
@@ -214,32 +232,16 @@
   void PostCall(opentelemetry::context::Context const& context,
                 grpc::ClientContext const& client_context,
                 PostCallParams const& p) override;
-=======
-class ServerLatency : public Metric {
- public:
-  ServerLatency(std::string const& instrumentation_scope,
-                opentelemetry::nostd::shared_ptr<
-                    opentelemetry::metrics::MeterProvider> const& provider);
-  void PostCall(opentelemetry::context::Context const& context,
-                grpc::ClientContext const& client_context,
-                PostCallParams const& p) override;
-
->>>>>>> 59e0f6b3
-  std::unique_ptr<Metric> clone(ResourceLabels resource_labels,
-                                DataLabels data_labels) const override;
-
- private:
-  ResourceLabels resource_labels_;
-  DataLabels data_labels_;
-<<<<<<< HEAD
+  std::unique_ptr<Metric> clone(ResourceLabels resource_labels,
+                                DataLabels data_labels) const override;
+
+ private:
+  ResourceLabels resource_labels_;
+  DataLabels data_labels_;
   std::uint64_t num_errors_ = 0;
   opentelemetry::nostd::shared_ptr<
       opentelemetry::metrics::Counter<std::uint64_t>>
       connectivity_error_count_;
-=======
-  opentelemetry::nostd::shared_ptr<opentelemetry::metrics::Histogram<double>>
-      server_latencies_;
->>>>>>> 59e0f6b3
 };
 
 GOOGLE_CLOUD_CPP_INLINE_NAMESPACE_END
