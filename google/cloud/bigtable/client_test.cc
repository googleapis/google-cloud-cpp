--- conflicted
+++ resolved
@@ -13,14 +13,11 @@
 // limitations under the License.
 
 #include "google/cloud/bigtable/client.h"
-<<<<<<< HEAD
 #include "google/cloud/bigtable/mocks/mock_data_connection.h"
 #include "google/cloud/bigtable/mocks/mock_query_row.h"
 #include "google/cloud/bigtable/mocks/mock_row_reader.h"
 #include "google/cloud/bigtable/query_row.h"
 #include "google/cloud/stream_range.h"
-=======
->>>>>>> 4ea3d126
 #include "google/cloud/testing_util/fake_completion_queue_impl.h"
 #include "google/cloud/testing_util/status_matchers.h"
 #include "mocks/mock_data_connection.h"
@@ -32,6 +29,7 @@
 namespace {
 
 using ::google::bigtable::v2::PrepareQueryResponse;
+using ::google::cloud::testing_util::FakeCompletionQueueImpl;
 using ::google::cloud::testing_util::IsOkAndHolds;
 using ::google::cloud::testing_util::StatusIs;
 using ::testing::Return;
@@ -81,7 +79,6 @@
   fake_cq_impl->SimulateCompletion(false);
 }
 
-<<<<<<< HEAD
 class MockQueryRowSource : public ResultSourceInterface {
  public:
   MOCK_METHOD(StatusOr<QueryRow>, NextRow, (), (override));
@@ -91,6 +88,16 @@
 
 TEST(ClientTest, ExecuteQuery) {
   auto conn_mock = std::make_shared<bigtable_mocks::MockDataConnection>();
+  auto fake_cq_impl = std::make_shared<FakeCompletionQueueImpl>();
+  auto refresh_fn = []() {
+    return make_ready_future(
+        StatusOr<google::bigtable::v2::PrepareQueryResponse>(
+            Status{StatusCode::kUnimplemented, "not implemented"}));
+  };
+  PrepareQueryResponse pq_response;
+  auto query_plan = bigtable_internal::QueryPlan::Create(
+      CompletionQueue(fake_cq_impl), std::move(pq_response),
+      std::move(refresh_fn));
   auto constexpr kResultMetadataText = R"pb(
     proto_schema {
       columns {
@@ -103,7 +110,6 @@
       }
     }
   )pb";
-  PrepareQueryResponse pq_response;
   pq_response.set_prepared_query("test-pq-id-54321");
   ASSERT_TRUE(google::protobuf::TextFormat::ParseFromString(
       kResultMetadataText, pq_response.mutable_metadata()));
@@ -132,28 +138,15 @@
       });
 
   Client client(conn_mock);
-  auto fake_cq_impl = std::make_shared<testing_util::FakeCompletionQueueImpl>();
   InstanceResource instance(Project("test-project"), "test-instance");
   SqlStatement sql("SELECT * FROM `test-table`");
-  auto prepared_query =
-      PreparedQuery(CompletionQueue{fake_cq_impl}, instance, sql, pq_response);
-=======
-TEST(Client, ExecuteQuery) {
-  auto fake_cq_impl = std::make_shared<testing_util::FakeCompletionQueueImpl>();
-  auto conn = MakeDataConnection();
-  Client client(conn);
-  InstanceResource instance(Project("test-project"), "test-instance");
-  SqlStatement sql("SELECT * FROM `test-table`");
-  auto prepared_query = PreparedQuery(CompletionQueue{fake_cq_impl}, instance,
-                                      sql, PrepareQueryResponse{});
->>>>>>> 4ea3d126
+  auto prepared_query = PreparedQuery(instance, sql, std::move(query_plan));
   auto bound_query = prepared_query.BindParameters({});
   RowStream row_stream = client.ExecuteQuery(std::move(bound_query));
   std::vector<StatusOr<bigtable::QueryRow>> rows;
   for (auto const& row : std::move(row_stream)) {
     rows.push_back(row);
   }
-<<<<<<< HEAD
 
   ASSERT_EQ(rows.size(), 3);
   ASSERT_STATUS_OK(rows[0]);
@@ -169,12 +162,9 @@
   EXPECT_THAT(row2.values()[1].get<std::string>(), IsOkAndHolds("v2"));
 
   EXPECT_THAT(rows[2], StatusIs(StatusCode::kOutOfRange, "End of stream"));
-=======
-  EXPECT_EQ(1, std::distance(row_stream.begin(), row_stream.end()));
-
+  
   // Cancel all pending operations, satisfying any remaining futures.
   fake_cq_impl->SimulateCompletion(false);
->>>>>>> 4ea3d126
 }
 
 }  // namespace
