--- conflicted
+++ resolved
@@ -54,30 +54,20 @@
     deps = [
         "//:common",
         "//:grpc_utils",
-<<<<<<< HEAD
         "@abseil-cpp//absl/strings:str_format",
         "@googleapis//google/bigtable/admin/v2:admin_cc_grpc",
         "@googleapis//google/bigtable/v2:bigtable_cc_grpc",
         "@googleapis//google/longrunning:longrunning_cc_grpc",
         "@googleapis//google/rpc:error_details_cc_proto",
         "@grpc//:grpc++",
-    ],
-=======
-        "@com_google_absl//absl/strings:str_format",
-        "@com_google_googleapis//google/bigtable/admin/v2:admin_cc_grpc",
-        "@com_google_googleapis//google/bigtable/v2:bigtable_cc_grpc",
-        "@com_google_googleapis//google/longrunning:longrunning_cc_grpc",
-        "@com_google_googleapis//google/rpc:error_details_cc_proto",
-        "@com_github_grpc_grpc//:grpc++",
     ] + select({
         ":metrics_enabled": [
             "//:opentelemetry",
-            "@io_opentelemetry_cpp//api",
-            "@io_opentelemetry_cpp//sdk/src/metrics",
+            "@opentelemetry-cpp//api",
+            "@opentelemetry-cpp//sdk/src/metrics",
         ],
         "//conditions:default": [],
     }),
->>>>>>> 6274cc69
 )
 
 filegroup(
