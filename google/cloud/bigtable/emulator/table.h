// Copyright 2024 Google LLC
//
// Licensed under the Apache License, Version 2.0 (the "License");
// you may not use this file except in compliance with the License.
// You may obtain a copy of the License at
//
// https://www.apache.org/licenses/LICENSE-2.0
//
// Unless required by applicable law or agreed to in writing, software
// distributed under the License is distributed on an "AS IS" BASIS,
// WITHOUT WARRANTIES OR CONDITIONS OF ANY KIND, either express or implied.
// See the License for the specific language governing permissions and
// limitations under the License.

#ifndef GOOGLE_CLOUD_CPP_GOOGLE_CLOUD_BIGTABLE_EMULATOR_TABLE_H
#define GOOGLE_CLOUD_CPP_GOOGLE_CLOUD_BIGTABLE_EMULATOR_TABLE_H

#include "google/cloud/bigtable/emulator/column_family.h"
#include "google/cloud/bigtable/emulator/filter.h"
#include "google/cloud/bigtable/emulator/row_streamer.h"
#include "google/cloud/status.h"
#include "google/cloud/status_or.h"
#include "absl/types/variant.h"
#include <google/bigtable/admin/v2/bigtable_table_admin.grpc.pb.h>
#include <google/bigtable/admin/v2/table.pb.h>
#include <google/bigtable/v2/bigtable.grpc.pb.h>
#include <google/bigtable/v2/bigtable.pb.h>
#include <google/protobuf/field_mask.pb.h>
#include <google/protobuf/util/time_util.h>
#include <chrono>
#include <map>
#include <memory>
#include <stack>

namespace google {
namespace cloud {
namespace bigtable {
namespace emulator {

<<<<<<< HEAD
class Table : public std::enable_shared_from_this<Table> {
=======
/// Objects of this class represent Bigtable tables.
class Table {
>>>>>>> ca1d9312
 public:
  static StatusOr<std::shared_ptr<Table>> Create(
      google::bigtable::admin::v2::Table schema);


  google::bigtable::admin::v2::Table GetSchema() const;

  Status Update(google::bigtable::admin::v2::Table const& new_schema,
                google::protobuf::FieldMask const& to_update);

  StatusOr<google::bigtable::admin::v2::Table> ModifyColumnFamilies(
      google::bigtable::admin::v2::ModifyColumnFamiliesRequest const& request);

  bool IsDeleteProtected() const;

  Status MutateRow(google::bigtable::v2::MutateRowRequest const& request);

  Status ReadRows(google::bigtable::v2::ReadRowsRequest const& request,
                  RowStreamer& row_streamer) const;
  std::map<std::string, std::shared_ptr<ColumnFamily>>::iterator begin() {
    return column_families_.begin();
  }
  std::map<std::string, std::shared_ptr<ColumnFamily>>::iterator end() {
    return column_families_.end();
  }
  std::map<std::string, std::shared_ptr<ColumnFamily>>::iterator find(std::string const &column_family) {
    return column_families_.find(column_family);
  }

  std::shared_ptr<Table> get() { return shared_from_this(); }

 private:
  Table() = default;
  friend class RowSetIterator;
  friend class RowTransaction;

  template <typename MESSAGE>
  StatusOr<std::reference_wrapper<ColumnFamily>> FindColumnFamily(
      MESSAGE const& message) const;
  bool IsDeleteProtectedNoLock() const;
  Status Construct(google::bigtable::admin::v2::Table schema);

  mutable std::mutex mu_;
  google::bigtable::admin::v2::Table schema_;
  std::map<std::string, std::shared_ptr<ColumnFamily>> column_families_;
};

<<<<<<< HEAD
struct RestoreValue {
  ColumnFamily& column_family;
  std::string row_key;
  std::string column_qualifier;
  std::chrono::milliseconds timestamp;
  std::string value;
};

struct DeleteValue {
  ColumnFamily& column_family;
  std::string row_key;
  std::string column_qualifier;
  std::chrono::milliseconds timestamp;
};

class RowTransaction {
 public:
  explicit RowTransaction(
      std::shared_ptr<Table> table,
      ::google::bigtable::v2::MutateRowRequest const& request)
      : request_(request) {
    table_ = std::move(table);
    committed_ = false;
  };

  ~RowTransaction() {
    if (!committed_) {
      Undo();
    }
  };

  void commit() { committed_ = true; }

  Status SetCell(::google::bigtable::v2::Mutation_SetCell const& set_cell);
  Status AddToCell(
      ::google::bigtable::v2::Mutation_AddToCell const& add_to_cell);
  Status MergeToCell(
      ::google::bigtable::v2::Mutation_MergeToCell const& merge_to_cell);
  Status DeleteFromColumn(
      ::google::bigtable::v2::Mutation_DeleteFromColumn const&
          delete_from_column);
  Status DeleteFromFamily(
      ::google::bigtable::v2::Mutation_DeleteFromFamily const&
          delete_from_family);
  Status DeleteFromRow();

 private:
  void Undo();

  bool committed_;
  std::shared_ptr<Table> table_;
  std::stack<absl::variant<DeleteValue, RestoreValue>>
      undo_;
  ::google::bigtable::v2::MutateRowRequest const& request_;
};

// This class is public only to enable testing.
=======
/**
 * A `AbstractCellStreamImpl` which streams filtered contents of the table.
 *
 * Underneath is essentially a collection of `FilteredColumnFamilyStream`s.
 * All filters applied to `FilteredColumnFamilyStream` are propagated to the
 * underlying `FilteredColumnFamilyStream`, except for `FamilyNameRegex`, which
 * is handled by this subclass.
 *
 * This class is public only to enable testing.
 */
>>>>>>> ca1d9312
class FilteredTableStream : public MergeCellStreams {
 public:
  explicit FilteredTableStream(
      std::vector<std::unique_ptr<FilteredColumnFamilyStream>> cf_streams)
      : MergeCellStreams(CreateCellStreams(std::move(cf_streams))) {}

  bool ApplyFilter(InternalFilter const& internal_filter) override;

 private:
  static std::vector<CellStream> CreateCellStreams(
      std::vector<std::unique_ptr<FilteredColumnFamilyStream>> cf_streams);
};

}  // namespace emulator
}  // namespace bigtable
}  // namespace cloud
}  // namespace google

#endif  // GOOGLE_CLOUD_CPP_GOOGLE_CLOUD_BIGTABLE_EMULATOR_TABLE_H<|MERGE_RESOLUTION|>--- conflicted
+++ resolved
@@ -37,12 +37,8 @@
 namespace bigtable {
 namespace emulator {
 
-<<<<<<< HEAD
+/// Objects of this class represent Bigtable tables.
 class Table : public std::enable_shared_from_this<Table> {
-=======
-/// Objects of this class represent Bigtable tables.
-class Table {
->>>>>>> ca1d9312
  public:
   static StatusOr<std::shared_ptr<Table>> Create(
       google::bigtable::admin::v2::Table schema);
@@ -90,7 +86,6 @@
   std::map<std::string, std::shared_ptr<ColumnFamily>> column_families_;
 };
 
-<<<<<<< HEAD
 struct RestoreValue {
   ColumnFamily& column_family;
   std::string row_key;
@@ -147,8 +142,6 @@
   ::google::bigtable::v2::MutateRowRequest const& request_;
 };
 
-// This class is public only to enable testing.
-=======
 /**
  * A `AbstractCellStreamImpl` which streams filtered contents of the table.
  *
@@ -159,7 +152,6 @@
  *
  * This class is public only to enable testing.
  */
->>>>>>> ca1d9312
 class FilteredTableStream : public MergeCellStreams {
  public:
   explicit FilteredTableStream(
