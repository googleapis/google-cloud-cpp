// Copyright 2024 Google LLC
//
// Licensed under the Apache License, Version 2.0 (the "License");
// you may not use this file except in compliance with the License.
// You may obtain a copy of the License at
//
// https://www.apache.org/licenses/LICENSE-2.0
//
// Unless required by applicable law or agreed to in writing, software
// distributed under the License is distributed on an "AS IS" BASIS,
// WITHOUT WARRANTIES OR CONDITIONS OF ANY KIND, either express or implied.
// See the License for the specific language governing permissions and
// limitations under the License.

#ifndef GOOGLE_CLOUD_CPP_GOOGLE_CLOUD_BIGTABLE_EMULATOR_COLUMN_FAMILY_H
#define GOOGLE_CLOUD_CPP_GOOGLE_CLOUD_BIGTABLE_EMULATOR_COLUMN_FAMILY_H

<<<<<<< HEAD
#include "google/cloud/bigtable/cell.h"
=======
>>>>>>> 077c6382
#include "google/cloud/bigtable/emulator/cell_view.h"
#include "google/cloud/bigtable/emulator/filter.h"
#include "google/cloud/bigtable/emulator/filtered_map.h"
#include "google/cloud/bigtable/emulator/range_set.h"
#include "absl/types/optional.h"
#include <google/bigtable/admin/v2/table.pb.h>
#include <google/bigtable/v2/data.pb.h>
<<<<<<< HEAD
#include <chrono>
=======
>>>>>>> 077c6382
#include <map>

namespace google {
namespace cloud {
namespace bigtable {
namespace emulator {

<<<<<<< HEAD
struct Cell {
  std::chrono::milliseconds timestamp;
  std::string value;
};

class ColumnRow {
 public:
  ColumnRow() = default;
  // Disable copying.
  ColumnRow(ColumnRow const &) = delete;
  ColumnRow& operator=(ColumnRow const &) = delete;

  void SetCell(std::chrono::milliseconds timestamp, std::string const& value);
  std::vector<Cell> DeleteTimeRange(
=======
/**
 * Objects of this class hold contents of a specific column in a specific row.
 *
 * This is essentially a blessed map from timestamps to values.
 */
class ColumnRow {
 public:
  /**
   * Insert or update and existing cell at a given timestamp.
   *
   * @param timestamp the time stamp at which the value will be inserted or
   *     updated. If it equals zero then number of milliseconds since epoch will
   *     be used instead.
   * @param value the value to insert/update.
   */
  void SetCell(std::chrono::milliseconds timestamp, std::string const& value);
  /**
   * Delete cells falling into a given timestamp range.
   *
   * @param time_range the timestamp range dictating which values to delete.
   * @return number of deleted cells.
   */
  std::size_t DeleteTimeRange(
>>>>>>> 077c6382
      ::google::bigtable::v2::TimestampRange const& time_range);

  bool HasCells() const { return !cells_.empty(); }
  using const_iterator =
      std::map<std::chrono::milliseconds, std::string>::const_iterator;
  const_iterator begin() const { return cells_.begin(); }
  const_iterator end() const { return cells_.end(); }
  const_iterator lower_bound(std::chrono::milliseconds timestamp) const {
    return cells_.lower_bound(timestamp);
  }
  const_iterator upper_bound(std::chrono::milliseconds timestamp) const {
    return cells_.upper_bound(timestamp);
  }

  std::map<std::chrono::milliseconds, std::string>::iterator find(
      std::chrono::milliseconds const& timestamp) {
    return cells_.find(timestamp);
  }

  void erase(
      std::map<std::chrono::milliseconds, std::string>::iterator timestamp_it) {
    cells_.erase(timestamp_it);
  }

 private:
  std::map<std::chrono::milliseconds, std::string> cells_;
};

/**
 * Objects of this class hold contents of a specific row in a column family.
 *
 * The users of this class may access the columns for a given row via
 * references to `ColumnRow`.
 *
 * It is guaranteed that every returned `ColumnRow` contains at least one cell.
 */
class ColumnFamilyRow {
 public:
<<<<<<< HEAD
  ColumnFamilyRow() = default;
  // Disable copying.
  ColumnFamilyRow(ColumnFamilyRow const &) = delete;
  ColumnFamilyRow& operator=(ColumnFamilyRow const &) = delete;

  void SetCell(std::string const& column_qualifier,
               std::chrono::milliseconds timestamp, std::string const& value);
  std::vector<Cell> DeleteColumn(
=======
  /**
   * Insert or update and existing cell at a given column and timestamp.
   *
   * @param column_qualifier the column qualifier at which to update the value.
   * @param timestamp the time stamp at which the value will be inserted or
   *     updated. If it equals zero then number of milliseconds since epoch will
   *     be used instead.
   * @param value the value to insert/update.
   */
  void SetCell(std::string const& column_qualifier,
               std::chrono::milliseconds timestamp, std::string const& value);
  /**
   * Delete cells falling into a given timestamp range in one column.
   *
   * @param column_qualifier the column qualifier from which to delete the
   *     values.
   * @param time_range the timestamp range dictating which values to delete.
   * @return number of deleted cells.
   */
  std::size_t DeleteColumn(
>>>>>>> 077c6382
      std::string const& column_qualifier,
      ::google::bigtable::v2::TimestampRange const& time_range);
  bool HasColumns() { return !columns_.empty(); }
  using const_iterator = std::map<std::string, ColumnRow>::const_iterator;
  const_iterator begin() const { return columns_.begin(); }
  const_iterator end() const { return columns_.end(); }
  const_iterator lower_bound(std::string const& column_qualifier) const {
    return columns_.lower_bound(column_qualifier);
  }
  const_iterator upper_bound(std::string const& column_qualifier) const {
    return columns_.upper_bound(column_qualifier);
  }

  std::map<std::string, ColumnRow>::iterator find(
      std::string const& column_qualifier) {
    return columns_.find(column_qualifier);
  }

  void erase(std::map<std::string, ColumnRow>::iterator column_it) {
    columns_.erase(column_it);
  }

 private:
  std::map<std::string, ColumnRow> columns_;
};

/**
 * Objects of this class hold contents of a column family indexed by rows.
 *
 * The users of this class may access individual rows via references to
 * `ColumnFamilyRow`.
 *
 * It is guaranteed that every returned `ColumnFamilyRow` contains at least one
 * `ColumnRow`.
 */
class ColumnFamily {
 public:
  ColumnFamily() = default;
  // Disable copying.
  ColumnFamily(ColumnFamily const &) = delete;
  ColumnFamily& operator=(ColumnFamily const &) = delete;


  using const_iterator = std::map<std::string, ColumnFamilyRow>::const_iterator;

  /**
   * Insert or update and existing cell at a given row, column and timestamp.
   *
   * @param row_key the row key at which to update the value.
   * @param column_qualifier the column qualifier at which to update the value.
   * @param timestamp the time stamp at which the value will be inserted or
   *     updated. If it equals zero then number of milliseconds since epoch will
   *     be used instead.
   * @param value the value to insert/update.
   */
  void SetCell(std::string const& row_key, std::string const& column_qualifier,
               std::chrono::milliseconds timestamp, std::string const& value);
<<<<<<< HEAD
  std::map<std::string, std::vector<Cell>> DeleteRow(std::string const& row_key);
  std::vector<Cell> DeleteColumn(
=======
  /**
   * Delete the whole row from this column family.
   *
   * @param row_key the row key to remove.
   * @return whether such a row existed.
   */
  bool DeleteRow(std::string const& row_key);
  /**
   * Delete cells from a row falling into a given timestamp range in one column.
   *
   * @param row_key the row key to remove the cells from.
   * @param column_qualifier the column qualifier from which to delete the
   *     values.
   * @param time_range the timestamp range dictating which values to delete.
   * @return number of deleted cells.
   */
  std::size_t DeleteColumn(
>>>>>>> 077c6382
      std::string const& row_key, std::string const& column_qualifier,
      ::google::bigtable::v2::TimestampRange const& time_range);

  const_iterator begin() const { return rows_.begin(); }
  const_iterator end() const { return rows_.end(); }
  const_iterator lower_bound(std::string const& row_key) const {
    return rows_.lower_bound(row_key);
  }
  const_iterator upper_bound(std::string const& row_key) const {
    return rows_.upper_bound(row_key);
  }

  std::map<std::string, ColumnFamilyRow>::iterator find(
      std::string const& row_key) {
    return rows_.find(row_key);
  }

  void erase(std::map<std::string, ColumnFamilyRow>::iterator row_it) {
    rows_.erase(row_it);
  }

 private:
  std::map<std::string, ColumnFamilyRow> rows_;
};

/**
 * A stream of cells which allows for filtering unwanted ones.
 *
 * In absence of any filters, objects of this class stream the contents of a
 * whole `ColumnFamily` just like true `Bigtable` would.
 *
 * The users can apply the following filters:
 * * row sets - to only stream cells for relevant rows
 * * row regexes - ditto
 * * column ranges - to only stream cells with given column qualifiers
 * * column regexes - ditto
 * * timestamp ranges - to only stream cells with timestamps in given ranges
 *
 * Objects of this class are not thread safe. Their users need to ensure that
 * underlying `ColumnFamily` object tree doesn't change.
 */
class FilteredColumnFamilyStream : public AbstractCellStreamImpl {
 public:
  /**
   * Construct a new object.
   *
   * @column_family the family to iterate over. It should not change over this
   *     objects lifetime.
   * @column_family_name the name of this column family. It will be used to
   *     populate the returned `CellView`s.
   * @row_set the row set indicating which row keys include in the returned
   *     values.
   */
  FilteredColumnFamilyStream(ColumnFamily const& column_family,
                             std::string column_family_name,
                             std::shared_ptr<StringRangeSet const> row_set);
  bool ApplyFilter(InternalFilter const& internal_filter) override;
  bool HasValue() const override;
  CellView const& Value() const override;
  bool Next(NextMode mode) override;
  std::string const& column_family_name() const { return column_family_name_; }

 private:
  class FilterApply;

  void InitializeIfNeeded() const;
  /**
   * Adjust the internal iterators after `column_it_` advanced.
   *
   * We need to make sure that either we reach the end of the column family or:
   * * `column_it_` doesn't point to `end()`
   * * `cell_it` points to a cell in the column family pointed to by
   *     `column_it_`
   */
  bool PointToFirstCellAfterColumnChange() const;
  /**
   * Adjust the internal iterators after `row_it_` advanced.
   *
   * Similarly to `PointToFirstCellAfterColumnChange()` it ensures that all
   * internal iterators are valid (or we've reached `end()`).
   */
  bool PointToFirstCellAfterRowChange() const;

  std::string column_family_name_;

  std::shared_ptr<StringRangeSet const> row_ranges_;
  std::vector<std::shared_ptr<re2::RE2 const>> row_regexes_;
  mutable StringRangeSet column_ranges_;
  std::vector<std::shared_ptr<re2::RE2 const>> column_regexes_;
  mutable TimestampRangeSet timestamp_ranges_;

  RegexFiteredMapView<RangeFilteredMapView<ColumnFamily, StringRangeSet>> rows_;
  mutable absl::optional<RegexFiteredMapView<
      RangeFilteredMapView<ColumnFamilyRow, StringRangeSet>>>
      columns_;
  mutable absl::optional<RangeFilteredMapView<ColumnRow, TimestampRangeSet>>
      cells_;

  // If row_it_ == rows_.end() we've reached the end.
  // We maintain the following invariant:
  //   if (row_it_ != rows_.end()) then
  //   cell_it_ != cells.end() && column_it_ != columns_.end().
  mutable absl::optional<RegexFiteredMapView<
      RangeFilteredMapView<ColumnFamily, StringRangeSet>>::const_iterator>
      row_it_;
  mutable absl::optional<RegexFiteredMapView<
      RangeFilteredMapView<ColumnFamilyRow, StringRangeSet>>::const_iterator>
      column_it_;
  mutable absl::optional<
      RangeFilteredMapView<ColumnRow, TimestampRangeSet>::const_iterator>
      cell_it_;
  mutable absl::optional<CellView> cur_value_;
  mutable bool initialized_{false};
};

}  // namespace emulator
}  // namespace bigtable
}  // namespace cloud
}  // namespace google

#endif  // GOOGLE_CLOUD_CPP_GOOGLE_CLOUD_BIGTABLE_EMULATOR_COLUMN_FAMILY_H<|MERGE_RESOLUTION|>--- conflicted
+++ resolved
@@ -15,10 +15,6 @@
 #ifndef GOOGLE_CLOUD_CPP_GOOGLE_CLOUD_BIGTABLE_EMULATOR_COLUMN_FAMILY_H
 #define GOOGLE_CLOUD_CPP_GOOGLE_CLOUD_BIGTABLE_EMULATOR_COLUMN_FAMILY_H
 
-<<<<<<< HEAD
-#include "google/cloud/bigtable/cell.h"
-=======
->>>>>>> 077c6382
 #include "google/cloud/bigtable/emulator/cell_view.h"
 #include "google/cloud/bigtable/emulator/filter.h"
 #include "google/cloud/bigtable/emulator/filtered_map.h"
@@ -26,10 +22,7 @@
 #include "absl/types/optional.h"
 #include <google/bigtable/admin/v2/table.pb.h>
 #include <google/bigtable/v2/data.pb.h>
-<<<<<<< HEAD
 #include <chrono>
-=======
->>>>>>> 077c6382
 #include <map>
 
 namespace google {
@@ -37,29 +30,23 @@
 namespace bigtable {
 namespace emulator {
 
-<<<<<<< HEAD
 struct Cell {
   std::chrono::milliseconds timestamp;
   std::string value;
 };
 
+/**
+ * Objects of this class hold contents of a specific column in a specific row.
+ *
+ * This is essentially a blessed map from timestamps to values.
+ */
 class ColumnRow {
  public:
   ColumnRow() = default;
   // Disable copying.
-  ColumnRow(ColumnRow const &) = delete;
-  ColumnRow& operator=(ColumnRow const &) = delete;
-
-  void SetCell(std::chrono::milliseconds timestamp, std::string const& value);
-  std::vector<Cell> DeleteTimeRange(
-=======
-/**
- * Objects of this class hold contents of a specific column in a specific row.
- *
- * This is essentially a blessed map from timestamps to values.
- */
-class ColumnRow {
- public:
+  ColumnRow(ColumnRow const&) = delete;
+  ColumnRow& operator=(ColumnRow const&) = delete;
+
   /**
    * Insert or update and existing cell at a given timestamp.
    *
@@ -73,10 +60,9 @@
    * Delete cells falling into a given timestamp range.
    *
    * @param time_range the timestamp range dictating which values to delete.
-   * @return number of deleted cells.
-   */
-  std::size_t DeleteTimeRange(
->>>>>>> 077c6382
+   * @return vector of deleted cells.
+   */
+  std::vector<Cell> DeleteTimeRange(
       ::google::bigtable::v2::TimestampRange const& time_range);
 
   bool HasCells() const { return !cells_.empty(); }
@@ -115,16 +101,6 @@
  */
 class ColumnFamilyRow {
  public:
-<<<<<<< HEAD
-  ColumnFamilyRow() = default;
-  // Disable copying.
-  ColumnFamilyRow(ColumnFamilyRow const &) = delete;
-  ColumnFamilyRow& operator=(ColumnFamilyRow const &) = delete;
-
-  void SetCell(std::string const& column_qualifier,
-               std::chrono::milliseconds timestamp, std::string const& value);
-  std::vector<Cell> DeleteColumn(
-=======
   /**
    * Insert or update and existing cell at a given column and timestamp.
    *
@@ -142,10 +118,9 @@
    * @param column_qualifier the column qualifier from which to delete the
    *     values.
    * @param time_range the timestamp range dictating which values to delete.
-   * @return number of deleted cells.
-   */
-  std::size_t DeleteColumn(
->>>>>>> 077c6382
+   * @return vector of deleted cells.
+   */
+  std::vector<Cell> DeleteColumn(
       std::string const& column_qualifier,
       ::google::bigtable::v2::TimestampRange const& time_range);
   bool HasColumns() { return !columns_.empty(); }
@@ -185,9 +160,8 @@
  public:
   ColumnFamily() = default;
   // Disable copying.
-  ColumnFamily(ColumnFamily const &) = delete;
-  ColumnFamily& operator=(ColumnFamily const &) = delete;
-
+  ColumnFamily(ColumnFamily const&) = delete;
+  ColumnFamily& operator=(ColumnFamily const&) = delete;
 
   using const_iterator = std::map<std::string, ColumnFamilyRow>::const_iterator;
 
@@ -203,17 +177,14 @@
    */
   void SetCell(std::string const& row_key, std::string const& column_qualifier,
                std::chrono::milliseconds timestamp, std::string const& value);
-<<<<<<< HEAD
-  std::map<std::string, std::vector<Cell>> DeleteRow(std::string const& row_key);
-  std::vector<Cell> DeleteColumn(
-=======
   /**
    * Delete the whole row from this column family.
    *
    * @param row_key the row key to remove.
-   * @return whether such a row existed.
-   */
-  bool DeleteRow(std::string const& row_key);
+   * @return map from deleted column qualifiers to deleted cells.
+   */
+  std::map<std::string, std::vector<Cell>> DeleteRow(
+      std::string const& row_key);
   /**
    * Delete cells from a row falling into a given timestamp range in one column.
    *
@@ -221,10 +192,9 @@
    * @param column_qualifier the column qualifier from which to delete the
    *     values.
    * @param time_range the timestamp range dictating which values to delete.
-   * @return number of deleted cells.
-   */
-  std::size_t DeleteColumn(
->>>>>>> 077c6382
+   * @return vector of deleted cells.
+   */
+  std::vector<Cell> DeleteColumn(
       std::string const& row_key, std::string const& column_qualifier,
       ::google::bigtable::v2::TimestampRange const& time_range);
 
