// Copyright 2024 Google LLC
//
// Licensed under the Apache License, Version 2.0 (the "License");
// you may not use this file except in compliance with the License.
// You may obtain a copy of the License at
//
//     https://www.apache.org/licenses/LICENSE-2.0
//
// Unless required by applicable law or agreed to in writing, software
// distributed under the License is distributed on an "AS IS" BASIS,
// WITHOUT WARRANTIES OR CONDITIONS OF ANY KIND, either express or implied.
// See the License for the specific language governing permissions and
// limitations under the License.

#include "google/cloud/bigtable/emulator/filter.h"
#include "google/cloud/bigtable/emulator/range_set.h"
#include "google/cloud/bigtable/internal/google_bytes_traits.h"
#include "google/cloud/internal/invoke_result.h"
#include "google/cloud/internal/make_status.h"
#include "google/cloud/status_or.h"
#include <re2/re2.h>
#include <random>

namespace google {
namespace cloud {
namespace bigtable {
namespace emulator {
namespace {

bool PassAllFilters(InternalFilter const&) { return true; }

// We need to ensure that the value outlives the reference stored in CellView.
std::string const kStrippedValue;

}  // namespace

void CellStream::Next(NextMode mode) {
  if (impl_->Next(mode)) {
    return;
  }
  if (mode == NextMode::kColumn) {
    EmulateNextColumn();
    return;
  }
  assert(mode == NextMode::kRow);
  EmulateNextRow();
}

void CellStream::NextColumn() {
  if (!impl_->Next(NextMode::kColumn)) {
    EmulateNextColumn();
  }
}

void CellStream::EmulateNextColumn() {
  std::string cur_row_key = impl_->Value().row_key();
  std::string cur_column_family = impl_->Value().column_family();
  std::string cur_column_qualifier = impl_->Value().column_qualifier();
  for (impl_->Next(NextMode::kCell);
       impl_->HasValue() && cur_row_key == impl_->Value().row_key() &&
       cur_column_family == impl_->Value().column_family() &&
       cur_column_qualifier == impl_->Value().column_qualifier();
       impl_->Next(NextMode::kCell));
}

void CellStream::EmulateNextRow() {
  std::string cur_row_key = impl_->Value().row_key();
  for (NextColumn();
       impl_->HasValue() && cur_row_key == impl_->Value().row_key();
       NextColumn());
}

/**
 * A meta functor useful for building filters which act on whole rows.
 *
 * Some filters (e.g. `row_sample_filter`) have a per-row state (in this
 * example, the state is either to filter a row out or not). This state is
 * reset every time a new row is encountered. Hence, this meta functor allows
 * its users to specify two underlying functors:
 * * `FilterFunctor` which given the per-row state and a cell, decides whether
 *   to filter it out or not (if not, also how far to advance the underlying
 *   cell stream).
 * * `StateResetFunctor` which creates a new state for every row.
 *
 * @tparam FilterFunctor a functor which accepts the per-row state and a cell as
 *     input and returns whether this cell should be included in the result.
 * @tparam StateResetFunctor a zero-argument functor which creates a new per-row
 *     state.
 */
template <typename FilterFunctor, typename StateResetFunctor>
class PerRowStateFilter {
  static_assert(google::cloud::internal::is_invocable<StateResetFunctor>::value,
                "StateResetFunctor must be invocable with no arguments.");
  using State =
      std::decay_t<google::cloud::internal::invoke_result_t<StateResetFunctor>>;
  static_assert(std::is_default_constructible<State>::value,
                "State must be default constructible.");
  static_assert(std::is_assignable<State&, State>::value,
                "State must be assignable.");
  static_assert(std::is_same<google::cloud::internal::invoke_result_t<
                                 FilterFunctor, State&, CellView const&>,
                             absl::optional<NextMode>>::value,
                "Invalid result of `FilterFunctor` invocation.");

 public:
  /**
   * Create a new object.
   *
   * @param filter a functor which accepts the per-row state and a cell as
   *     input and returns whether this cell should be included in the result.
   * @param reset a zero-argument functor which creates a new per-row
   *     state.
   */
  PerRowStateFilter(FilterFunctor filter, StateResetFunctor reset)
      : filter_(std::move(filter)), reset_(std::move(reset)) {}

  /**
   * Decide on what to do with a cell.
   *
   * @param cell_view the cell in question
   * @return if empty - include the cell in the result; if not empty - instruct
   *     the caller by how much to advance the underlying stream.
   */
  absl::optional<NextMode> operator()(CellView const& cell_view) {
    if (!prev_row_ || prev_row_.value() != cell_view.row_key()) {
      state_ = reset_();
      prev_row_ = cell_view.row_key();
    }
    return filter_(state_, cell_view);
  }

 private:
  absl::optional<std::string> prev_row_;
  State state_;
  FilterFunctor filter_;
  StateResetFunctor reset_;
};

/// A functor for filtering cell streams to return only first X cells per col.
class CellsPerColumnFilter {
 public:
  explicit CellsPerColumnFilter(std::size_t cells_per_column_limit)
      : cells_per_column_limit_(cells_per_column_limit),
        cells_per_column_left_(cells_per_column_limit) {}

  absl::optional<NextMode> operator()(CellView const& cell_view) {
    if (!prev_ || !prev_->Matches(cell_view)) {
      cells_per_column_left_ = cells_per_column_limit_;
      prev_ = Prev(cell_view);
    }
    if (cells_per_column_left_ > 0) {
      --cells_per_column_left_;
      return {};
    }
    return NextMode::kColumn;
  }

 private:
  class Prev {
   public:
    explicit Prev(CellView const& cell_view)
        : row_key_(cell_view.row_key()),
          column_family_(cell_view.column_family()),
          column_qualifier_(cell_view.column_qualifier()) {}

    bool Matches(CellView const& cell_view) {
      return row_key_ == cell_view.row_key() &&
             column_family_ == cell_view.column_family() &&
             column_qualifier_ == cell_view.column_qualifier();
    }

   private:
    std::string row_key_;
    std::string column_family_;
    std::string column_qualifier_;
  };
  absl::optional<Prev> prev_;
  std::size_t cells_per_column_limit_;
  std::size_t cells_per_column_left_;
};

/**
 * A meta cell stream, which is created from a cell transforming functor.
 *
 * @tparam Transformer an unary functor which should accept a `CellView` and
 *     return a transformed version of it.
 */
template <class Transformer>
class TrivialTransformer : public AbstractCellStreamImpl {
 public:
  /**
   * Create a new object.
   *
   * @param source underlying cell stream to be transformed.
   * @param filter functor, which accepts a `CellView` and returns a transformed
   *     `CellView` to be returned from this stream.
   */
  TrivialTransformer(CellStream source, Transformer transformer)
      : source_(std::move(source)), transformer_(std::move(transformer)) {}

  bool ApplyFilter(InternalFilter const& internal_filter) override {
    return source_.ApplyFilter(internal_filter);
  }

  bool HasValue() const override { return source_.HasValue(); }

  CellView const& Value() const override {
    if (!transformed_) {
      transformed_ = absl::optional<CellView>(transformer_(source_.Value()));
    }
    return transformed_.value();
  }

  bool Next(NextMode mode) override {
    source_.Next(mode);
    transformed_.reset();
    return true;
  }

 private:
  CellStream source_;
  Transformer transformer_;
  mutable absl::optional<CellView> transformed_;
};

/**
 * Create a cell stream from an underlying stream and a transforming functor.
 *
 * @tparam Transformer an unary functor which should accept a `CellView` and
 *     return a transformed version of it.
 */
template <typename Transformer>
CellStream MakeTrivialTransformer(CellStream source, Transformer transformer) {
  return CellStream(std::make_unique<TrivialTransformer<Transformer>>(
      std::move(source), std::move(transformer)));
}

/**
 * A meta cell stream filtering an underlying stream according to a functor.
 *
 * @tparam Filter a functor, which given a cell, decides whether to filter it
 *   out or not (if not, also how far to advance the underlying cell stream).
 */
template <typename Filter>
class TrivialFilter : public AbstractCellStreamImpl {
  static_assert(
      std::is_same<
          google::cloud::internal::invoke_result_t<Filter, CellView const&>,
          absl::optional<NextMode>>::value,
      "Invalid filter return type.");

 public:
  /**
   * Create a new object.
   *
   * @param source underlying cell stream to be filtered.
   * @param filter functor, which accepts a `CellView` and decides
   *     whether to filter it out or not (if not, also how far to advance the
   *     underlying cell stream).
   *  @param filter_filter a functor which given an `InternalFilter` decides
   *    whether filtering this cell stream's results and then applying the
   *    `InternalFilter` would yield the same results as applying
   *    `InternalFilter` to the underlying stream and then perform this stream's
   *    filtering.
   */
  TrivialFilter(CellStream source, Filter filter,
                std::function<bool(InternalFilter const&)> filter_filter)
      : source_(std::move(source)),
        filter_(std::move(filter)),
        filter_filter_(std::move(filter_filter)) {}

  bool ApplyFilter(InternalFilter const& filter) override {
    if (filter_filter_(filter)) {
      return source_.ApplyFilter(filter);
    }
    return false;
  }

  bool HasValue() const override {
    InitializeIfNeeded();
    return source_.HasValue();
  }

  CellView const& Value() const override {
    InitializeIfNeeded();
    return source_.Value();
  }

  bool Next(NextMode mode) override {
    source_.Next(mode);
    EnsureCurrentNotFiltered();
    return true;
  }

 private:
  /// Consume the underlying stream until an unfiltered cell is encountered.
  void EnsureCurrentNotFiltered() const {
    while (source_.HasValue()) {
      auto maybe_next_mode = filter_(*source_);
      if (!maybe_next_mode) {
        return;
      }
      source_.Next(*maybe_next_mode);
    }
  }

  void InitializeIfNeeded() const {
    if (!initialized_) {
      EnsureCurrentNotFiltered();
      initialized_ = true;
    }
  }

  mutable bool initialized_{false};
  mutable CellStream source_;
  mutable Filter filter_;
  std::function<bool(InternalFilter const&)> filter_filter_;
};

/**
 * Create a cell stream from an underlying stream and a cell filtering functor.
 *
 * @param source underlying cell stream to be filtered.
 * @param filter functor, which accepts a `CellView` and decides
 *     whether to filter it out or not (if not, also how far to advance the
 *     underlying cell stream).
 * @param filter_filter a functor which given an `InternalFilter` decides
 *     whether filtering this cell stream's results and then applying the
 *     `InternalFilter` would yield the same results as applying
 *     `InternalFilter` to the underlying stream and then performing this
 *     stream's filtering.
 */
template <typename Filter>
CellStream MakeTrivialFilter(
    CellStream source, Filter filter,
    std::function<bool(InternalFilter const&)> filter_filter = PassAllFilters) {
  return CellStream(std::make_unique<TrivialFilter<Filter>>(
      std::move(source), std::move(filter), std::move(filter_filter)));
}

/**
 * Create a cell stream filtering underlying stream, which has a per-row state.
 *
 * @param source underlying cell stream to be filtered.
 * @param filter a functor which accepts the per-row state and a cell as
 *     input and returns whether this cell should be included in the result.
 * @param reset a zero-argument functor which creates a new per-row
 *     state.
 *  @param filter_filter a functor which given an `InternalFilter` decides
 *    whether filtering this cell stream's results and then applying the
 *    `InternalFilter` would yield the same results as applying
 *    `InternalFilter` to the underlying stream and the perform this stream's
 *    filtering.
 */
template <typename FilterFunctor, typename StateResetFunctor>
CellStream MakePerRowStateFilter(
    CellStream source, FilterFunctor filter, StateResetFunctor state_reset,
    std::function<bool(InternalFilter const&)> filter_filter = PassAllFilters) {
  return MakeTrivialFilter(std::move(source),
                           PerRowStateFilter<FilterFunctor, StateResetFunctor>(
                               std::move(filter), std::move(state_reset)),
                           std::move(filter_filter));
}

bool MergeCellStreams::CellStreamGreater::operator()(
    std::unique_ptr<CellStream> const& lhs,
    std::unique_ptr<CellStream> const& rhs) const {
  auto row_key_cmp =
      internal::CompareRowKey((*lhs)->row_key(), (*rhs)->row_key());
  if (row_key_cmp != 0) {
    return row_key_cmp > 0;
  }
  auto cf_cmp = internal::CompareColumnQualifiers((*lhs)->column_family(),
                                                  (*rhs)->column_family());
  if (cf_cmp != 0) {
    return cf_cmp > 0;
  }
  auto col_cmp = internal::CompareColumnQualifiers((*lhs)->column_qualifier(),
                                                   (*rhs)->column_qualifier());
  if (col_cmp != 0) {
    return col_cmp > 0;
  }
  return (*lhs)->timestamp() > (*rhs)->timestamp();
}

MergeCellStreams::MergeCellStreams(std::vector<CellStream> streams) {
  for (auto& stream : streams) {
    unfinished_streams_.emplace_back(
        std::make_unique<CellStream>(std::move(stream)));
  }
}

bool MergeCellStreams::ApplyFilter(InternalFilter const& internal_filter) {
  assert(!initialized_);
  bool res = true;
  for (auto& stream : unfinished_streams_) {
    res = stream->ApplyFilter(internal_filter) && res;
  }
  return res;
}

bool MergeCellStreams::HasValue() const {
  InitializeIfNeeded();
  return !unfinished_streams_.empty();
}

CellView const& MergeCellStreams::Value() const {
  InitializeIfNeeded();
  return unfinished_streams_.front()->Value();
}

bool MergeCellStreams::Next(NextMode mode) {
  InitializeIfNeeded();
  assert(!unfinished_streams_.empty());

  // If we're skipping to the next column/row, we need to advance all streams
  // that currently point to that column/row.
  //
  // To do this, we temporarily remove those streams from the heap
  // (since advancing them would require re-adjusting the heap).
  // These streams remain at the end of the `unfinished_streams_` vector,
  // but are not considered part of the heap. The `to_readd_begin` iterator
  // marks the start of the range in `unfinished_streams_` that is outside
  // the heap.

  std::pop_heap(unfinished_streams_.begin(), unfinished_streams_.end(),
                CellStreamGreater());
  auto first_to_advance = std::prev(unfinished_streams_.end());
  auto to_readd_begin = first_to_advance;

  auto all_streams_to_advance_removed_from_heap = [&]() {
    if (unfinished_streams_.begin() == to_readd_begin) {
      // All streams removed.
      return true;
    }
    if (mode == NextMode::kCell) {
      // We only need to remove one stream, which we already did.
      return true;
    }
    if (mode == NextMode::kRow) {
      return unfinished_streams_.front()->Value().row_key() !=
             (*first_to_advance)->Value().row_key();
    }
    assert(mode == NextMode::kColumn);
    return unfinished_streams_.front()->Value().column_qualifier() !=
               (*first_to_advance)->Value().column_qualifier() ||
           unfinished_streams_.front()->Value().column_family() !=
               (*first_to_advance)->Value().column_family() ||
           unfinished_streams_.front()->Value().row_key() !=
               (*first_to_advance)->Value().row_key();
  };
  while (!all_streams_to_advance_removed_from_heap()) {
    std::pop_heap(unfinished_streams_.begin(), to_readd_begin,
                  CellStreamGreater());
    --to_readd_begin;
  }
  while (to_readd_begin != unfinished_streams_.end()) {
    (*to_readd_begin)->Next(mode);
    if ((*to_readd_begin)->HasValue()) {
      ++to_readd_begin;
      std::push_heap(unfinished_streams_.begin(), to_readd_begin,
                     CellStreamGreater());
      continue;
    }
    // The stream is finished, delete it.
    to_readd_begin->swap(unfinished_streams_.back());
    unfinished_streams_.pop_back();
    // Don't advance `to_readd_begin` since it points to a different stream
    // after `swap()`.
  }
  return true;
}

void MergeCellStreams::InitializeIfNeeded() const {
  if (!initialized_) {
    for (auto stream_it = unfinished_streams_.begin();
         stream_it != unfinished_streams_.end();) {
      if (!(*stream_it)->HasValue()) {
        stream_it->swap(unfinished_streams_.back());
        unfinished_streams_.pop_back();
      } else {
        ++stream_it;
      }
    }
    std::make_heap(unfinished_streams_.begin(), unfinished_streams_.end(),
                   CellStreamGreater());
    initialized_ = true;
  }
}

/// A cell stream for handling a Condition filter.
class ConditionStream : public AbstractCellStreamImpl {
 public:
  /**
   * Create a new object.
   *
   * @param source the underlying cell stream
   * @param predicate_stream the stream deciding whether for a given row the
   *     true branch or false branch should be selected
   * @param true_stream the stream generating cells for the true branch
   * @param false_stream the stream generating cells for the false branch
   */
  ConditionStream(CellStream source, CellStream predicate,
                  CellStream true_stream, CellStream false_stream)
      : source_(std::move(source)),
        predicate_stream_(std::move(predicate)),
        true_stream_(std::move(true_stream)),
        false_stream_(std::move(false_stream)) {}

  bool ApplyFilter(InternalFilter const& internal_filter) override {
    bool res = true;
    if (absl::holds_alternative<RowKeyRegex>(internal_filter)) {
      // If we're skipping whole rows we may apply it to all four streams.
      // If we fail to apply to `source_` or `predicate_stream` but succeed with
      // both `false_stream` and `true_stream` we should still return true
      // because the stream will not yield the unwanted cells.
      source_.ApplyFilter(internal_filter);
      predicate_stream_.ApplyFilter(internal_filter);
    }
    res = true_stream_.ApplyFilter(internal_filter) && res;
    res = false_stream_.ApplyFilter(internal_filter) && res;
    return res;
  }

  bool HasValue() const override {
    InitializeIfNeeded();
    return source_.HasValue();
  }

  CellView const& Value() const override {
    InitializeIfNeeded();
    if (condition_true_) {
      return *true_stream_;
    }
    return *false_stream_;
  }

  bool Next(NextMode mode) override {
    InitializeIfNeeded();
    assert(source_);
    if (condition_true_) {
      true_stream_.Next(mode);
      if (!true_stream_ ||
          internal::CompareRowKey(current_row_, true_stream_->row_key()) != 0) {
        source_.Next(NextMode::kRow);
        OnNewRow();
      }
    } else {
      false_stream_.Next(mode);
      if (!false_stream_ || internal::CompareRowKey(
                                current_row_, false_stream_->row_key()) != 0) {
        source_.Next(NextMode::kRow);
        OnNewRow();
      }
    }
    return true;
  }

 private:
  void OnNewRow() const {
    while (true) {
      if (!source_) {
        return;
      }
      auto cell_view = *source_;
      current_row_ = cell_view.row_key();

      // Let's test if the predicate stream returned something for this row.
      for (; predicate_stream_ &&
             internal::CompareRowKey(predicate_stream_->row_key(),
                                     cell_view.row_key()) < 0;
           predicate_stream_.Next(NextMode::kRow));
      if (predicate_stream_ &&
          internal::CompareRowKey(predicate_stream_->row_key(),
                                  cell_view.row_key()) == 0) {
        // Predicate stream did return something for this row.
        condition_true_ = true;
        // Fast-forward the true stream to start at current row.
        for (; true_stream_ && internal::CompareRowKey(true_stream_->row_key(),
                                                       cell_view.row_key()) < 0;
             true_stream_.Next(NextMode::kRow));
      } else {
        // Predicate stream did not return anything for this row.
        condition_true_ = false;
        // Fast-forward the false stream to start at current row.
        for (;
             false_stream_ && internal::CompareRowKey(false_stream_->row_key(),
                                                      cell_view.row_key()) < 0;
             false_stream_.Next(NextMode::kRow));
      }
      if (condition_true_ && true_stream_ &&
          internal::CompareRowKey(true_stream_->row_key(),
                                  cell_view.row_key()) == 0) {
        return;
      }
      if (!condition_true_ && false_stream_ &&
          internal::CompareRowKey(false_stream_->row_key(),
                                  cell_view.row_key()) == 0) {
        return;
      }
      // True/false stream exhausted, fast-forward source.
      source_.Next(NextMode::kRow);
    }
  }

  void InitializeIfNeeded() const {
    if (initialized_) {
      return;
    }
    OnNewRow();
    initialized_ = true;
  }

  mutable CellStream source_;
  mutable CellStream predicate_stream_;
  mutable CellStream true_stream_;
  mutable CellStream false_stream_;
  mutable bool initialized_{false};
  mutable bool condition_true_;
  mutable std::string current_row_;
};

/// A cell stream not generating any cells.
class EmptyCellStreamImpl : public AbstractCellStreamImpl {
  bool ApplyFilter(InternalFilter const&) override { return true; }
  bool HasValue() const override { return false; }
  CellView const& Value() const override {
    assert(false);
    // The code below makes no sense but it should be dead. It's to silence
    // compiler warnings.
    static CellView dummy{"row", "cf", "col", std::chrono::milliseconds(0),
                          "val"};
    return dummy;
  }
  bool Next(NextMode) override { return true; }
};

// NOLINTBEGIN(misc-no-recursion,readability-function-cognitive-complexity)
/**
 * Create a filter DAG constructor based on the proto definition.
 *
 * @param filter the protobuf definition of the filter DAG to be created
 * @param source_ctor a zero-argument functor which can be used to create the
 *     underlying cell stream, which this filter will work on.
 * @param direct_sinks an accumulator which will be filled by zero-argument
 *     functors which will create branches of the DAG whose output should bypass
 *     any other filters (the `sink` filter).
 * @return a zero-argument functor which will return a DAG described by
 *     `filter`.
 */
StatusOr<CellStreamConstructor> CreateFilterImpl(
    ::google::bigtable::v2::RowFilter const& filter,
    CellStreamConstructor source_ctor,
    std::vector<CellStreamConstructor>& direct_sinks) {
  if (filter.has_pass_all_filter()) {
    if (!filter.pass_all_filter()) {
      return InvalidArgumentError(
          "`pass_all_filter` explicitly set to `false`.",
          GCP_ERROR_INFO().WithMetadata("filter", filter.DebugString()));
    }
    return source_ctor;
  }
  if (filter.has_block_all_filter()) {
    if (!filter.block_all_filter()) {
      return InvalidArgumentError(
          "`block_all_filter` explicitly set to `false`.",
          GCP_ERROR_INFO().WithMetadata("filter", filter.DebugString()));
    }
    CellStreamConstructor res = [] {
      return CellStream(std::make_unique<EmptyCellStreamImpl>());
    };
    return res;
  }
  if (filter.has_row_key_regex_filter()) {
    auto pattern = std::make_shared<re2::RE2>(filter.row_key_regex_filter());
    if (!pattern->ok()) {
      return InvalidArgumentError(
          "`row_key_regex_filter` is not a valid RE2 regex.",
          GCP_ERROR_INFO()
              .WithMetadata("filter", filter.DebugString())
              .WithMetadata("description", pattern->error()));
    }
    CellStreamConstructor res = [source_ctor = std::move(source_ctor),
                                 pattern = std::move(pattern)] {
      auto source = source_ctor();
      if (source.ApplyFilter(RowKeyRegex{pattern})) {
        return source;
      }
      return MakeTrivialFilter(
          std::move(source),
          [pattern = pattern](
              CellView const& cell_view) mutable -> absl::optional<NextMode> {
            if (re2::RE2::PartialMatch(cell_view.row_key(), *pattern)) {
              return {};
            }
            return NextMode::kCell;
          });
    };
    return res;
  }
  if (filter.has_value_regex_filter()) {
    auto pattern = std::make_shared<re2::RE2>(filter.value_regex_filter());
    if (!pattern->ok()) {
      return InvalidArgumentError(
          "`value_regex_filter` is not a valid RE2 regex.",
          GCP_ERROR_INFO()
              .WithMetadata("filter", filter.DebugString())
              .WithMetadata("description", pattern->error()));
    }
    CellStreamConstructor res = [source_ctor = std::move(source_ctor),
                                 pattern = std::move(pattern)] {
      auto source = source_ctor();
      return MakeTrivialFilter(
          std::move(source),
          [pattern = pattern](
              CellView const& cell_view) mutable -> absl::optional<NextMode> {
            if (re2::RE2::PartialMatch(cell_view.value(), *pattern)) {
              return {};
            }
            return NextMode::kCell;
          });
    };
    return res;
  }
  if (filter.has_row_sample_filter()) {
    double pass_prob = filter.row_sample_filter();
    if (pass_prob + std::numeric_limits<double>::epsilon() < 0 ||
        pass_prob - std::numeric_limits<double>::epsilon() > 1) {
      return InvalidArgumentError(
          "`row_sample_filter` is not a valid probability.",
          GCP_ERROR_INFO().WithMetadata("filter", filter.DebugString()));
    }
    CellStreamConstructor res = [source_ctor = std::move(source_ctor),
                                 pass_prob] {
      auto source = source_ctor();
      return MakePerRowStateFilter(
          std::move(source),
          [](bool& should_pass, CellView const&) -> absl::optional<NextMode> {
            if (should_pass) {
              return {};
            }
            return NextMode::kRow;
          },
          [gen = std::mt19937(), pass_prob]() mutable {
            std::uniform_real_distribution<double> dis(0.0, 1.0);
            return dis(gen) < pass_prob;
          });
    };
    return res;
  }
  if (filter.has_family_name_regex_filter()) {
    auto pattern =
        std::make_shared<re2::RE2>(filter.family_name_regex_filter());
    if (!pattern->ok()) {
      return InvalidArgumentError(
          "`family_name_regex_filter` is not a valid RE2 regex.",
          GCP_ERROR_INFO()
              .WithMetadata("filter", filter.DebugString())
              .WithMetadata("description", pattern->error()));
    }
    CellStreamConstructor res = [source_ctor = std::move(source_ctor),
                                 pattern = std::move(pattern)] {
      auto source = source_ctor();
      if (source.ApplyFilter(FamilyNameRegex{pattern})) {
        return source;
      }
      return MakeTrivialFilter(
          std::move(source),
          [pattern = pattern](
              CellView const& cell_view) mutable -> absl::optional<NextMode> {
            if (re2::RE2::PartialMatch(cell_view.column_family(), *pattern)) {
              return {};
            }
            // FIXME we could introduce even column family skipping
            return NextMode::kColumn;
          });
    };
    return res;
  }
  if (filter.has_column_qualifier_regex_filter()) {
    auto pattern =
        std::make_shared<re2::RE2>(filter.column_qualifier_regex_filter());
    if (!pattern->ok()) {
      return InvalidArgumentError(
          "`column_qualifier_regex_filter` is not a valid RE2 regex.",
          GCP_ERROR_INFO()
              .WithMetadata("filter", filter.DebugString())
              .WithMetadata("description", pattern->error()));
    }
    CellStreamConstructor res = [source_ctor = std::move(source_ctor),
                                 pattern = std::move(pattern)] {
      auto source = source_ctor();
      if (source.ApplyFilter(ColumnRegex{pattern})) {
        return source;
      }
      return MakeTrivialFilter(
          std::move(source),
          [pattern](
              CellView const& cell_view) mutable -> absl::optional<NextMode> {
            if (re2::RE2::PartialMatch(cell_view.column_qualifier(),
                                       *pattern)) {
              return {};
            }
            return NextMode::kColumn;
          });
    };
    return res;
  }
  if (filter.has_column_range_filter()) {
    auto maybe_range =
        StringRangeSet::Range::FromColumnRange(filter.column_range_filter());
    if (!maybe_range) {
      return maybe_range.status();
    }
    std::string family_name = filter.column_range_filter().family_name();
    CellStreamConstructor res = [source_ctor = std::move(source_ctor),
                                 family_name = std::move(family_name),
                                 range = *std::move(maybe_range)] {
      auto source = source_ctor();
      if (source.ApplyFilter(ColumnRange{family_name, range})) {
        return source;
      }
      return MakeTrivialFilter(
          std::move(source),
          [range,
           family_name](CellView const& cell_view) -> absl::optional<NextMode> {
            if (cell_view.column_family() == family_name &&
                range.IsWithin(cell_view.column_qualifier())) {
              return {};
            }
            // FIXME - we might know that we should skip the whole column
            // family
            return NextMode::kColumn;
          });
    };
    return res;
  }
  if (filter.has_value_range_filter()) {
    auto maybe_range =
        StringRangeSet::Range::FromValueRange(filter.value_range_filter());
    if (!maybe_range) {
      return maybe_range.status();
    }
    CellStreamConstructor res = [source_ctor = std::move(source_ctor),
                                 range = *std::move(maybe_range)] {
      auto source = source_ctor();
      return MakeTrivialFilter(
          std::move(source),
          [range](CellView const& cell_view) -> absl::optional<NextMode> {
            if (range.IsWithin(cell_view.value())) {
              return {};
            }
            return NextMode::kCell;
          });
    };
    return res;
  }
  if (filter.has_cells_per_row_offset_filter()) {
    std::int64_t cells_per_row_offset = filter.cells_per_row_offset_filter();
    if (cells_per_row_offset < 0) {
      return InvalidArgumentError(
          "`cells_per_row_offset_filter` is negative.",
          GCP_ERROR_INFO().WithMetadata("filter", filter.DebugString()));
    }
    CellStreamConstructor res = [source_ctor = std::move(source_ctor),
                                 cells_per_row_offset] {
      auto source = source_ctor();
      return MakePerRowStateFilter(
          std::move(source),
          [](std::int64_t& per_row_state,
             CellView const&) -> absl::optional<NextMode> {
            if (per_row_state-- <= 0) {
              return {};
            }
            return NextMode::kCell;
          },
          [cells_per_row_offset]() { return cells_per_row_offset; },
          [](InternalFilter const& internal_filter) {
            return absl::holds_alternative<RowKeyRegex>(internal_filter);
          });
    };
    return res;
  }
  if (filter.has_cells_per_row_limit_filter()) {
    std::int64_t cells_per_row_limit = filter.cells_per_row_limit_filter();
    if (cells_per_row_limit < 0) {
      return InvalidArgumentError(
          "`cells_per_row_limit_filter` is negative.",
          GCP_ERROR_INFO().WithMetadata("filter", filter.DebugString()));
    }
    CellStreamConstructor res = [source_ctor = std::move(source_ctor),
                                 cells_per_row_limit] {
      auto source = source_ctor();
      return MakePerRowStateFilter(
          std::move(source),
          [cells_per_row_limit](std::int64_t& per_row_state,
                                CellView const&) -> absl::optional<NextMode> {
            if (per_row_state++ < cells_per_row_limit) {
              return {};
            }
            return NextMode::kRow;
          },
          []() -> std::int64_t { return 0; },
          [](InternalFilter const& internal_filter) {
            return absl::holds_alternative<RowKeyRegex>(internal_filter);
          });
    };
    return res;
  }
  if (filter.has_cells_per_column_limit_filter()) {
    std::int64_t cells_per_column_limit =
        filter.cells_per_column_limit_filter();
    if (cells_per_column_limit < 0) {
      return InvalidArgumentError(
          "`cells_per_column_limit_filter` is negative.",
          GCP_ERROR_INFO().WithMetadata("filter", filter.DebugString()));
    }
    CellStreamConstructor res = [source_ctor = std::move(source_ctor),
                                 cells_per_column_limit] {
      auto source = source_ctor();
      return MakeTrivialFilter(
          std::move(source), CellsPerColumnFilter(cells_per_column_limit),
          [](InternalFilter const& internal_filter) {
            return !absl::holds_alternative<TimestampRange>(internal_filter);
          });
    };
    return res;
  }
  if (filter.has_timestamp_range_filter()) {
    auto maybe_range = TimestampRangeSet::Range::FromTimestampRange(
        filter.timestamp_range_filter());
    if (!maybe_range) {
      return maybe_range.status();
    }
    CellStreamConstructor res = [source_ctor = std::move(source_ctor),
                                 range = *std::move(maybe_range)] {
      auto source = source_ctor();
      if (source.ApplyFilter(TimestampRange{range})) {
        return source;
      }
      return MakeTrivialFilter(
          std::move(source),
          [range](CellView const& cell_view) -> absl::optional<NextMode> {
            if (range.IsBelowStart(cell_view.timestamp())) {
              return NextMode::kCell;
            }
            if (range.IsAboveEnd(cell_view.timestamp())) {
              return NextMode::kColumn;
            }
            return {};
          });
    };
    return res;
  }
  if (filter.has_apply_label_transformer()) {
    std::string label = filter.apply_label_transformer();
    CellStreamConstructor res = [source_ctor = std::move(source_ctor),
                                 label = std::move(label)] {
      auto source = source_ctor();
      return MakeTrivialTransformer(std::move(source),
                                    [label](CellView cell_view) {
                                      cell_view.SetLabel(label);
                                      return cell_view;
                                    });
    };
    return res;
  }
  if (filter.has_strip_value_transformer()) {
    if (!filter.strip_value_transformer()) {
      return InvalidArgumentError(
          "`strip_value_transformer` explicitly set to `false`.",
          GCP_ERROR_INFO().WithMetadata("filter", filter.DebugString()));
    }
    CellStreamConstructor res = [source_ctor = std::move(source_ctor)] {
      auto source = source_ctor();
<<<<<<< HEAD
      return MakeTrivialTransformer(std::move(source), [](CellView cell_view) {
        cell_view.SetValue(kStrippedValue);
        return cell_view;
      });
=======
      // We need to ensure that the value outlives the reference.
      std::string const stripped_value;
      return MakeTrivialTransformer(
          std::move(source),
          [stripped_value = std::move(stripped_value)](CellView cell_view) {
            cell_view.SetValue(stripped_value);
            return cell_view;
          });
>>>>>>> ab313def
    };
    return res;
  }
  if (filter.has_chain()) {
    CellStreamConstructor res = std::move(source_ctor);
    for (auto const& subfilter : filter.chain().filters()) {
      if (subfilter.has_sink()) {
        if (!subfilter.sink()) {
          return InvalidArgumentError(
              "`sink` explicitly set to `false`.",
              GCP_ERROR_INFO().WithMetadata("filter", subfilter.DebugString()));
        }
        direct_sinks.emplace_back(std::move(res));
        res = [] {
          return CellStream(std::make_unique<EmptyCellStreamImpl>());
        };
        return res;
      }
      auto maybe_res =
          CreateFilterImpl(subfilter, std::move(res), direct_sinks);
      if (!maybe_res) {
        return maybe_res.status();
      }
      res = *std::move(maybe_res);
    }
    return res;
  }
  if (filter.has_interleave()) {
    std::vector<CellStreamConstructor> parallel_stream_ctors;
    for (auto const& subfilter : filter.interleave().filters()) {
      if (subfilter.has_sink()) {
        if (!subfilter.sink()) {
          return InvalidArgumentError(
              "`sink` explicitly set to `false`.",
              GCP_ERROR_INFO().WithMetadata("filter", subfilter.DebugString()));
        }
        direct_sinks.emplace_back(source_ctor);
        continue;
      }
      auto maybe_filter =
          CreateFilterImpl(subfilter, source_ctor, direct_sinks);
      if (!maybe_filter) {
        return maybe_filter.status();
      }
      parallel_stream_ctors.emplace_back(*maybe_filter);
    }
    if (parallel_stream_ctors.empty()) {
      CellStreamConstructor res = [] {
        return CellStream(std::make_unique<EmptyCellStreamImpl>());
      };
      return res;
    }
    CellStreamConstructor res = [parallel_stream_ctors =
                                     std::move(parallel_stream_ctors)] {
      std::vector<CellStream> parallel_streams;
      std::transform(parallel_stream_ctors.begin(), parallel_stream_ctors.end(),
                     std::back_inserter(parallel_streams),
                     [](CellStreamConstructor const& stream_ctor) {
                       return stream_ctor();
                     });
      return CellStream(
          std::make_unique<MergeCellStreams>(std::move(parallel_streams)));
    };
    return res;
  }
  if (filter.has_condition()) {
    if (!filter.condition().has_predicate_filter()) {
      return InvalidArgumentError(
          "`condition` must have a `predicate_filter` set.",
          GCP_ERROR_INFO().WithMetadata("filter", filter.DebugString()));
    }
    if (!filter.condition().has_true_filter() &&
        !filter.condition().has_false_filter()) {
      return InvalidArgumentError(
          "`condition` must have `true_filter` or `false_filter` set.",
          GCP_ERROR_INFO().WithMetadata("filter", filter.DebugString()));
    }
    // FIXME: validate that `sink` is not present in condition's predicate.
    // Expected error:
    //  INVALID_ARGUMENT: Error in field 'condition filter predicate' : sink
    //  cannot be nested in a condition filter

    auto maybe_predicate_stream_ctor = CreateFilterImpl(
        filter.condition().predicate_filter(), source_ctor, direct_sinks);
    if (!maybe_predicate_stream_ctor) {
      return maybe_predicate_stream_ctor.status();
    }
    auto maybe_true_stream_ctor =
        filter.condition().has_true_filter()
            ? CreateFilterImpl(filter.condition().true_filter(), source_ctor,
                               direct_sinks)
            : StatusOr<CellStreamConstructor>([] {
                return CellStream(std::make_unique<EmptyCellStreamImpl>());
              });
    if (!maybe_true_stream_ctor) {
      return maybe_true_stream_ctor.status();
    }
    auto maybe_false_stream_ctor =
        filter.condition().has_false_filter()
            ? CreateFilterImpl(filter.condition().false_filter(), source_ctor,
                               direct_sinks)
            : StatusOr<CellStreamConstructor>([] {
                return CellStream(std::make_unique<EmptyCellStreamImpl>());
              });
    if (!maybe_false_stream_ctor) {
      return maybe_false_stream_ctor.status();
    }

    CellStreamConstructor res =
        [source_ctor = std::move(source_ctor),
         predicate_stream_ctor = *std::move(maybe_predicate_stream_ctor),
         true_stream_ctor = *std::move(maybe_true_stream_ctor),
         false_stream_ctor = *std::move(maybe_false_stream_ctor)] {
          // The test FilterApplicationPropagation.Condition relies on the
          // order of creating those streams.
          auto source = source_ctor();
          auto predicate_stream = predicate_stream_ctor();
          auto true_stream = true_stream_ctor();
          auto false_stream = false_stream_ctor();
          return CellStream(std::make_unique<ConditionStream>(
              std::move(source), std::move(predicate_stream),
              std::move(true_stream), std::move(false_stream)));
        };
    return res;
  }
  return UnimplementedError(
      "Unsupported filter.",
      GCP_ERROR_INFO().WithMetadata("filter", filter.DebugString()));
}
// NOLINTEND(misc-no-recursion,readability-function-cognitive-complexity)

/**
 * Create a filter DAG based on the proto definition.
 *
 * @param filter the protobuf definition of the filter DAG to be created
 * @param source_ctor a zero-argument functor which can be used to create the
 *     underlying cell stream, which this filter will work on.
 * @return DAG described by `filter`.
 */
StatusOr<CellStream> CreateFilter(
    ::google::bigtable::v2::RowFilter const& filter,
    CellStreamConstructor source_ctor) {
  std::vector<CellStreamConstructor> direct_sink_ctors;
  if (filter.has_sink()) {
    if (!filter.sink()) {
      return InvalidArgumentError(
          "`sink` explicitly set to `false`.",
          GCP_ERROR_INFO().WithMetadata("filter", filter.DebugString()));
    }
    return source_ctor();
  }
  auto maybe_filter_ctor =
      CreateFilterImpl(filter, std::move(source_ctor), direct_sink_ctors);
  if (!maybe_filter_ctor) {
    return maybe_filter_ctor.status();
  }
  if (direct_sink_ctors.empty()) {
    return (*maybe_filter_ctor)();
  }
  std::vector<CellStream> direct_sinks;

  std::transform(
      direct_sink_ctors.begin(), direct_sink_ctors.end(),
      std::back_inserter(direct_sinks),
      [](CellStreamConstructor const& stream_ctor) { return stream_ctor(); });

  direct_sinks.emplace_back((*maybe_filter_ctor)());
  return CellStream(
      std::make_unique<MergeCellStreams>(std::move(direct_sinks)));
}

}  // namespace emulator
}  // namespace bigtable
}  // namespace cloud
}  // namespace google<|MERGE_RESOLUTION|>--- conflicted
+++ resolved
@@ -973,12 +973,6 @@
     }
     CellStreamConstructor res = [source_ctor = std::move(source_ctor)] {
       auto source = source_ctor();
-<<<<<<< HEAD
-      return MakeTrivialTransformer(std::move(source), [](CellView cell_view) {
-        cell_view.SetValue(kStrippedValue);
-        return cell_view;
-      });
-=======
       // We need to ensure that the value outlives the reference.
       std::string const stripped_value;
       return MakeTrivialTransformer(
@@ -987,7 +981,6 @@
             cell_view.SetValue(stripped_value);
             return cell_view;
           });
->>>>>>> ab313def
     };
     return res;
   }
