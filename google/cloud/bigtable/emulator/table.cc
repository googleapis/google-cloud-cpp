// Copyright 2024 Google LLC
//
// Licensed under the Apache License, Version 2.0 (the "License");
// you may not use this file except in compliance with the License.
// You may obtain a copy of the License at
//
// https://www.apache.org/licenses/LICENSE-2.0
//
// Unless required by applicable law or agreed to in writing, software
// distributed under the License is distributed on an "AS IS" BASIS,
// WITHOUT WARRANTIES OR CONDITIONS OF ANY KIND, either express or implied.
// See the License for the specific language governing permissions and
// limitations under the License.

#include "google/cloud/bigtable/emulator/table.h"
#include "google/cloud/bigtable/emulator/column_family.h"
#include "google/cloud/bigtable/emulator/filter.h"
#include "google/cloud/bigtable/emulator/filtered_map.h"
#include "google/cloud/bigtable/emulator/row_iterators.h"
#include "google/cloud/bigtable/internal/google_bytes_traits.h"
#include "google/cloud/internal/make_status.h"
#include "google/protobuf/util/field_mask_util.h"
#include <re2/re2.h>
#include <chrono>
#include <type_traits>

namespace google {
namespace cloud {
namespace bigtable {
namespace emulator {

namespace btadmin = ::google::bigtable::admin::v2;
namespace btproto = ::google::bigtable::v2;

StatusOr<std::shared_ptr<Table>> Table::Create(
    google::bigtable::admin::v2::Table schema) {
  std::shared_ptr<Table> res(new Table);
  auto status = res->Construct(std::move(schema));
  if (!status.ok()) {
    return status;
  }
  return res;
}

Status Table::Construct(google::bigtable::admin::v2::Table schema) {
  // Normally the constructor acts as a synchronization point. We don't have
  // that luxury here, so we need to make sure that the changes performed in
  // this member function are reflected in other threads. The simplest way to do
  // this is the mutex.
  std::lock_guard lock(mu_);
  schema_ = std::move(schema);
  if (schema_.granularity() ==
      btadmin::Table::TIMESTAMP_GRANULARITY_UNSPECIFIED) {
    schema_.set_granularity(btadmin::Table::MILLIS);
  }
  if (schema_.cluster_states_size() > 0) {
    return InvalidArgumentError(
        "`cluster_states` not empty.",
        GCP_ERROR_INFO().WithMetadata("schema", schema.DebugString()));
  }
  if (schema_.has_restore_info()) {
    return InvalidArgumentError(
        "`restore_info` not empty.",
        GCP_ERROR_INFO().WithMetadata("schema", schema.DebugString()));
  }
  if (schema_.has_change_stream_config()) {
    return UnimplementedError(
        "`change_stream_config` not empty.",
        GCP_ERROR_INFO().WithMetadata("schema", schema.DebugString()));
  }
  if (schema_.has_automated_backup_policy()) {
    return UnimplementedError(
        "`automated_backup_policy` not empty.",
        GCP_ERROR_INFO().WithMetadata("schema", schema.DebugString()));
  }
  for (auto const& column_family_def : schema_.column_families()) {
    column_families_.emplace(column_family_def.first,
                             std::make_shared<ColumnFamily>());
  }
  return Status();
}

StatusOr<btadmin::Table> Table::ModifyColumnFamilies(
    btadmin::ModifyColumnFamiliesRequest const& request) {
  std::cout << "Modify column families: " << request.DebugString() << std::endl;
  std::unique_lock lock(mu_);
  auto new_schema = schema_;
  auto new_column_families = column_families_;
  for (auto const& modification : request.modifications()) {
    if (modification.drop()) {
      if (IsDeleteProtectedNoLock()) {
        return FailedPreconditionError(
            "The table has deletion protection.",
            GCP_ERROR_INFO().WithMetadata("modification",
                                          modification.DebugString()));
      }
      if (new_column_families.erase(modification.id()) == 0) {
        return NotFoundError("No such column family.",
                             GCP_ERROR_INFO().WithMetadata(
                                 "modification", modification.DebugString()));
      }
      if (new_schema.mutable_column_families()->erase(modification.id()) == 0) {
        return InternalError("Column family with no schema.",
                             GCP_ERROR_INFO().WithMetadata(
                                 "modification", modification.DebugString()));
      }
    } else if (modification.has_update()) {
      auto& cfs = *new_schema.mutable_column_families();
      auto cf_it = cfs.find(modification.id());
      if (cf_it == cfs.end()) {
        return NotFoundError("No such column family.",
                             GCP_ERROR_INFO().WithMetadata(
                                 "modification", modification.DebugString()));
      }
      using google::protobuf::util::FieldMaskUtil;

      using google::protobuf::util::FieldMaskUtil;
      google::protobuf::FieldMask effective_mask;
      if (modification.has_update_mask()) {
        effective_mask = modification.update_mask();
        if (!FieldMaskUtil::IsValidFieldMask<
                google::bigtable::admin::v2::ColumnFamily>(effective_mask)) {
          return InvalidArgumentError(
              "Update mask is invalid.",
              GCP_ERROR_INFO().WithMetadata("modification",
                                            modification.DebugString()));
        }
      } else {
        FieldMaskUtil::FromString("gc_rule", &effective_mask);
        if (!FieldMaskUtil::IsValidFieldMask<
                google::bigtable::admin::v2::ColumnFamily>(effective_mask)) {
          return InternalError("Default update mask is invalid.",
                               GCP_ERROR_INFO().WithMetadata(
                                   "mask", effective_mask.DebugString()));
        }
      }
      FieldMaskUtil::MergeMessageTo(modification.update(), effective_mask,
                                    FieldMaskUtil::MergeOptions(),
                                    &(cf_it->second));
    } else if (modification.has_create()) {
      if (!new_column_families
               .emplace(modification.id(), std::make_shared<ColumnFamily>())
               .second) {
        return AlreadyExistsError(
            "Column family already exists.",
            GCP_ERROR_INFO().WithMetadata("modification",
                                          modification.DebugString()));
      }
      if (!new_schema.mutable_column_families()
               ->emplace(modification.id(), modification.create())
               .second) {
        return InternalError("Column family with schema but no data.",
                             GCP_ERROR_INFO().WithMetadata(
                                 "modification", modification.DebugString()));
      }
    } else {
      return UnimplementedError(
          "Unsupported modification.",
          GCP_ERROR_INFO().WithMetadata("modification",
                                        modification.DebugString()));
    }
  }
  // Defer destorying potentially large objects to after releasing the lock.
  column_families_.swap(new_column_families);
  schema_ = new_schema;
  lock.unlock();
  return new_schema;
}

google::bigtable::admin::v2::Table Table::GetSchema() const {
  std::lock_guard lock(mu_);
  return schema_;
}

Status Table::Update(google::bigtable::admin::v2::Table const& new_schema,
                     google::protobuf::FieldMask const& to_update) {
  std::cout << "Update schema: " << new_schema.DebugString()
            << " mask: " << to_update.DebugString() << std::endl;
  using google::protobuf::util::FieldMaskUtil;
  google::protobuf::FieldMask allowed_mask;
  FieldMaskUtil::FromString(
      "change_stream_config,"
      "change_stream_config.retention_period,"
      "deletion_protection",
      &allowed_mask);
  if (!FieldMaskUtil::IsValidFieldMask<google::bigtable::admin::v2::Table>(
          to_update)) {
    return InvalidArgumentError(
        "Update mask is invalid.",
        GCP_ERROR_INFO().WithMetadata("mask", to_update.DebugString()));
  }
  google::protobuf::FieldMask disallowed_mask;
  FieldMaskUtil::Subtract<google::bigtable::admin::v2::Table>(
      to_update, allowed_mask, &disallowed_mask);
  if (disallowed_mask.paths_size() > 0) {
    return UnimplementedError(
        "Update mask contains disallowed fields.",
        GCP_ERROR_INFO().WithMetadata("mask", disallowed_mask.DebugString()));
  }
  std::lock_guard lock(mu_);
  FieldMaskUtil::MergeMessageTo(new_schema, to_update,
                                FieldMaskUtil::MergeOptions(), &schema_);
  return Status();
}

template <typename MESSAGE>
StatusOr<std::reference_wrapper<ColumnFamily>> Table::FindColumnFamily(
    MESSAGE const& message) const {
  auto column_family_it = column_families_.find(message.family_name());
  if (column_family_it == column_families_.end()) {
    return NotFoundError(
        "No such column family.",
        GCP_ERROR_INFO().WithMetadata("mutation", message.DebugString()));
  }
  return std::ref(*column_family_it->second);
}

Status Table::MutateRow(google::bigtable::v2::MutateRowRequest const& request) {
  // FIXME - add atomicity
  // FIXME - determine what happens when row/column family/column does not exist
  std::lock_guard lock(mu_);
  assert(request.table_name() == schema_.name());

  RowTransaction row_transaction(this, request);

  for (auto mutation : request.mutations()) {
    if (mutation.has_set_cell()) {
      auto const& set_cell = mutation.set_cell();
      auto status = row_transaction.SetCell(set_cell);
      if (!status.ok()) {
        return status;
      }
    } else if (mutation.has_add_to_cell()) {
      // FIXME
    } else if (mutation.has_merge_to_cell()) {
      // FIXME
    } else if (mutation.has_delete_from_column()) {
      auto const& delete_from_column = mutation.delete_from_column();
      auto maybe_column_family = FindColumnFamily(delete_from_column);
      if (!maybe_column_family) {
        return maybe_column_family.status();
      }
      if (maybe_column_family->get().DeleteColumn(
              request.row_key(), delete_from_column.column_qualifier(),
              delete_from_column.time_range()) == 0) {
        // FIXME no such row or column
      }
    } else if (mutation.has_delete_from_family()) {
      auto maybe_column_family =
          FindColumnFamily(mutation.delete_from_family());
      if (!maybe_column_family) {
        return maybe_column_family.status();
      }
      if (maybe_column_family->get().DeleteRow(request.row_key())) {
        // FIXME no such row existed in that column family
      }
    } else if (mutation.has_delete_from_row()) {
      bool row_existed = false;
      for (auto& column_family : column_families_) {
        row_existed |= column_family.second->DeleteRow(request.row_key());
      }
      if (!row_existed) {
        // FIXME no such row existed
      }
    } else {
      return UnimplementedError(
          "Unsupported mutation type.",
          GCP_ERROR_INFO().WithMetadata("mutation", mutation.DebugString()));
    }
  }

  // If we get here, all mutations on the row have succeeded. We can
  // commit and return which will prevent the destructor from undoing
  // the transaction.
  row_transaction.commit();

  return Status();
}

class FilteredTableStream : public MergeCellStreams {
 public:
  FilteredTableStream(
      std::vector<std::shared_ptr<FilteredColumnFamilyStream>> cf_streams)
      : MergeCellStreams(CreateCellStreams(std::move(cf_streams))) {}

  bool ApplyFilter(InternalFilter const& internal_filter) override {
    if (!absl::holds_alternative<FamilyNameRegex>(internal_filter)) {
      return MergeCellStreams::ApplyFilter(internal_filter);
    }
    for (auto stream_it = unfinished_streams_.begin();
         stream_it != unfinished_streams_.end(); ++stream_it) {
      auto* cf_stream = dynamic_cast<FilteredColumnFamilyStream const*>(
          &(*stream_it)->impl());
      assert(cf_stream);
      if (re2::RE2::PartialMatch(
              cf_stream->column_family_name(),
              *absl::get<FamilyNameRegex>(internal_filter).regex)) {
        auto last_it = std::prev(unfinished_streams_.end());
        if (stream_it == last_it) {
          unfinished_streams_.pop_back();
          break;
        }
        stream_it->swap(unfinished_streams_.back());
        unfinished_streams_.pop_back();
      }
    }
    return true;
  }

 private:
  static std::vector<CellStream> CreateCellStreams(
      std::vector<std::shared_ptr<FilteredColumnFamilyStream>> cf_streams) {
    std::vector<CellStream> res;
    res.reserve(cf_streams.size());
    for (auto& stream : cf_streams) {
      res.emplace_back(std::move(stream));
    }
    return res;
  }
};

StatusOr<StringRangeSet> CreateStringRangeSet(
    google::bigtable::v2::RowSet const& row_set) {
  StringRangeSet res;
  for (auto const& row_key : row_set.row_keys()) {
    if (row_key.empty()) {
      return InvalidArgumentError(
          "`row_key` empty",
          GCP_ERROR_INFO().WithMetadata("row_set", row_set.DebugString()));
    }
<<<<<<< HEAD
    res.Insert(StringRangeSet::Range(row_key, false, row_key, false));
=======
    res.Sum(StringRangeSet::Range(row_key, false, row_key, false)); 
>>>>>>> 93d757e8
  }
  for (auto const& row_range : row_set.row_ranges()) {
    auto maybe_range = StringRangeSet::Range::FromRowRange(row_range);
    if (!maybe_range) {
      return maybe_range.status();
    }
    if (maybe_range->IsEmpty()) {
      continue;
    }
    res.Sum(*std::move(maybe_range));
  }
  return res;
}

Status Table::ReadRows(google::bigtable::v2::ReadRowsRequest const& request,
                       RowStreamer& row_streamer) const {
  std::shared_ptr<StringRangeSet> row_set;
  if (request.has_rows()) {
    auto maybe_row_set = CreateStringRangeSet(request.rows());
    if (!maybe_row_set) {
      return maybe_row_set.status();
    }
    row_set = std::make_shared<StringRangeSet>(*std::move(maybe_row_set));
  } else {
    row_set = std::make_shared<StringRangeSet>(StringRangeSet::All());
  }
  std::lock_guard lock(mu_);
  std::vector<std::shared_ptr<FilteredColumnFamilyStream>> per_cf_streams;
  for (auto const& column_family : column_families_) {
    per_cf_streams.emplace_back(std::make_shared<FilteredColumnFamilyStream>(
        *column_family.second, column_family.first, row_set));
  }
  auto stream = CellStream(
      std::make_shared<FilteredTableStream>(std::move(per_cf_streams)));
  FilterContext ctx;
  if (request.has_filter()) {
    auto maybe_stream = CreateFilter(request.filter(), std::move(stream), ctx);
    if (!maybe_stream) {
      return maybe_stream.status();
    }
    stream = *maybe_stream;
  }
  for (; stream; ++stream) {
    std::cout << "Row: " << stream->row_key()
              << " column_family: " << stream->column_family()
              << " column_qualifier: " << stream->column_qualifier()
              << " column_timestamp: " << stream->timestamp().count()
              << " column_value: " << stream->value() << " label: "
              << (stream->HasLabel() ? stream->label() : std::string("unset"))
              << std::endl;
    if (!row_streamer.Stream(*stream)) {
      std::cout << "HOW?" << std::endl;
      return AbortedError("Stream closed by the client.", GCP_ERROR_INFO());
    }
  }
  if (!row_streamer.Flush(true)) {
    std::cout << "Flush failed?" << std::endl;
    return AbortedError("Stream closed by the client.", GCP_ERROR_INFO());
  }
  std::cout << "Print stop" << std::endl;
  return Status();
}

bool Table::IsDeleteProtected() const {
  std::lock_guard lock(mu_);
  return IsDeleteProtectedNoLock();
}

bool Table::IsDeleteProtectedNoLock() const {
  return schema_.deletion_protection();
}

Status RowTransaction::AddToCell(
    ::google::bigtable::v2::Mutation_AddToCell const& add_to_cell) {
  return UnimplementedError(
      "Unsupported mutation type.",
      GCP_ERROR_INFO().WithMetadata("mutation", add_to_cell.DebugString()));
}

Status RowTransaction::MergeToCell(
    ::google::bigtable::v2::Mutation_MergeToCell const& merge_to_cell) {
  return UnimplementedError(
      "Unsupported mutation type.",
      GCP_ERROR_INFO().WithMetadata("mutation", merge_to_cell.DebugString()));
}

Status RowTransaction::SetCell(
    ::google::bigtable::v2::Mutation_SetCell const& set_cell) {
  auto maybe_column_family = table_->FindColumnFamily(set_cell);
  if (!maybe_column_family) {
    return maybe_column_family.status();
  }

  auto column_family = maybe_column_family->get();

  bool row_existed = true;
  // First if the key introduces a new ColumnFamilyRow, we need to
  // arrange for the entire ColumnFamilyrow to go when we revert
  // the transaction.
  auto row_key_it = column_family.find(request_.row_key());
  if (row_key_it == column_family.end()) {
    row_existed = false;
  }

  ::google::cloud::bigtable::emulator::ColumnFamilyRow column_family_row;
  if (row_existed) {
    column_family_row = row_key_it->second;
  }

  bool column_existed = true;
  auto column_row_it = column_family_row.find(set_cell.column_qualifier());
  if (column_row_it == column_family_row.end()) {
    column_existed = false;
  }

  bool cell_existed = true;
  if (!column_existed) {
    cell_existed = false;
  } else {
    auto timestamp_it = column_row_it->second.find(
        std::chrono::duration_cast<std::chrono::milliseconds>(
            std::chrono::microseconds(set_cell.timestamp_micros())));
    if (timestamp_it == column_row_it->second.end()) {
      cell_existed = false;
    }
  }

  column_family.SetCell(
      request_.row_key(), set_cell.column_qualifier(),
      std::chrono::duration_cast<std::chrono::milliseconds>(
          std::chrono::microseconds(set_cell.timestamp_micros())),
      set_cell.value());

  if (!row_existed) {
    row_key_it = column_family.find(request_.row_key());
    DeleteRow delete_row = {row_key_it, column_family};
    undo_.emplace(delete_row);
  }

  if (!column_existed) {
    column_row_it = column_family_row.find(set_cell.column_qualifier());
    DeleteColumn delete_column_row = {column_row_it, column_family_row};
    undo_.emplace(delete_column_row);
  }

  auto timestamp_it = column_row_it->second.find(
      std::chrono::duration_cast<std::chrono::milliseconds>(
          std::chrono::microseconds(set_cell.timestamp_micros())));
  if (!cell_existed) {
    DeleteValue delete_value = {column_row_it, timestamp_it->first};
    undo_.emplace(delete_value);
  } else {
    RestoreValue restore_value = {column_row_it, timestamp_it->first,
                                  std::move(timestamp_it->second)};
    undo_.emplace(restore_value);
  }

  return Status();
}

void RowTransaction::Undo() {
  while (!undo_.empty()) {
    auto op = undo_.top();
    undo_.pop();

    if (auto* restore_value = absl::get_if<RestoreValue>(&op)) {
      auto column_row = restore_value->column_row_it_->second;
      column_row.find(restore_value->timestamp_)->second =
          std::move(restore_value->value_);
      continue;
    }

    if (auto* delete_value = absl::get_if<DeleteValue>(&op)) {
      auto column_row = delete_value->column_row_it_->second;
      auto timestamp_it = column_row.find(delete_value->timestamp_);
      column_row.erase(timestamp_it);
      continue;
    }

    if (auto* delete_row = absl::get_if<DeleteRow>(&op)) {
      delete_row->column_family.erase(delete_row->row_it);
      continue;
    }

    if (auto* delete_column = absl::get_if<DeleteColumn>(&op)) {
      delete_column->column_family_row.erase(delete_column->column_row_it);
      continue;
    }

    // If we get here, there is an type of undo log that has not been
    // implemented!
    std::abort();
  }
}

}  // namespace emulator
}  // namespace bigtable
}  // namespace cloud
}  // namespace google<|MERGE_RESOLUTION|>--- conflicted
+++ resolved
@@ -328,11 +328,7 @@
           "`row_key` empty",
           GCP_ERROR_INFO().WithMetadata("row_set", row_set.DebugString()));
     }
-<<<<<<< HEAD
-    res.Insert(StringRangeSet::Range(row_key, false, row_key, false));
-=======
-    res.Sum(StringRangeSet::Range(row_key, false, row_key, false)); 
->>>>>>> 93d757e8
+    res.Sum(StringRangeSet::Range(row_key, false, row_key, false));
   }
   for (auto const& row_range : row_set.row_ranges()) {
     auto maybe_range = StringRangeSet::Range::FromRowRange(row_range);
