--- conflicted
+++ resolved
@@ -32,16 +32,13 @@
 #include <cstddef>
 #include <cstdint>
 #include <cstdlib>
-<<<<<<< HEAD
 #include <exception>
 #include <memory>
 #include <mutex>
 #include <random>
 #include <ratio>
-=======
 #include <memory>
 #include <mutex>
->>>>>>> c33e39f8
 #include <type_traits>
 
 namespace google {
@@ -505,7 +502,6 @@
   return schema_.deletion_protection();
 }
 
-<<<<<<< HEAD
 // NOLINTBEGIN(readability-function-cognitive-complexity)
 RowSampler Table::SampleRowKeys(
     google::bigtable::v2::SampleRowKeysRequest const&) {
@@ -642,8 +638,8 @@
 
   return row_sampler;
 }
+
 // NOLINTEND(readability-function-cognitive-complexity)
-=======
 Status Table::DropRowRange(
     ::google::bigtable::admin::v2::DropRowRangeRequest const& request) {
   std::lock_guard<std::mutex> lock(mu_);
@@ -685,7 +681,6 @@
 
   return Status();
 }
->>>>>>> c33e39f8
 
 // NOLINTBEGIN(readability-convert-member-functions-to-static)
 Status RowTransaction::AddToCell(
