--- conflicted
+++ resolved
@@ -32,22 +32,16 @@
 #include <grpcpp/support/sync_stream.h>
 #include <re2/re2.h>
 #include <chrono>
-<<<<<<< HEAD
 #include <climits>
 #include <cstddef>
-=======
->>>>>>> e2155d93
 #include <cstdint>
 #include <cstdlib>
 #include <exception>
 #include <memory>
 #include <mutex>
-<<<<<<< HEAD
 #include <random>
 #include <ratio>
-=======
 #include <optional>
->>>>>>> e2155d93
 #include <string>
 #include <type_traits>
 
