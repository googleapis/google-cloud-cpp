// Copyright 2024 Google LLC
//
// Licensed under the Apache License, Version 2.0 (the "License");
// you may not use this file except in compliance with the License.
// You may obtain a copy of the License at
//
// https://www.apache.org/licenses/LICENSE-2.0
//
// Unless required by applicable law or agreed to in writing, software
// distributed under the License is distributed on an "AS IS" BASIS,
// WITHOUT WARRANTIES OR CONDITIONS OF ANY KIND, either express or implied.
// See the License for the specific language governing permissions and
// limitations under the License.

#include "google/cloud/bigtable/emulator/table.h"
#include "google/cloud/bigtable/emulator/column_family.h"
#include "google/cloud/bigtable/emulator/filter.h"
#include "google/cloud/bigtable/emulator/filtered_map.h"
#include "google/cloud/bigtable/internal/google_bytes_traits.h"
#include "google/cloud/internal/make_status.h"
#include "google/protobuf/util/field_mask_util.h"
<<<<<<< HEAD
#include <google/bigtable/v2/data.pb.h>
#include <absl/strings/str_format.h>
#include <re2/re2.h>
#include <chrono>
#include <cstdlib>
#include <type_traits>
=======
#include <re2/re2.h>
#include <chrono>
>>>>>>> 077c6382

namespace google {
namespace cloud {
namespace bigtable {
namespace emulator {

namespace btadmin = ::google::bigtable::admin::v2;

StatusOr<std::shared_ptr<Table>> Table::Create(
    google::bigtable::admin::v2::Table schema) {
  std::shared_ptr<Table> res(new Table);
  auto status = res->Construct(std::move(schema));
  if (!status.ok()) {
    return status;
  }
  return res;
}

Status Table::Construct(google::bigtable::admin::v2::Table schema) {
  // Normally the constructor acts as a synchronization point. We don't have
  // that luxury here, so we need to make sure that the changes performed in
  // this member function are reflected in other threads. The simplest way to do
  // this is the mutex.
  std::lock_guard<std::mutex> lock(mu_);
  schema_ = std::move(schema);
  if (schema_.granularity() ==
      btadmin::Table::TIMESTAMP_GRANULARITY_UNSPECIFIED) {
    schema_.set_granularity(btadmin::Table::MILLIS);
  }
  if (schema_.cluster_states_size() > 0) {
    return InvalidArgumentError(
        "`cluster_states` not empty.",
        GCP_ERROR_INFO().WithMetadata("schema", schema_.DebugString()));
  }
  if (schema_.has_restore_info()) {
    return InvalidArgumentError(
        "`restore_info` not empty.",
        GCP_ERROR_INFO().WithMetadata("schema", schema_.DebugString()));
  }
  if (schema_.has_change_stream_config()) {
    return UnimplementedError(
        "`change_stream_config` not empty.",
<<<<<<< HEAD
        GCP_ERROR_INFO().WithMetadata("schema", schema.DebugString()));
=======
        GCP_ERROR_INFO().WithMetadata("schema", schema_.DebugString()));
>>>>>>> 077c6382
  }
  if (schema_.has_automated_backup_policy()) {
    return UnimplementedError(
        "`automated_backup_policy` not empty.",
<<<<<<< HEAD
        GCP_ERROR_INFO().WithMetadata("schema", schema.DebugString()));
=======
        GCP_ERROR_INFO().WithMetadata("schema", schema_.DebugString()));
>>>>>>> 077c6382
  }
  for (auto const& column_family_def : schema_.column_families()) {
    column_families_.emplace(column_family_def.first,
                             std::make_shared<ColumnFamily>());
  }
  return Status();
}

// NOLINTBEGIN(readability-function-cognitive-complexity)
StatusOr<btadmin::Table> Table::ModifyColumnFamilies(
    btadmin::ModifyColumnFamiliesRequest const& request) {
  std::cout << "Modify column families: " << request.DebugString() << std::endl;
<<<<<<< HEAD
  std::unique_lock lock(mu_);
=======
  std::unique_lock<std::mutex> lock(mu_);
>>>>>>> 077c6382
  auto new_schema = schema_;
  auto new_column_families = column_families_;
  for (auto const& modification : request.modifications()) {
    if (modification.drop()) {
      if (IsDeleteProtectedNoLock()) {
        return FailedPreconditionError(
            "The table has deletion protection.",
            GCP_ERROR_INFO().WithMetadata("modification",
                                          modification.DebugString()));
      }
      if (new_column_families.erase(modification.id()) == 0) {
        return NotFoundError("No such column family.",
                             GCP_ERROR_INFO().WithMetadata(
                                 "modification", modification.DebugString()));
      }
      if (new_schema.mutable_column_families()->erase(modification.id()) == 0) {
        return InternalError("Column family with no schema.",
                             GCP_ERROR_INFO().WithMetadata(
                                 "modification", modification.DebugString()));
      }
    } else if (modification.has_update()) {
      auto& cfs = *new_schema.mutable_column_families();
      auto cf_it = cfs.find(modification.id());
      if (cf_it == cfs.end()) {
        return NotFoundError("No such column family.",
                             GCP_ERROR_INFO().WithMetadata(
                                 "modification", modification.DebugString()));
      }
      using google::protobuf::util::FieldMaskUtil;

      using google::protobuf::util::FieldMaskUtil;
      google::protobuf::FieldMask effective_mask;
      if (modification.has_update_mask()) {
        effective_mask = modification.update_mask();
        if (!FieldMaskUtil::IsValidFieldMask<
                google::bigtable::admin::v2::ColumnFamily>(effective_mask)) {
          return InvalidArgumentError(
              "Update mask is invalid.",
              GCP_ERROR_INFO().WithMetadata("modification",
                                            modification.DebugString()));
        }
      } else {
        FieldMaskUtil::FromString("gc_rule", &effective_mask);
        if (!FieldMaskUtil::IsValidFieldMask<
                google::bigtable::admin::v2::ColumnFamily>(effective_mask)) {
          return InternalError("Default update mask is invalid.",
                               GCP_ERROR_INFO().WithMetadata(
                                   "mask", effective_mask.DebugString()));
        }
      }
      FieldMaskUtil::MergeMessageTo(modification.update(), effective_mask,
                                    FieldMaskUtil::MergeOptions(),
                                    &(cf_it->second));
    } else if (modification.has_create()) {
      if (!new_column_families
               .emplace(modification.id(), std::make_shared<ColumnFamily>())
               .second) {
        return AlreadyExistsError(
            "Column family already exists.",
            GCP_ERROR_INFO().WithMetadata("modification",
                                          modification.DebugString()));
      }
      if (!new_schema.mutable_column_families()
               ->emplace(modification.id(), modification.create())
               .second) {
        return InternalError("Column family with schema but no data.",
                             GCP_ERROR_INFO().WithMetadata(
                                 "modification", modification.DebugString()));
      }
    } else {
      return UnimplementedError(
          "Unsupported modification.",
          GCP_ERROR_INFO().WithMetadata("modification",
                                        modification.DebugString()));
    }
  }
  // Defer destroying potentially large objects to after releasing the lock.
  column_families_.swap(new_column_families);
  schema_ = new_schema;
  lock.unlock();
  return new_schema;
}
// NOLINTEND(readability-function-cognitive-complexity)

google::bigtable::admin::v2::Table Table::GetSchema() const {
  std::lock_guard<std::mutex> lock(mu_);
  return schema_;
}

Status Table::Update(google::bigtable::admin::v2::Table const& new_schema,
                     google::protobuf::FieldMask const& to_update) {
  std::cout << "Update schema: " << new_schema.DebugString()
            << " mask: " << to_update.DebugString() << std::endl;
  using google::protobuf::util::FieldMaskUtil;
  google::protobuf::FieldMask allowed_mask;
  FieldMaskUtil::FromString(
      "change_stream_config,"
      "change_stream_config.retention_period,"
      "deletion_protection",
      &allowed_mask);
  if (!FieldMaskUtil::IsValidFieldMask<google::bigtable::admin::v2::Table>(
          to_update)) {
    return InvalidArgumentError(
        "Update mask is invalid.",
        GCP_ERROR_INFO().WithMetadata("mask", to_update.DebugString()));
  }
  google::protobuf::FieldMask disallowed_mask;
  FieldMaskUtil::Subtract<google::bigtable::admin::v2::Table>(
      to_update, allowed_mask, &disallowed_mask);
  if (disallowed_mask.paths_size() > 0) {
    return UnimplementedError(
        "Update mask contains disallowed fields.",
        GCP_ERROR_INFO().WithMetadata("mask", disallowed_mask.DebugString()));
  }
  std::lock_guard<std::mutex> lock(mu_);
  FieldMaskUtil::MergeMessageTo(new_schema, to_update,
                                FieldMaskUtil::MergeOptions(), &schema_);
  return Status();
}

template <typename MESSAGE>
StatusOr<std::reference_wrapper<ColumnFamily>> Table::FindColumnFamily(
    MESSAGE const& message) const {
  auto column_family_it = column_families_.find(message.family_name());
  if (column_family_it == column_families_.end()) {
    return NotFoundError(
        "No such column family.",
        GCP_ERROR_INFO().WithMetadata("mutation", message.DebugString()));
  }
  return std::ref(*column_family_it->second);
}

<<<<<<< HEAD
=======
// NOLINTBEGIN(readability-function-cognitive-complexity)
>>>>>>> 077c6382
Status Table::MutateRow(google::bigtable::v2::MutateRowRequest const& request) {
  // FIXME - add atomicity
  // FIXME - determine what happens when row/column family/column does not exist
  std::lock_guard<std::mutex> lock(mu_);
  assert(request.table_name() == schema_.name());
<<<<<<< HEAD

  RowTransaction row_transaction(this->get(), request);

  for (const auto& mutation : request.mutations()) {
    if (mutation.has_set_cell()) {
      auto const& set_cell = mutation.set_cell();
      auto status = row_transaction.SetCell(set_cell);
      if (!status.ok()) {
        return status;
      }
    } else if (mutation.has_add_to_cell()) {
      return UnimplementedError(
          "Unsupported mutation type.",
          GCP_ERROR_INFO().WithMetadata("mutation", mutation.DebugString()));
    } else if (mutation.has_merge_to_cell()) {
      return UnimplementedError(
          "Unsupported mutation type.",
          GCP_ERROR_INFO().WithMetadata("mutation", mutation.DebugString()));
    } else if (mutation.has_delete_from_column()) {
      auto const& delete_from_column = mutation.delete_from_column();
      auto status = row_transaction.DeleteFromColumn(delete_from_column);
      if (!status.ok()) {
        return status;
=======
  for (auto const& mutation : request.mutations()) {
    if (mutation.has_set_cell()) {
      auto const& set_cell = mutation.set_cell();
      auto maybe_column_family = FindColumnFamily(set_cell);
      if (!maybe_column_family) {
        return maybe_column_family.status();
      }
      maybe_column_family->get().SetCell(
          request.row_key(), set_cell.column_qualifier(),
          std::chrono::duration_cast<std::chrono::milliseconds>(
              std::chrono::microseconds(set_cell.timestamp_micros())),
          set_cell.value());
      //} else if (mutation.has_add_to_cell()) {
      //  // FIXME
      //} else if (mutation.has_merge_to_cell()) {
      //  // FIXME
    } else if (mutation.has_delete_from_column()) {
      auto const& delete_from_column = mutation.delete_from_column();
      auto maybe_column_family = FindColumnFamily(delete_from_column);
      if (!maybe_column_family) {
        return maybe_column_family.status();
      }
      if (maybe_column_family->get().DeleteColumn(
              request.row_key(), delete_from_column.column_qualifier(),
              delete_from_column.time_range()) == 0) {
        // FIXME no such row or column
>>>>>>> 077c6382
      }
    } else if (mutation.has_delete_from_family()) {
      auto const& delete_from_family = mutation.delete_from_family();
      auto status = row_transaction.DeleteFromFamily(delete_from_family);
      if (!status.ok()) {
        return status;
      }
    } else if (mutation.has_delete_from_row()) {
      auto status = row_transaction.DeleteFromRow();
      if (!status.ok()) {
        return status;
      }
    } else {
      return UnimplementedError(
          "Unsupported mutation type.",
          GCP_ERROR_INFO().WithMetadata("mutation", mutation.DebugString()));
    }
  }

  // If we get here, all mutations on the row have succeeded. We can
  // commit and return which will prevent the destructor from undoing
  // the transaction.
  row_transaction.commit();

  return Status();
}
// NOLINTEND(readability-function-cognitive-complexity)

bool FilteredTableStream::ApplyFilter(InternalFilter const& internal_filter) {
  if (!absl::holds_alternative<FamilyNameRegex>(internal_filter)) {
    return MergeCellStreams::ApplyFilter(internal_filter);
  }
  for (auto stream_it = unfinished_streams_.begin();
       stream_it != unfinished_streams_.end(); ++stream_it) {
    auto const* cf_stream =
        dynamic_cast<FilteredColumnFamilyStream const*>(&(*stream_it)->impl());
    assert(cf_stream);
    if (!re2::RE2::PartialMatch(
            cf_stream->column_family_name(),
            *absl::get<FamilyNameRegex>(internal_filter).regex)) {
      auto last_it = std::prev(unfinished_streams_.end());
      if (stream_it == last_it) {
        unfinished_streams_.pop_back();
        break;
      }
      stream_it->swap(unfinished_streams_.back());
      unfinished_streams_.pop_back();
    }
  }
  return true;
}

std::vector<CellStream> FilteredTableStream::CreateCellStreams(
    std::vector<std::unique_ptr<FilteredColumnFamilyStream>> cf_streams) {
  std::vector<CellStream> res;
  res.reserve(cf_streams.size());
  for (auto& stream : cf_streams) {
    res.emplace_back(std::move(stream));
  }
  return res;
}

StatusOr<StringRangeSet> CreateStringRangeSet(
    google::bigtable::v2::RowSet const& row_set) {
  StringRangeSet res;
  for (auto const& row_key : row_set.row_keys()) {
    if (row_key.empty()) {
      return InvalidArgumentError(
          "`row_key` empty",
          GCP_ERROR_INFO().WithMetadata("row_set", row_set.DebugString()));
    }
    res.Sum(StringRangeSet::Range(row_key, false, row_key, false));
  }
  for (auto const& row_range : row_set.row_ranges()) {
    auto maybe_range = StringRangeSet::Range::FromRowRange(row_range);
    if (!maybe_range) {
      return maybe_range.status();
    }
    if (maybe_range->IsEmpty()) {
      continue;
    }
    res.Sum(*std::move(maybe_range));
  }
  return res;
}

Status Table::ReadRows(google::bigtable::v2::ReadRowsRequest const& request,
                       RowStreamer& row_streamer) const {
  std::shared_ptr<StringRangeSet> row_set;
  if (request.has_rows()) {
    auto maybe_row_set = CreateStringRangeSet(request.rows());
    if (!maybe_row_set) {
      return maybe_row_set.status();
    }
    row_set = std::make_shared<StringRangeSet>(*std::move(maybe_row_set));
  } else {
    row_set = std::make_shared<StringRangeSet>(StringRangeSet::All());
  }
  std::lock_guard<std::mutex> lock(mu_);
  auto table_stream_ctor = [row_set = std::move(row_set), this] {
    std::vector<std::unique_ptr<FilteredColumnFamilyStream>> per_cf_streams;
    per_cf_streams.reserve(column_families_.size());
    for (auto const& column_family : column_families_) {
      per_cf_streams.emplace_back(std::make_unique<FilteredColumnFamilyStream>(
          *column_family.second, column_family.first, row_set));
    }
    return CellStream(
        std::make_unique<FilteredTableStream>(std::move(per_cf_streams)));
  };
  StatusOr<CellStream> maybe_stream;
  if (request.has_filter()) {
    maybe_stream = CreateFilter(request.filter(), table_stream_ctor);
  } else {
    maybe_stream = table_stream_ctor();
  }
  if (!maybe_stream) {
    return maybe_stream.status();
  }
  CellStream& stream = *maybe_stream;
  for (; stream; ++stream) {
    std::cout << "Row: " << stream->row_key()
              << " column_family: " << stream->column_family()
              << " column_qualifier: " << stream->column_qualifier()
              << " column_timestamp: " << stream->timestamp().count()
              << " column_value: " << stream->value() << " label: "
              << (stream->HasLabel() ? stream->label() : std::string("unset"))
              << std::endl;
    if (!row_streamer.Stream(*stream)) {
      std::cout << "HOW?" << std::endl;
      return AbortedError("Stream closed by the client.", GCP_ERROR_INFO());
    }
  }
  if (!row_streamer.Flush(true)) {
    std::cout << "Flush failed?" << std::endl;
    return AbortedError("Stream closed by the client.", GCP_ERROR_INFO());
  }
  std::cout << "Print stop" << std::endl;
  return Status();
}

bool Table::IsDeleteProtected() const {
  std::lock_guard<std::mutex> lock(mu_);
  return IsDeleteProtectedNoLock();
}

bool Table::IsDeleteProtectedNoLock() const {
  return schema_.deletion_protection();
}

Status RowTransaction::AddToCell(
    ::google::bigtable::v2::Mutation_AddToCell const& add_to_cell) {
  return UnimplementedError(
      "Unsupported mutation type.",
      GCP_ERROR_INFO().WithMetadata("mutation", add_to_cell.DebugString()));
}

Status RowTransaction::MergeToCell(
    ::google::bigtable::v2::Mutation_MergeToCell const& merge_to_cell) {
  return UnimplementedError(
      "Unsupported mutation type.",
      GCP_ERROR_INFO().WithMetadata("mutation", merge_to_cell.DebugString()));
}

Status RowTransaction::DeleteFromColumn(
    ::google::bigtable::v2::Mutation_DeleteFromColumn const&
        delete_from_column) {
  auto status = table_->FindColumnFamily(delete_from_column);
  if (!status.ok()) {
    return status.status();
  }

  auto& column_family = status->get();

  auto deleted_cells = column_family.DeleteColumn(
      request_.row_key(), delete_from_column.column_qualifier(),
      delete_from_column.time_range());

  for (auto cell : deleted_cells) {
    RestoreValue restore_value = {column_family, request_.row_key(),
                                  delete_from_column.column_qualifier(),
                                  std::move(cell.timestamp),
                                  std::move(cell.value)};
    undo_.emplace(restore_value);
  }

  return Status();
}

Status RowTransaction::DeleteFromRow() {
  bool row_existed;
  for (auto& column_family : table_->column_families_) {
    auto deleted_columns = column_family.second->DeleteRow(request_.row_key());

    for (auto& column : deleted_columns) {
      for (auto& cell : column.second) {
        RestoreValue restrore_value = {
            *column_family.second, request_.row_key(), std::move(column.first),
            cell.timestamp, std::move(cell.value)};
        undo_.emplace(restrore_value);
        row_existed = true;
      }
    }
  }

  if (row_existed) {
    return Status();
  }

  return Status(
      StatusCode::kNotFound,
      absl::StrFormat("row %s not found in table", request_.row_key()),
      ErrorInfo());
}

Status RowTransaction::DeleteFromFamily(
    ::google::bigtable::v2::Mutation_DeleteFromFamily const&
        delete_from_family) {
  // If the request references an incorrect schema (non-existent
  // column family) then return a failure status error immediately.
  auto status = table_->FindColumnFamily(delete_from_family);
  if (!status.ok()) {
    return status.status();
  }

  auto column_family_it = table_->find(delete_from_family.family_name());
  if (column_family_it == table_->end()) {
    return Status(StatusCode::kNotFound,
                  absl::StrFormat("column family %s not found in table",
                                  delete_from_family.family_name()),
                  ErrorInfo());
  }

  std::map<std::string, ColumnFamilyRow>::iterator column_family_row_it;
  if (column_family_row_it = column_family_it->second->find(request_.row_key());
      column_family_row_it == column_family_it->second->end()) {
    // The row does not exist
    return Status(StatusCode::kNotFound,
                  absl::StrFormat("row key %s not found in column family %s",
                                  request_.row_key(), column_family_it->first),
                  ErrorInfo());
  }

  auto deleted = column_family_it->second->DeleteRow(request_.row_key());
  for (auto const& column : deleted) {
    for (auto const& cell : column.second) {
      RestoreValue restore_value = {*column_family_it->second,
                                    request_.row_key(), std::move(column.first),
                                    cell.timestamp, std::move(cell.value)};
      undo_.emplace(restore_value);
    }
  }

  return Status();
}

Status RowTransaction::SetCell(
    ::google::bigtable::v2::Mutation_SetCell const& set_cell) {
  auto maybe_column_family = table_->FindColumnFamily(set_cell);
  if (!maybe_column_family) {
    return maybe_column_family.status();
  }

  auto& column_family = maybe_column_family->get();

  bool cell_existed = true;

  auto column_family_row_it = column_family.find(request_.row_key());
  std::string value_to_restore;
  if (column_family_row_it == column_family.end()) {
    cell_existed = false;
  } else {
    auto& column_family_row = column_family_row_it->second;
    auto column_row_it = column_family_row.find(set_cell.column_qualifier());
    if (column_row_it == column_family_row.end()) {
      cell_existed = false;
    } else {
      auto timestamp_it = column_row_it->second.find(
          std::chrono::duration_cast<std::chrono::milliseconds>(
              std::chrono::microseconds(set_cell.timestamp_micros())));
      if (timestamp_it == column_row_it->second.end()) {
        cell_existed = false;
      } else {
        value_to_restore = std::move(timestamp_it->second);
      }
    }
  }

  column_family.SetCell(
      request_.row_key(), set_cell.column_qualifier(),
      std::chrono::duration_cast<std::chrono::milliseconds>(
          std::chrono::microseconds(set_cell.timestamp_micros())),
      set_cell.value());

  // If we have added a row, a column or a cell, we need to recompute
  // these iterators.
  column_family_row_it = column_family.find(request_.row_key());
  auto& column_family_row = column_family_row_it->second;
  auto column_row_it = column_family_row.find(set_cell.column_qualifier());
  auto timestamp_it = column_row_it->second.find(
      std::chrono::duration_cast<std::chrono::milliseconds>(
          std::chrono::microseconds(set_cell.timestamp_micros())));

  if (!cell_existed) {
    DeleteValue delete_value = {column_family, column_family_row_it->first,
                                std::move(set_cell.column_qualifier()),
                                timestamp_it->first};
    undo_.emplace(delete_value);
  } else {
    RestoreValue restore_value = {column_family, column_family_row_it->first,
                                  std::move(set_cell.column_qualifier()),
                                  timestamp_it->first,
                                  std::move(value_to_restore)};
    undo_.emplace(restore_value);
  }

  return Status();
}

void RowTransaction::Undo() {
  while (!undo_.empty()) {
    auto op = undo_.top();
    undo_.pop();

    auto* restore_value = absl::get_if<RestoreValue>(&op);
    if (restore_value) {
      restore_value->column_family.SetCell(
          std::move(restore_value->row_key),
          std::move(restore_value->column_qualifier), restore_value->timestamp,
          std::move(restore_value->value));
      continue;
    }

    auto* delete_value = absl::get_if<DeleteValue>(&op);
    if (delete_value) {
      ::google::bigtable::v2::TimestampRange range;
      auto start_micros = delete_value->timestamp.count() * 1000;
      // The following is an exclusive upper bound, 1ms higher Since
      // timestamps have millisecond resolution, 2 timestamps have to
      // be at least 1ms apart which means that setting this as the
      // end of the range guarantees that we delete at most 1 (because
      // the upper bound is exclusive).
      auto end_micros = start_micros + 1000;
      range.set_start_timestamp_micros(start_micros);
      range.set_end_timestamp_micros(end_micros);
      delete_value->column_family.DeleteColumn(delete_value->row_key, std::move(delete_value->column_qualifier), range);
      continue;
    }

    // If we get here, there is an type of undo log that has not been
    // implemented!
    std::abort();
  }
}

}  // namespace emulator
}  // namespace bigtable
}  // namespace cloud
}  // namespace google<|MERGE_RESOLUTION|>--- conflicted
+++ resolved
@@ -19,17 +19,12 @@
 #include "google/cloud/bigtable/internal/google_bytes_traits.h"
 #include "google/cloud/internal/make_status.h"
 #include "google/protobuf/util/field_mask_util.h"
-<<<<<<< HEAD
 #include <google/bigtable/v2/data.pb.h>
 #include <absl/strings/str_format.h>
 #include <re2/re2.h>
 #include <chrono>
 #include <cstdlib>
 #include <type_traits>
-=======
-#include <re2/re2.h>
-#include <chrono>
->>>>>>> 077c6382
 
 namespace google {
 namespace cloud {
@@ -72,20 +67,12 @@
   if (schema_.has_change_stream_config()) {
     return UnimplementedError(
         "`change_stream_config` not empty.",
-<<<<<<< HEAD
-        GCP_ERROR_INFO().WithMetadata("schema", schema.DebugString()));
-=======
         GCP_ERROR_INFO().WithMetadata("schema", schema_.DebugString()));
->>>>>>> 077c6382
   }
   if (schema_.has_automated_backup_policy()) {
     return UnimplementedError(
         "`automated_backup_policy` not empty.",
-<<<<<<< HEAD
-        GCP_ERROR_INFO().WithMetadata("schema", schema.DebugString()));
-=======
         GCP_ERROR_INFO().WithMetadata("schema", schema_.DebugString()));
->>>>>>> 077c6382
   }
   for (auto const& column_family_def : schema_.column_families()) {
     column_families_.emplace(column_family_def.first,
@@ -98,11 +85,7 @@
 StatusOr<btadmin::Table> Table::ModifyColumnFamilies(
     btadmin::ModifyColumnFamiliesRequest const& request) {
   std::cout << "Modify column families: " << request.DebugString() << std::endl;
-<<<<<<< HEAD
-  std::unique_lock lock(mu_);
-=======
   std::unique_lock<std::mutex> lock(mu_);
->>>>>>> 077c6382
   auto new_schema = schema_;
   auto new_column_families = column_families_;
   for (auto const& modification : request.modifications()) {
@@ -235,16 +218,11 @@
   return std::ref(*column_family_it->second);
 }
 
-<<<<<<< HEAD
-=======
-// NOLINTBEGIN(readability-function-cognitive-complexity)
->>>>>>> 077c6382
 Status Table::MutateRow(google::bigtable::v2::MutateRowRequest const& request) {
   // FIXME - add atomicity
   // FIXME - determine what happens when row/column family/column does not exist
   std::lock_guard<std::mutex> lock(mu_);
   assert(request.table_name() == schema_.name());
-<<<<<<< HEAD
 
   RowTransaction row_transaction(this->get(), request);
 
@@ -268,34 +246,6 @@
       auto status = row_transaction.DeleteFromColumn(delete_from_column);
       if (!status.ok()) {
         return status;
-=======
-  for (auto const& mutation : request.mutations()) {
-    if (mutation.has_set_cell()) {
-      auto const& set_cell = mutation.set_cell();
-      auto maybe_column_family = FindColumnFamily(set_cell);
-      if (!maybe_column_family) {
-        return maybe_column_family.status();
-      }
-      maybe_column_family->get().SetCell(
-          request.row_key(), set_cell.column_qualifier(),
-          std::chrono::duration_cast<std::chrono::milliseconds>(
-              std::chrono::microseconds(set_cell.timestamp_micros())),
-          set_cell.value());
-      //} else if (mutation.has_add_to_cell()) {
-      //  // FIXME
-      //} else if (mutation.has_merge_to_cell()) {
-      //  // FIXME
-    } else if (mutation.has_delete_from_column()) {
-      auto const& delete_from_column = mutation.delete_from_column();
-      auto maybe_column_family = FindColumnFamily(delete_from_column);
-      if (!maybe_column_family) {
-        return maybe_column_family.status();
-      }
-      if (maybe_column_family->get().DeleteColumn(
-              request.row_key(), delete_from_column.column_qualifier(),
-              delete_from_column.time_range()) == 0) {
-        // FIXME no such row or column
->>>>>>> 077c6382
       }
     } else if (mutation.has_delete_from_family()) {
       auto const& delete_from_family = mutation.delete_from_family();
