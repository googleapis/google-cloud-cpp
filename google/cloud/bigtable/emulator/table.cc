--- conflicted
+++ resolved
@@ -36,12 +36,9 @@
 #include <exception>
 #include <memory>
 #include <mutex>
-<<<<<<< HEAD
 #include <random>
 #include <ratio>
-=======
 #include <string>
->>>>>>> f8d303b4
 #include <type_traits>
 
 namespace google {
