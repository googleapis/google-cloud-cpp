// Copyright 2024 Google LLC
//
// Licensed under the Apache License, Version 2.0 (the "License");
// you may not use this file except in compliance with the License.
// You may obtain a copy of the License at
//
// https://www.apache.org/licenses/LICENSE-2.0
//
// Unless required by applicable law or agreed to in writing, software
// distributed under the License is distributed on an "AS IS" BASIS,
// WITHOUT WARRANTIES OR CONDITIONS OF ANY KIND, either express or implied.
// See the License for the specific language governing permissions and
// limitations under the License.

#include "google/cloud/bigtable/emulator/table.h"
#include "google/cloud/bigtable/emulator/column_family.h"
#include "google/cloud/bigtable/emulator/filter.h"
#include "google/cloud/bigtable/emulator/filtered_map.h"
#include "google/cloud/bigtable/emulator/row_iterators.h"
#include "google/cloud/bigtable/internal/google_bytes_traits.h"
#include "google/cloud/internal/make_status.h"
#include "google/protobuf/util/field_mask_util.h"
#include <absl/strings/str_format.h>
#include <re2/re2.h>
#include <chrono>
#include <type_traits>

namespace google {
namespace cloud {
namespace bigtable {
namespace emulator {

namespace btadmin = ::google::bigtable::admin::v2;
namespace btproto = ::google::bigtable::v2;

StatusOr<std::shared_ptr<Table>> Table::Create(
    google::bigtable::admin::v2::Table schema) {
  std::shared_ptr<Table> res(new Table);
  auto status = res->Construct(std::move(schema));
  if (!status.ok()) {
    return status;
  }
  return res;
}

Status Table::Construct(google::bigtable::admin::v2::Table schema) {
  // Normally the constructor acts as a synchronization point. We don't have
  // that luxury here, so we need to make sure that the changes performed in
  // this member function are reflected in other threads. The simplest way to do
  // this is the mutex.
  std::lock_guard lock(mu_);
  schema_ = std::move(schema);
  if (schema_.granularity() ==
      btadmin::Table::TIMESTAMP_GRANULARITY_UNSPECIFIED) {
    schema_.set_granularity(btadmin::Table::MILLIS);
  }
  if (schema_.cluster_states_size() > 0) {
    return InvalidArgumentError(
        "`cluster_states` not empty.",
        GCP_ERROR_INFO().WithMetadata("schema", schema.DebugString()));
  }
  if (schema_.has_restore_info()) {
    return InvalidArgumentError(
        "`restore_info` not empty.",
        GCP_ERROR_INFO().WithMetadata("schema", schema.DebugString()));
  }
  if (schema_.has_change_stream_config()) {
    return UnimplementedError(
        "`change_stream_config` not empty.",
        GCP_ERROR_INFO().WithMetadata("schema", schema.DebugString()));
  }
  if (schema_.has_automated_backup_policy()) {
    return UnimplementedError(
        "`automated_backup_policy` not empty.",
        GCP_ERROR_INFO().WithMetadata("schema", schema.DebugString()));
  }
  for (auto const& column_family_def : schema_.column_families()) {
    column_families_.emplace(column_family_def.first,
                             std::make_shared<ColumnFamily>());
  }
  return Status();
}

StatusOr<btadmin::Table> Table::ModifyColumnFamilies(
    btadmin::ModifyColumnFamiliesRequest const& request) {
  std::cout << "Modify column families: " << request.DebugString() << std::endl;
  std::unique_lock lock(mu_);
  auto new_schema = schema_;
  auto new_column_families = column_families_;
  for (auto const& modification : request.modifications()) {
    if (modification.drop()) {
      if (IsDeleteProtectedNoLock()) {
        return FailedPreconditionError(
            "The table has deletion protection.",
            GCP_ERROR_INFO().WithMetadata("modification",
                                          modification.DebugString()));
      }
      if (new_column_families.erase(modification.id()) == 0) {
        return NotFoundError("No such column family.",
                             GCP_ERROR_INFO().WithMetadata(
                                 "modification", modification.DebugString()));
      }
      if (new_schema.mutable_column_families()->erase(modification.id()) == 0) {
        return InternalError("Column family with no schema.",
                             GCP_ERROR_INFO().WithMetadata(
                                 "modification", modification.DebugString()));
      }
    } else if (modification.has_update()) {
      auto& cfs = *new_schema.mutable_column_families();
      auto cf_it = cfs.find(modification.id());
      if (cf_it == cfs.end()) {
        return NotFoundError("No such column family.",
                             GCP_ERROR_INFO().WithMetadata(
                                 "modification", modification.DebugString()));
      }
      using google::protobuf::util::FieldMaskUtil;

      using google::protobuf::util::FieldMaskUtil;
      google::protobuf::FieldMask effective_mask;
      if (modification.has_update_mask()) {
        effective_mask = modification.update_mask();
        if (!FieldMaskUtil::IsValidFieldMask<
                google::bigtable::admin::v2::ColumnFamily>(effective_mask)) {
          return InvalidArgumentError(
              "Update mask is invalid.",
              GCP_ERROR_INFO().WithMetadata("modification",
                                            modification.DebugString()));
        }
      } else {
        FieldMaskUtil::FromString("gc_rule", &effective_mask);
        if (!FieldMaskUtil::IsValidFieldMask<
                google::bigtable::admin::v2::ColumnFamily>(effective_mask)) {
          return InternalError("Default update mask is invalid.",
                               GCP_ERROR_INFO().WithMetadata(
                                   "mask", effective_mask.DebugString()));
        }
      }
      FieldMaskUtil::MergeMessageTo(modification.update(), effective_mask,
                                    FieldMaskUtil::MergeOptions(),
                                    &(cf_it->second));
    } else if (modification.has_create()) {
      if (!new_column_families
               .emplace(modification.id(), std::make_shared<ColumnFamily>())
               .second) {
        return AlreadyExistsError(
            "Column family already exists.",
            GCP_ERROR_INFO().WithMetadata("modification",
                                          modification.DebugString()));
      }
      if (!new_schema.mutable_column_families()
               ->emplace(modification.id(), modification.create())
               .second) {
        return InternalError("Column family with schema but no data.",
                             GCP_ERROR_INFO().WithMetadata(
                                 "modification", modification.DebugString()));
      }
    } else {
      return UnimplementedError(
          "Unsupported modification.",
          GCP_ERROR_INFO().WithMetadata("modification",
                                        modification.DebugString()));
    }
  }
  // Defer destorying potentially large objects to after releasing the lock.
  column_families_.swap(new_column_families);
  schema_ = new_schema;
  lock.unlock();
  return new_schema;
}

google::bigtable::admin::v2::Table Table::GetSchema() const {
  std::lock_guard lock(mu_);
  return schema_;
}

Status Table::Update(google::bigtable::admin::v2::Table const& new_schema,
                     google::protobuf::FieldMask const& to_update) {
  std::cout << "Update schema: " << new_schema.DebugString()
            << " mask: " << to_update.DebugString() << std::endl;
  using google::protobuf::util::FieldMaskUtil;
  google::protobuf::FieldMask allowed_mask;
  FieldMaskUtil::FromString(
      "change_stream_config,"
      "change_stream_config.retention_period,"
      "deletion_protection",
      &allowed_mask);
  if (!FieldMaskUtil::IsValidFieldMask<google::bigtable::admin::v2::Table>(
          to_update)) {
    return InvalidArgumentError(
        "Update mask is invalid.",
        GCP_ERROR_INFO().WithMetadata("mask", to_update.DebugString()));
  }
  google::protobuf::FieldMask disallowed_mask;
  FieldMaskUtil::Subtract<google::bigtable::admin::v2::Table>(
      to_update, allowed_mask, &disallowed_mask);
  if (disallowed_mask.paths_size() > 0) {
    return UnimplementedError(
        "Update mask contains disallowed fields.",
        GCP_ERROR_INFO().WithMetadata("mask", disallowed_mask.DebugString()));
  }
  std::lock_guard lock(mu_);
  FieldMaskUtil::MergeMessageTo(new_schema, to_update,
                                FieldMaskUtil::MergeOptions(), &schema_);
  return Status();
}

template <typename MESSAGE>
StatusOr<std::reference_wrapper<ColumnFamily>> Table::FindColumnFamily(
    MESSAGE const& message) const {
  auto column_family_it = column_families_.find(message.family_name());
  if (column_family_it == column_families_.end()) {
    return NotFoundError(
        "No such column family.",
        GCP_ERROR_INFO().WithMetadata("mutation", message.DebugString()));
  }
  return std::ref(*column_family_it->second);
}

Status Table::MutateRow(google::bigtable::v2::MutateRowRequest const& request) {
  // FIXME - add atomicity
  // FIXME - determine what happens when row/column family/column does not exist
  std::lock_guard lock(mu_);
  assert(request.table_name() == schema_.name());

  RowTransaction row_transaction(this->get(), request);

  for (auto mutation : request.mutations()) {
    if (mutation.has_set_cell()) {
      auto const& set_cell = mutation.set_cell();
      auto status = row_transaction.SetCell(set_cell);
      if (!status.ok()) {
        return status;
      }
    } else if (mutation.has_add_to_cell()) {
      // FIXME
    } else if (mutation.has_merge_to_cell()) {
      // FIXME
    } else if (mutation.has_delete_from_column()) {
      auto const& delete_from_column = mutation.delete_from_column();
      auto maybe_column_family = FindColumnFamily(delete_from_column);
      if (!maybe_column_family) {
        return maybe_column_family.status();
      }
      if (maybe_column_family->get().DeleteColumn(
              request.row_key(), delete_from_column.column_qualifier(),
              delete_from_column.time_range()) == 0) {
        // FIXME no such row or column
      }
    } else if (mutation.has_delete_from_family()) {
      auto const& delete_from_family = mutation.delete_from_family();
      auto status = row_transaction.DeleteFromFamily(delete_from_family);
      if (!status.ok()) {
        return status;
      }
    } else if (mutation.has_delete_from_row()) {
      bool row_existed = false;
      for (auto& column_family : column_families_) {
        row_existed |= column_family.second->DeleteRow(request.row_key());
      }
      if (!row_existed) {
        // FIXME no such row existed
      }
    } else {
      return UnimplementedError(
          "Unsupported mutation type.",
          GCP_ERROR_INFO().WithMetadata("mutation", mutation.DebugString()));
    }
  }

  // If we get here, all mutations on the row have succeeded. We can
  // commit and return which will prevent the destructor from undoing
  // the transaction.
  row_transaction.commit();

  return Status();
}

<<<<<<< HEAD
class FilteredTableStream : public MergeCellStreams {
 public:
  FilteredTableStream(
      std::vector<std::shared_ptr<FilteredColumnFamilyStream>> cf_streams)
      : MergeCellStreams(CreateCellStreams(std::move(cf_streams))) {}

  bool ApplyFilter(InternalFilter const& internal_filter) override {
    if (!absl::holds_alternative<FamilyNameRegex>(internal_filter)) {
      return MergeCellStreams::ApplyFilter(internal_filter);
    }
    for (auto stream_it = unfinished_streams_.begin();
         stream_it != unfinished_streams_.end(); ++stream_it) {
      auto* cf_stream = dynamic_cast<FilteredColumnFamilyStream const*>(
          &(*stream_it)->impl());
      assert(cf_stream);
      if (re2::RE2::PartialMatch(
              cf_stream->column_family_name(),
              *absl::get<FamilyNameRegex>(internal_filter).regex)) {
        auto last_it = std::prev(unfinished_streams_.end());
        if (stream_it == last_it) {
          unfinished_streams_.pop_back();
          break;
        }
        stream_it->swap(unfinished_streams_.back());
=======
bool FilteredTableStream::ApplyFilter(InternalFilter const& internal_filter) {
  if (!absl::holds_alternative<FamilyNameRegex>(internal_filter)) {
    return MergeCellStreams::ApplyFilter(internal_filter);
  }
  for (auto stream_it = unfinished_streams_.begin();
       stream_it != unfinished_streams_.end(); ++stream_it) {
    auto* cf_stream =
        dynamic_cast<FilteredColumnFamilyStream const*>(&(*stream_it)->impl());
    assert(cf_stream);
    if (!re2::RE2::PartialMatch(
            cf_stream->column_family_name(),
            *absl::get<FamilyNameRegex>(internal_filter).regex)) {
      auto last_it = std::prev(unfinished_streams_.end());
      if (stream_it == last_it) {
>>>>>>> 520a1994
        unfinished_streams_.pop_back();
        break;
      }
      stream_it->swap(unfinished_streams_.back());
      unfinished_streams_.pop_back();
    }
  }
<<<<<<< HEAD

 private:
  static std::vector<CellStream> CreateCellStreams(
      std::vector<std::shared_ptr<FilteredColumnFamilyStream>> cf_streams) {
    std::vector<CellStream> res;
    res.reserve(cf_streams.size());
    for (auto& stream : cf_streams) {
      res.emplace_back(std::move(stream));
    }
    return res;
=======
  return true;
}

std::vector<CellStream> FilteredTableStream::CreateCellStreams(
    std::vector<std::unique_ptr<FilteredColumnFamilyStream>> cf_streams) {
  std::vector<CellStream> res;
  res.reserve(cf_streams.size());
  for (auto& stream : cf_streams) {
    res.emplace_back(CellStream(std::move(stream)));
>>>>>>> 520a1994
  }
  return res;
}

StatusOr<StringRangeSet> CreateStringRangeSet(
    google::bigtable::v2::RowSet const& row_set) {
  StringRangeSet res;
  for (auto const& row_key : row_set.row_keys()) {
    if (row_key.empty()) {
      return InvalidArgumentError(
          "`row_key` empty",
          GCP_ERROR_INFO().WithMetadata("row_set", row_set.DebugString()));
    }
    res.Sum(StringRangeSet::Range(row_key, false, row_key, false));
  }
  for (auto const& row_range : row_set.row_ranges()) {
    auto maybe_range = StringRangeSet::Range::FromRowRange(row_range);
    if (!maybe_range) {
      return maybe_range.status();
    }
    if (maybe_range->IsEmpty()) {
      continue;
    }
    res.Sum(*std::move(maybe_range));
  }
  return res;
}

Status Table::ReadRows(google::bigtable::v2::ReadRowsRequest const& request,
                       RowStreamer& row_streamer) const {
  std::shared_ptr<StringRangeSet> row_set;
  if (request.has_rows()) {
    auto maybe_row_set = CreateStringRangeSet(request.rows());
    if (!maybe_row_set) {
      return maybe_row_set.status();
    }
    row_set = std::make_shared<StringRangeSet>(*std::move(maybe_row_set));
  } else {
    row_set = std::make_shared<StringRangeSet>(StringRangeSet::All());
  }
  std::lock_guard lock(mu_);
<<<<<<< HEAD
  std::vector<std::shared_ptr<FilteredColumnFamilyStream>> per_cf_streams;
  for (auto const& column_family : column_families_) {
    per_cf_streams.emplace_back(std::make_shared<FilteredColumnFamilyStream>(
        *column_family.second, column_family.first, row_set));
  }
  auto stream = CellStream(
      std::make_shared<FilteredTableStream>(std::move(per_cf_streams)));
=======
  auto table_stream_ctor = [row_set = std::move(row_set), this] {
    std::vector<std::unique_ptr<FilteredColumnFamilyStream>> per_cf_streams;
    for (auto const& column_family : column_families_) {
      per_cf_streams.emplace_back(std::make_unique<FilteredColumnFamilyStream>(
          *column_family.second, column_family.first, row_set));
    }
    return CellStream(
        std::make_unique<FilteredTableStream>(std::move(per_cf_streams)));
  };
>>>>>>> 520a1994
  FilterContext ctx;
  StatusOr<CellStream> maybe_stream;
  if (request.has_filter()) {
    maybe_stream = CreateFilter(request.filter(), table_stream_ctor, ctx);
  } else {
    maybe_stream = table_stream_ctor();
  }
  if (!maybe_stream) {
    return maybe_stream.status();
  }
  CellStream &stream = *maybe_stream;
  for (; stream; ++stream) {
    std::cout << "Row: " << stream->row_key()
              << " column_family: " << stream->column_family()
              << " column_qualifier: " << stream->column_qualifier()
              << " column_timestamp: " << stream->timestamp().count()
              << " column_value: " << stream->value() << " label: "
              << (stream->HasLabel() ? stream->label() : std::string("unset"))
              << std::endl;
    if (!row_streamer.Stream(*stream)) {
      std::cout << "HOW?" << std::endl;
      return AbortedError("Stream closed by the client.", GCP_ERROR_INFO());
    }
  }
  if (!row_streamer.Flush(true)) {
    std::cout << "Flush failed?" << std::endl;
    return AbortedError("Stream closed by the client.", GCP_ERROR_INFO());
  }
  std::cout << "Print stop" << std::endl;
  return Status();
}

bool Table::IsDeleteProtected() const {
  std::lock_guard lock(mu_);
  return IsDeleteProtectedNoLock();
}

bool Table::IsDeleteProtectedNoLock() const {
  return schema_.deletion_protection();
}

Status RowTransaction::AddToCell(
    ::google::bigtable::v2::Mutation_AddToCell const& add_to_cell) {
  return UnimplementedError(
      "Unsupported mutation type.",
      GCP_ERROR_INFO().WithMetadata("mutation", add_to_cell.DebugString()));
}

Status RowTransaction::MergeToCell(
    ::google::bigtable::v2::Mutation_MergeToCell const& merge_to_cell) {
  return UnimplementedError(
      "Unsupported mutation type.",
      GCP_ERROR_INFO().WithMetadata("mutation", merge_to_cell.DebugString()));
}

Status RowTransaction::DeleteFromFamily(
    ::google::bigtable::v2::Mutation_DeleteFromFamily const&
        delete_from_family) {
  auto maybe_column_family = table_->FindColumnFamily(delete_from_family);
  if (!maybe_column_family) {
    return maybe_column_family.status();
  }

  auto table_it = table_->find(delete_from_family.family_name());
  if (table_it == table_->end()) {
    return Status(StatusCode::kNotFound,
                  absl::StrFormat("column family %s not found in table",
                                  delete_from_family.family_name()),
                  ErrorInfo());
  }

  if (auto column_family_it = table_it->second->find(request_.row_key());
      column_family_it != table_it->second->end()) {
    RestoreRow restore_row;

    restore_row.table_it_ = table_it;
    restore_row.row_key_ = request_.row_key();
    std::vector<RestoreRow::Cell> cells;
    for (auto const& column : column_family_it->second) {
      for (auto const& column_row : column.second) {
        RestoreRow::Cell cell;

        cell.column_qualifer_ = std::move(column.first);
        cell.timestamp_ = column_row.first;  // Wait, is this correct?
        cell.value_ = std::move(column_row.second);
        cells.push_back(cell);
      }
    }
    restore_row.cells_ = cells;
    table_it->second->DeleteRow(request_.row_key());  // Is certain
                                                      // to succeed
                                                      // unless we
                                                      // run out of
                                                      // memory.
    undo_.emplace(restore_row);
  } else {
    // The row does not exist
    return Status(StatusCode::kNotFound,
                  absl::StrFormat("row key %s not found in column family %s",
                                  request_.row_key(), table_it->first),
                  ErrorInfo());
  }

  return Status();
}

Status RowTransaction::SetCell(
    ::google::bigtable::v2::Mutation_SetCell const& set_cell) {
  auto maybe_column_family = table_->FindColumnFamily(set_cell);
  if (!maybe_column_family) {
    return maybe_column_family.status();
  }

  auto& column_family = maybe_column_family->get();

  bool row_existed = true;
  bool column_existed = true;
  bool cell_existed = true;

  auto row_key_it = column_family.find(request_.row_key());
  std::string value_to_restore;
  if (row_key_it == column_family.end()) {
    row_existed = false;
    column_existed = false;
    cell_existed = false;
  } else {
    auto& column_family_row = row_key_it->second;
    auto column_row_it = column_family_row.find(set_cell.column_qualifier());
    if (column_row_it == column_family_row.end()) {
      column_existed = false;
      cell_existed = false;
    } else {
      auto timestamp_it = column_row_it->second.find(
          std::chrono::duration_cast<std::chrono::milliseconds>(
              std::chrono::microseconds(set_cell.timestamp_micros())));
      if (timestamp_it == column_row_it->second.end()) {
        cell_existed = false;
      } else {
        value_to_restore = std::move(timestamp_it->second);
      }
    }
  }

  column_family.SetCell(
      request_.row_key(), set_cell.column_qualifier(),
      std::chrono::duration_cast<std::chrono::milliseconds>(
          std::chrono::microseconds(set_cell.timestamp_micros())),
      set_cell.value());

  // If we have added a row, a column or a cell, we need to recompute
  // these iterators.
  row_key_it = column_family.find(request_.row_key());
  auto& column_family_row = row_key_it->second;
  auto column_row_it = column_family_row.find(set_cell.column_qualifier());
  auto timestamp_it = column_row_it->second.find(
      std::chrono::duration_cast<std::chrono::milliseconds>(
          std::chrono::microseconds(set_cell.timestamp_micros())));

  if (!row_existed) {
    DeleteRow delete_row = {row_key_it, column_family};
    undo_.emplace(delete_row);
  }

  if (!column_existed) {
    DeleteColumn delete_column_row = {column_row_it, column_family_row};
    undo_.emplace(delete_column_row);
  }

  if (!cell_existed) {
    DeleteValue delete_value = {column_row_it, timestamp_it->first};
    undo_.emplace(delete_value);
  } else {
    RestoreValue restore_value = {column_row_it, timestamp_it->first,
                                  std::move(value_to_restore)};
    undo_.emplace(restore_value);
  }

  return Status();
}

void RowTransaction::Undo() {
  while (!undo_.empty()) {
    auto op = undo_.top();
    undo_.pop();

    if (auto* restore_value = absl::get_if<RestoreValue>(&op)) {
      auto& column_row = restore_value->column_row_it_->second;
      column_row.find(restore_value->timestamp_)->second =
          std::move(restore_value->value_);
      continue;
    }

    if (auto* delete_value = absl::get_if<DeleteValue>(&op)) {
      auto& column_row = delete_value->column_row_it_->second;
      auto timestamp_it = column_row.find(delete_value->timestamp_);
      column_row.erase(timestamp_it);
      continue;
    }

    if (auto* delete_row = absl::get_if<DeleteRow>(&op)) {
      delete_row->column_family.erase(delete_row->row_it);
      continue;
    }

    if (auto* delete_column = absl::get_if<DeleteColumn>(&op)) {
      delete_column->column_family_row.erase(delete_column->column_row_it);
      continue;
    }

    if (auto* restore_row = absl::get_if<RestoreRow>(&op)) {
      for (auto const& cell : restore_row->cells_) {
        // Take care to use std::move() to avoid copying potentially
        // very larg values (the column qualifier and cell values can
        // be very large.
        restore_row->table_it_->second->SetCell(
            restore_row->row_key_, std::move(cell.column_qualifer_),
            cell.timestamp_, std::move(cell.value_));
      }
      continue;
    }

    // If we get here, there is an type of undo log that has not been
    // implemented!
    std::abort();
  }
}

}  // namespace emulator
}  // namespace bigtable
}  // namespace cloud
}  // namespace google<|MERGE_RESOLUTION|>--- conflicted
+++ resolved
@@ -275,32 +275,6 @@
   return Status();
 }
 
-<<<<<<< HEAD
-class FilteredTableStream : public MergeCellStreams {
- public:
-  FilteredTableStream(
-      std::vector<std::shared_ptr<FilteredColumnFamilyStream>> cf_streams)
-      : MergeCellStreams(CreateCellStreams(std::move(cf_streams))) {}
-
-  bool ApplyFilter(InternalFilter const& internal_filter) override {
-    if (!absl::holds_alternative<FamilyNameRegex>(internal_filter)) {
-      return MergeCellStreams::ApplyFilter(internal_filter);
-    }
-    for (auto stream_it = unfinished_streams_.begin();
-         stream_it != unfinished_streams_.end(); ++stream_it) {
-      auto* cf_stream = dynamic_cast<FilteredColumnFamilyStream const*>(
-          &(*stream_it)->impl());
-      assert(cf_stream);
-      if (re2::RE2::PartialMatch(
-              cf_stream->column_family_name(),
-              *absl::get<FamilyNameRegex>(internal_filter).regex)) {
-        auto last_it = std::prev(unfinished_streams_.end());
-        if (stream_it == last_it) {
-          unfinished_streams_.pop_back();
-          break;
-        }
-        stream_it->swap(unfinished_streams_.back());
-=======
 bool FilteredTableStream::ApplyFilter(InternalFilter const& internal_filter) {
   if (!absl::holds_alternative<FamilyNameRegex>(internal_filter)) {
     return MergeCellStreams::ApplyFilter(internal_filter);
@@ -315,7 +289,6 @@
             *absl::get<FamilyNameRegex>(internal_filter).regex)) {
       auto last_it = std::prev(unfinished_streams_.end());
       if (stream_it == last_it) {
->>>>>>> 520a1994
         unfinished_streams_.pop_back();
         break;
       }
@@ -323,18 +296,6 @@
       unfinished_streams_.pop_back();
     }
   }
-<<<<<<< HEAD
-
- private:
-  static std::vector<CellStream> CreateCellStreams(
-      std::vector<std::shared_ptr<FilteredColumnFamilyStream>> cf_streams) {
-    std::vector<CellStream> res;
-    res.reserve(cf_streams.size());
-    for (auto& stream : cf_streams) {
-      res.emplace_back(std::move(stream));
-    }
-    return res;
-=======
   return true;
 }
 
@@ -344,7 +305,6 @@
   res.reserve(cf_streams.size());
   for (auto& stream : cf_streams) {
     res.emplace_back(CellStream(std::move(stream)));
->>>>>>> 520a1994
   }
   return res;
 }
@@ -386,15 +346,6 @@
     row_set = std::make_shared<StringRangeSet>(StringRangeSet::All());
   }
   std::lock_guard lock(mu_);
-<<<<<<< HEAD
-  std::vector<std::shared_ptr<FilteredColumnFamilyStream>> per_cf_streams;
-  for (auto const& column_family : column_families_) {
-    per_cf_streams.emplace_back(std::make_shared<FilteredColumnFamilyStream>(
-        *column_family.second, column_family.first, row_set));
-  }
-  auto stream = CellStream(
-      std::make_shared<FilteredTableStream>(std::move(per_cf_streams)));
-=======
   auto table_stream_ctor = [row_set = std::move(row_set), this] {
     std::vector<std::unique_ptr<FilteredColumnFamilyStream>> per_cf_streams;
     for (auto const& column_family : column_families_) {
@@ -404,7 +355,6 @@
     return CellStream(
         std::make_unique<FilteredTableStream>(std::move(per_cf_streams)));
   };
->>>>>>> 520a1994
   FilterContext ctx;
   StatusOr<CellStream> maybe_stream;
   if (request.has_filter()) {
