--- conflicted
+++ resolved
@@ -59,11 +59,8 @@
         column_family_test.cc
         filter_test.cc
         filtered_map_test.cc
-<<<<<<< HEAD
         rollback_test.cc
-=======
         range_set_test.cc
->>>>>>> 520a1994
         row_iterators_test.cc
         server_test.cc
         table_test.cc)
