/*!
@mainpage Cloud Bigtable C++ Client Library

This page contains the reference guide to the Cloud Bigtable C++ Client Library.

## Examples

* @ref bigtable-hello-world "Hello World Example"

<<<<<<< HEAD
* @ref bigtable-samples "Table Admin Example"
=======
* @ref bigtable-samples-instance-admin "Instance Admin Example"
>>>>>>> fac4b570
*/<|MERGE_RESOLUTION|>--- conflicted
+++ resolved
@@ -7,9 +7,7 @@
 
 * @ref bigtable-hello-world "Hello World Example"
 
-<<<<<<< HEAD
+* @ref bigtable-samples-instance-admin "Instance Admin Example"
+
 * @ref bigtable-samples "Table Admin Example"
-=======
-* @ref bigtable-samples-instance-admin "Instance Admin Example"
->>>>>>> fac4b570
 */