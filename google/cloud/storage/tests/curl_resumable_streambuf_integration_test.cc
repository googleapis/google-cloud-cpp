--- conflicted
+++ resolved
@@ -79,15 +79,9 @@
     ASSERT_EQ(expected.size(), actual.size());
     EXPECT_EQ(expected, actual);
 
-<<<<<<< HEAD
-    StatusOr<void> status = client->DeleteObject(
-        bucket_name, object_name, Generation(metadata.generation()));
-    ASSERT_TRUE(status.ok()) << "status=" << status.status();
-=======
-    auto status = client.DeleteObject(bucket_name, object_name,
-                                      Generation(metadata.generation()));
+    auto status = client->DeleteObject(bucket_name, object_name,
+                                       Generation(metadata.generation()));
     ASSERT_TRUE(status.ok()) << "status=" << status;
->>>>>>> 4772af2a
   }
 };
 
