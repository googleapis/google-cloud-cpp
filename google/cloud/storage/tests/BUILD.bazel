# Copyright 2018 Google LLC
#
# Licensed under the Apache License, Version 2.0 (the "License");
# you may not use this file except in compliance with the License.
# You may obtain a copy of the License at
#
#     https://www.apache.org/licenses/LICENSE-2.0
#
# Unless required by applicable law or agreed to in writing, software
# distributed under the License is distributed on an "AS IS" BASIS,
# WITHOUT WARRANTIES OR CONDITIONS OF ANY KIND, either express or implied.
# See the License for the specific language governing permissions and
# limitations under the License.

load(
    ":storage_client_integration_tests.bzl",
    "storage_client_integration_tests",
)

package(default_visibility = ["//visibility:private"])

licenses(["notice"])  # Apache 2.0

VARIATIONS = {
    "default": {"GOOGLE_CLOUD_CPP_STORAGE_GRPC_CONFIG": "none"},
    "grpc-metadata": {"GOOGLE_CLOUD_CPP_STORAGE_GRPC_CONFIG": "metadata"},
}

[cc_test(
    name = test.replace("/", "_").replace(".cc", "") + "-" + v_label,
    timeout = "long",
    srcs = [test],
    env = v_env,
    linkopts = select({
        "@platforms//os:windows": [],
        "//conditions:default": [
            "-lpthread",
            "-ldl",
        ],
    }),
    tags = [
        "integration-test",
        "integration-test-" + v_label,
    ] + (["integration-test-gha"] if test.startswith("smoke_test") else []),
    deps = [
        "//:common",
        "//:storage",
        "//google/cloud/storage:storage_client_testing",
        "//google/cloud/testing_util:google_cloud_cpp_testing_grpc_private",
        "//google/cloud/testing_util:google_cloud_cpp_testing_private",
        #        "//protos:system_includes",
        "//protos/google/cloud/storage/tests:storage_conformance_tests_cc_proto",
        "@abseil-cpp//absl/strings",
<<<<<<< HEAD
        "@com_google_googletest//:gtest_main",
=======
        "@googletest//:gtest_main",
>>>>>>> f2d6eb92
    ],
) for test in storage_client_integration_tests for v_label, v_env in VARIATIONS.items()]

[cc_test(
    name = test.replace("/", "_").replace(".cc", ""),
    timeout = "long",
    srcs = [test],
    linkopts = select({
        "@platforms//os:windows": [],
        "//conditions:default": [
            "-lpthread",
            "-ldl",
        ],
    }),
    tags = [
        "integration-test",
    ],
    deps = [
        "//:common",
        "//:experimental-universe_domain",
        "//:storage",
        "//google/cloud/storage:storage_client_testing",
        "//google/cloud/testing_util:google_cloud_cpp_testing_grpc_private",
        "//google/cloud/testing_util:google_cloud_cpp_testing_private",
        #        "//protos:system_includes",
        "//protos/google/cloud/storage/tests:storage_conformance_tests_cc_proto",
        "@abseil-cpp//absl/strings",
<<<<<<< HEAD
        "@com_google_googletest//:gtest_main",
=======
        "@googletest//:gtest_main",
>>>>>>> f2d6eb92
    ],
) for test in ["universe_domain_integration_test.cc"]]<|MERGE_RESOLUTION|>--- conflicted
+++ resolved
@@ -48,14 +48,9 @@
         "//google/cloud/storage:storage_client_testing",
         "//google/cloud/testing_util:google_cloud_cpp_testing_grpc_private",
         "//google/cloud/testing_util:google_cloud_cpp_testing_private",
-        #        "//protos:system_includes",
         "//protos/google/cloud/storage/tests:storage_conformance_tests_cc_proto",
         "@abseil-cpp//absl/strings",
-<<<<<<< HEAD
-        "@com_google_googletest//:gtest_main",
-=======
         "@googletest//:gtest_main",
->>>>>>> f2d6eb92
     ],
 ) for test in storage_client_integration_tests for v_label, v_env in VARIATIONS.items()]
 
@@ -80,13 +75,8 @@
         "//google/cloud/storage:storage_client_testing",
         "//google/cloud/testing_util:google_cloud_cpp_testing_grpc_private",
         "//google/cloud/testing_util:google_cloud_cpp_testing_private",
-        #        "//protos:system_includes",
         "//protos/google/cloud/storage/tests:storage_conformance_tests_cc_proto",
         "@abseil-cpp//absl/strings",
-<<<<<<< HEAD
-        "@com_google_googletest//:gtest_main",
-=======
         "@googletest//:gtest_main",
->>>>>>> f2d6eb92
     ],
 ) for test in ["universe_domain_integration_test.cc"]]