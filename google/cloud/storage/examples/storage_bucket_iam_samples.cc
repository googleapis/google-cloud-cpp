// Copyright 2018 Google LLC
//
// Licensed under the Apache License, Version 2.0 (the "License");
// you may not use this file except in compliance with the License.
// You may obtain a copy of the License at
//
// http://www.apache.org/licenses/LICENSE-2.0
//
// Unless required by applicable law or agreed to in writing, software
// distributed under the License is distributed on an "AS IS" BASIS,
// WITHOUT WARRANTIES OR CONDITIONS OF ANY KIND, either express or implied.
// See the License for the specific language governing permissions and
// limitations under the License.

#include "google/cloud/storage/client.h"
#include <functional>
#include <iostream>
#include <map>
#include <sstream>

namespace {
struct Usage {
  std::string msg;
};

char const* ConsumeArg(int& argc, char* argv[]) {
  if (argc < 2) {
    return nullptr;
  }
  char const* result = argv[1];
  std::copy(argv + 2, argv + argc, argv + 1);
  argc--;
  return result;
}

std::string command_usage;

void PrintUsage(int, char* argv[], std::string const& msg) {
  std::string const cmd = argv[0];
  auto last_slash = std::string(cmd).find_last_of('/');
  auto program = cmd.substr(last_slash + 1);
  std::cerr << msg << "\nUsage: " << program << " <command> [arguments]\n\n"
            << "Commands:\n"
            << command_usage << "\n";
}

void GetBucketIamPolicy(google::cloud::storage::Client client, int& argc,
                        char* argv[]) {
  if (argc != 2) {
    throw Usage{"get-bucket-iam-policy <bucket_name>"};
  }
  auto bucket_name = ConsumeArg(argc, argv);
  //! [get bucket iam policy]
  namespace gcs = google::cloud::storage;
  using ::google::cloud::StatusOr;
  [](gcs::Client client, std::string bucket_name) {
    StatusOr<google::cloud::IamPolicy> policy =
        client.GetBucketIamPolicy(bucket_name);

    if (!policy) throw std::runtime_error(policy.status().message());
    std::cout << "The IAM policy for bucket " << bucket_name << " is "
              << *policy << "\n";
  }
  //! [get bucket iam policy]
  (std::move(client), bucket_name);
}

void NativeGetBucketIamPolicy(google::cloud::storage::Client client, int& argc,
                              char* argv[]) {
  if (argc != 2) {
    throw Usage{"native-get-bucket-iam-policy <bucket_name>"};
  }
  auto bucket_name = ConsumeArg(argc, argv);
  //! [native get bucket iam policy] [START storage_view_bucket_iam_members]
  namespace gcs = google::cloud::storage;
  using ::google::cloud::StatusOr;
  [](gcs::Client client, std::string bucket_name) {
    auto policy = client.GetNativeBucketIamPolicy(
        bucket_name, gcs::RequestedPolicyVersion(3));

    if (!policy) throw std::runtime_error(policy.status().message());
    std::cout << "The IAM policy for bucket " << bucket_name << " is "
              << *policy << "\n";
  }
  //! [native get bucket iam policy] [END storage_view_bucket_iam_members]
  (std::move(client), bucket_name);
}

void AddBucketIamMember(google::cloud::storage::Client client, int& argc,
                        char* argv[]) {
  if (argc != 4) {
    throw Usage{"add-bucket-iam-member <bucket_name> <role> <member>"};
  }
  auto bucket_name = ConsumeArg(argc, argv);
  auto role = ConsumeArg(argc, argv);
  auto member = ConsumeArg(argc, argv);
  //! [add bucket iam member]
  namespace gcs = google::cloud::storage;
  using ::google::cloud::StatusOr;
  [](gcs::Client client, std::string bucket_name, std::string role,
     std::string member) {
    StatusOr<google::cloud::IamPolicy> policy =
        client.GetBucketIamPolicy(bucket_name);

    if (!policy) throw std::runtime_error(policy.status().message());
    policy->bindings.AddMember(role, member);

    StatusOr<google::cloud::IamPolicy> updated_policy =
        client.SetBucketIamPolicy(bucket_name, *policy);

    if (!updated_policy) {
      throw std::runtime_error(updated_policy.status().message());
    }

    std::cout << "Updated IAM policy bucket " << bucket_name
              << ". The new policy is " << *updated_policy << "\n";
  }
  //! [add bucket iam member]
  (std::move(client), bucket_name, role, member);
}

void NativeAddBucketIamMember(google::cloud::storage::Client client, int& argc,
                              char* argv[]) {
  if (argc != 4) {
    throw Usage{"native-add-bucket-iam-member <bucket_name> <role> <member>"};
  }
  auto bucket_name = ConsumeArg(argc, argv);
  auto role = ConsumeArg(argc, argv);
  auto member = ConsumeArg(argc, argv);
  //! [native add bucket iam member] [START storage_add_bucket_iam_member]
  namespace gcs = google::cloud::storage;
  using ::google::cloud::StatusOr;
  [](gcs::Client client, std::string bucket_name, std::string role,
     std::string member) {
    auto policy = client.GetNativeBucketIamPolicy(
        bucket_name, gcs::RequestedPolicyVersion(3));

<<<<<<< HEAD
    if (!policy) {
      throw std::runtime_error(policy.status().message());
    }

    policy->set_version(3);
=======
    if (!policy) throw std::runtime_error(policy.status().message());
>>>>>>> 7f1991bb
    for (auto& binding : policy->bindings()) {
      if (binding.role() != role || binding.has_condition()) {
        continue;
      }
      auto& members = binding.members();
      if (std::find(members.begin(), members.end(), member) == members.end()) {
        members.emplace_back(member);
      }
    }

    auto updated_policy = client.SetNativeBucketIamPolicy(bucket_name, *policy);

    if (!updated_policy) {
      throw std::runtime_error(updated_policy.status().message());
    }

    std::cout << "Updated IAM policy bucket " << bucket_name
              << ". The new policy is " << *updated_policy << "\n";
  }
  //! [native add bucket iam member] [END storage_add_bucket_iam_member]
  (std::move(client), bucket_name, role, member);
}

void NativeAddBucketConditionalIamBinding(google::cloud::storage::Client client,
                                          int& argc, char* argv[]) {
  if (argc != 7) {
    throw Usage{
        "native-add-bucket-conditional-iam-binding <bucket_name> <role> "
        "<member> <cond_title> <cond_description> <cond_expression>"};
  }
  auto bucket_name = ConsumeArg(argc, argv);
  auto role = ConsumeArg(argc, argv);
  auto member = ConsumeArg(argc, argv);
  auto condition_title = ConsumeArg(argc, argv);
  auto condition_description = ConsumeArg(argc, argv);
  auto condition_expression = ConsumeArg(argc, argv);
  // [START storage_add_bucket_conditional_iam_binding]
  //! [native add bucket conditional iam binding]
  namespace gcs = google::cloud::storage;
  using ::google::cloud::StatusOr;
  [](gcs::Client client, std::string bucket_name, std::string role,
     std::string member, std::string condition_title,
     std::string condition_description, std::string condition_expression) {
    auto policy = client.GetNativeBucketIamPolicy(
        bucket_name, gcs::RequestedPolicyVersion(3));

    if (!policy) {
      throw std::runtime_error(policy.status().message());
    }

    policy->set_version(3);
    policy->bindings().emplace_back(gcs::NativeIamBinding(
        role, {member},
        gcs::NativeExpression(condition_expression, condition_title,
                              condition_description)));

    auto updated_policy = client.SetNativeBucketIamPolicy(bucket_name, *policy);

    if (!updated_policy) {
      throw std::runtime_error(updated_policy.status().message());
    }

    std::cout << "Updated IAM policy bucket " << bucket_name
              << ". The new policy is " << *updated_policy << "\n";

    std::cout << "Added member " << member << " with role " << role << " to "
              << bucket_name << ":\n";
    std::cout << "with condition:\n"
              << "\t Title: " << condition_title << "\n"
              << "\t Description: " << condition_description << "\n"
              << "\t Expression: " << condition_expression << "\n";
  }
  //! [native add bucket conditional iam binding]
  // [END storage_add_bucket_conditional_iam_binding]
  (std::move(client), bucket_name, role, member, condition_title,
   condition_description, condition_expression);
}

void RemoveBucketIamMember(google::cloud::storage::Client client, int& argc,
                           char* argv[]) {
  if (argc != 4) {
    throw Usage{"remove-bucket-iam-member <bucket_name> <role> <member>"};
  }
  auto bucket_name = ConsumeArg(argc, argv);
  auto role = ConsumeArg(argc, argv);
  auto member = ConsumeArg(argc, argv);
  //! [remove bucket iam member]
  namespace gcs = google::cloud::storage;
  using ::google::cloud::StatusOr;
  [](gcs::Client client, std::string bucket_name, std::string role,
     std::string member) {
    StatusOr<google::cloud::IamPolicy> policy =
        client.GetBucketIamPolicy(bucket_name);
    if (!policy) throw std::runtime_error(policy.status().message());
    policy->bindings.RemoveMember(role, member);

    StatusOr<google::cloud::IamPolicy> updated_policy =
        client.SetBucketIamPolicy(bucket_name, *policy);

    if (!updated_policy) {
      throw std::runtime_error(updated_policy.status().message());
    }

    std::cout << "Updated IAM policy bucket " << bucket_name
              << ". The new policy is " << *updated_policy << "\n";
  }
  //! [remove bucket iam member]
  (std::move(client), bucket_name, role, member);
}

void NativeRemoveBucketIamMember(google::cloud::storage::Client client,
                                 int& argc, char* argv[]) {
  if (argc != 4) {
    throw Usage{
        "native-remove-bucket-iam-member <bucket_name> <role> <member>"};
  }
  auto bucket_name = ConsumeArg(argc, argv);
  auto role = ConsumeArg(argc, argv);
  auto member = ConsumeArg(argc, argv);
  //! [native remove bucket iam member] [START storage_remove_bucket_iam_member]
  namespace gcs = google::cloud::storage;
  using ::google::cloud::StatusOr;
  [](gcs::Client client, std::string bucket_name, std::string role,
     std::string member) {
<<<<<<< HEAD
    auto policy = client.GetNativeBucketIamPolicy(
        bucket_name, gcs::RequestedPolicyVersion(3));
    if (!policy) {
      throw std::runtime_error(policy.status().message());
    }

    policy->set_version(3);
=======
    auto policy = client.GetNativeBucketIamPolicy(bucket_name);
    if (!policy) throw std::runtime_error(policy.status().message());
>>>>>>> 7f1991bb
    std::vector<google::cloud::storage::NativeIamBinding> updated_bindings;
    for (auto& binding : policy->bindings()) {
      auto& members = binding.members();
      if (binding.role() == role && !binding.has_condition()) {
        members.erase(std::remove(members.begin(), members.end(), member),
                      members.end());
      }
      if (!members.empty()) {
        updated_bindings.emplace_back(std::move(binding));
      }
    }
    policy->bindings() = std::move(updated_bindings);

    auto updated_policy = client.SetNativeBucketIamPolicy(bucket_name, *policy);

    if (!updated_policy) {
      throw std::runtime_error(updated_policy.status().message());
    }
    std::cout << "Updated IAM policy bucket " << bucket_name
              << ". The new policy is " << *updated_policy << "\n";
  }
  //! [native remove bucket iam member] [END storage_remove_bucket_iam_member]
  (std::move(client), bucket_name, role, member);
}

void NativeRemoveBucketConditionalIamBinding(
    google::cloud::storage::Client client, int& argc, char* argv[]) {
  if (argc != 6) {
    throw Usage{
        "native-remove-bucket-conditional-iam-binding <bucket_name> <role> "
        "<cond_title> <cond_description> <cond_expression>"};
  }
  auto bucket_name = ConsumeArg(argc, argv);
  auto role = ConsumeArg(argc, argv);
  auto condition_title = ConsumeArg(argc, argv);
  auto condition_description = ConsumeArg(argc, argv);
  auto condition_expression = ConsumeArg(argc, argv);
  //  [START storage_remove_bucket_conditional_iam_binding]
  //! [native remove bucket conditional iam binding]
  namespace gcs = google::cloud::storage;
  using ::google::cloud::StatusOr;
  [](gcs::Client client, std::string bucket_name, std::string role,
     std::string condition_title, std::string condition_description,
     std::string condition_expression) {
    auto policy = client.GetNativeBucketIamPolicy(
        bucket_name, gcs::RequestedPolicyVersion(3));
    if (!policy) {
      throw std::runtime_error(policy.status().message());
    }

    policy->set_version(3);
    auto& bindings = policy->bindings();
    auto original_size = bindings.size();
    bindings.erase(std::remove_if(
        bindings.begin(), bindings.end(),
        [role, condition_title, condition_description,
         condition_expression](gcs::NativeIamBinding b) {
          return (b.role() == role && b.has_condition() &&
                  b.condition().title() == condition_title &&
                  b.condition().description() == condition_description &&
                  b.condition().expression() == condition_expression);
        }));
    auto updated_policy = client.SetNativeBucketIamPolicy(bucket_name, *policy);

    if (!updated_policy) {
      throw std::runtime_error(updated_policy.status().message());
    }

    if (original_size > updated_policy->bindings().size()) {
      std::cout << "Conditional Binding was removed.\n";
    } else {
      std::cout << "No matching binding group found.\n";
    }
  }
  //! [native remove bucket conditional iam binding]
  // [END storage_remove_bucket_conditional_iam_binding]
  (std::move(client), bucket_name, role, condition_title, condition_description,
   condition_expression);
}

void TestBucketIamPermissions(google::cloud::storage::Client client, int& argc,
                              char* argv[]) {
  if (argc < 3) {
    throw Usage{
        "test-bucket-iam-permissions <bucket_name> <permission>"
        " [permission ...]"};
  }
  auto bucket_name = ConsumeArg(argc, argv);
  std::vector<std::string> permissions;
  while (argc >= 2) {
    permissions.emplace_back(ConsumeArg(argc, argv));
  }
  //! [test bucket iam permissions]
  namespace gcs = google::cloud::storage;
  using ::google::cloud::StatusOr;
  [](gcs::Client client, std::string bucket_name,
     std::vector<std::string> permissions) {
    StatusOr<std::vector<std::string>> actual_permissions =
        client.TestBucketIamPermissions(bucket_name, permissions);

    if (!actual_permissions) {
      throw std::runtime_error(actual_permissions.status().message());
    }
    if (actual_permissions->empty()) {
      std::cout << "The caller does not hold any of the tested permissions the"
                << " bucket " << bucket_name << "\n";
      return;
    }

    std::cout << "The caller is authorized for the following permissions on "
              << bucket_name << ": ";
    for (auto const& permission : *actual_permissions) {
      std::cout << "\n    " << permission;
    }
    std::cout << "\n";
  }
  //! [test bucket iam permissions]
  (std::move(client), bucket_name, permissions);
}

void SetBucketPublicIam(google::cloud::storage::Client client, int& argc,
                        char* argv[]) {
  if (argc != 2) {
    throw Usage{"set-bucket-public-iam <bucket-name>"};
  }
  auto bucket_name = ConsumeArg(argc, argv);
  // [START storage_set_bucket_public_iam]
  namespace gcs = google::cloud::storage;
  using google::cloud::StatusOr;
  [](gcs::Client client, std::string bucket_name) {
    StatusOr<google::cloud::IamPolicy> current_policy =
        client.GetBucketIamPolicy(bucket_name);

    if (!current_policy) {
      throw std::runtime_error(current_policy.status().message());
    }

    current_policy->bindings.AddMember("roles/storage.objectViewer",
                                       "allUsers");

    // Update the policy. Note the use of `gcs::IfMatchEtag` to implement
    // optimistic concurrency control.
    StatusOr<google::cloud::IamPolicy> updated_policy =
        client.SetBucketIamPolicy(bucket_name, *current_policy,
                                  gcs::IfMatchEtag(current_policy->etag));

    if (!updated_policy) {
      throw std::runtime_error(current_policy.status().message());
    }

    auto role = updated_policy->bindings.find("roles/storage.objectViewer");
    if (role == updated_policy->bindings.end()) {
      std::cout << "Cannot find 'roles/storage.objectViewer' in the updated"
                << " policy. This can happen if another application updates"
                << " the IAM policy at the same time. Please retry the"
                << " operation.\n";
      return;
    }
    auto member = role->second.find("allUsers");
    if (member == role->second.end()) {
      std::cout << "'allUsers' is not a member of the"
                << " 'roles/storage.objectViewer' role in the updated"
                << " policy. This can happen if another application updates"
                << " the IAM policy at the same time. Please retry the"
                << " operation.\n";
      return;
    }
    std::cout << "IamPolicy successfully updated for bucket " << bucket_name
              << '\n';
  }
  // [END storage_set_bucket_public_iam]
  (std::move(client), bucket_name);
}

void NativeSetBucketPublicIam(google::cloud::storage::Client client, int& argc,
                              char* argv[]) {
  if (argc != 2) {
    throw Usage{"set-bucket-public-iam <bucket-name>"};
  }
  auto bucket_name = ConsumeArg(argc, argv);
  // [START native storage_set_bucket_public_iam]
  namespace gcs = google::cloud::storage;
  using google::cloud::StatusOr;
  [](gcs::Client client, std::string bucket_name) {
    auto current_policy = client.GetNativeBucketIamPolicy(
        bucket_name, gcs::RequestedPolicyVersion(3));

    if (!current_policy) {
      throw std::runtime_error(current_policy.status().message());
    }

    current_policy->set_version(3);
    current_policy->bindings().emplace_back(
        gcs::NativeIamBinding("roles/storage.objectViewer", {"allUsers"}));

    auto updated_policy =
        client.SetNativeBucketIamPolicy(bucket_name, *current_policy);

    if (!updated_policy) {
      throw std::runtime_error(current_policy.status().message());
    }
  }
  // [END native storage_set_bucket_public_iam]
  (std::move(client), bucket_name);
}

}  // anonymous namespace

int main(int argc, char* argv[]) try {
  // Create a client to communicate with Google Cloud Storage.
  //! [create client]
  google::cloud::StatusOr<google::cloud::storage::Client> client =
      google::cloud::storage::Client::CreateDefaultClient();
  if (!client) {
    std::cerr << "Failed to create Storage Client, status=" << client.status()
              << "\n";
    return 1;
  }
  //! [create client]

  using CommandType =
      std::function<void(google::cloud::storage::Client, int&, char*[])>;
  std::map<std::string, CommandType> commands = {
<<<<<<< HEAD
      {"get-bucket-iam-policy", &GetBucketIamPolicy},
      {"native-get-bucket-iam-policy", &NativeGetBucketIamPolicy},
      {"add-bucket-iam-member", &AddBucketIamMember},
      {"native-add-bucket-iam-member", &NativeAddBucketIamMember},
      {"native-add-bucket-conditional-iam-binding",
       NativeAddBucketConditionalIamBinding},
      {"remove-bucket-iam-member", &RemoveBucketIamMember},
      {"native-remove-bucket-iam-member", &NativeRemoveBucketIamMember},
      {"native-remove-bucket-conditional-iam-binding",
       NativeRemoveBucketConditionalIamBinding},
      {"test-bucket-iam-permissions", &TestBucketIamPermissions},
      {"set-bucket-public-iam", &SetBucketPublicIam},
      {"native-set-bucket-public-iam", &NativeSetBucketPublicIam},
=======
      {"get-bucket-iam-policy", GetBucketIamPolicy},
      {"native-get-bucket-iam-policy", NativeGetBucketIamPolicy},
      {"add-bucket-iam-member", AddBucketIamMember},
      {"native-add-bucket-iam-member", NativeAddBucketIamMember},
      {"remove-bucket-iam-member", RemoveBucketIamMember},
      {"native-remove-bucket-iam-member", NativeRemoveBucketIamMember},
      {"test-bucket-iam-permissions", TestBucketIamPermissions},
      {"set-bucket-public-iam", SetBucketPublicIam},
      {"native-set-bucket-public-iam", NativeSetBucketPublicIam},
>>>>>>> 7f1991bb
  };
  for (auto&& kv : commands) {
    try {
      int fake_argc = 0;
      kv.second(*client, fake_argc, argv);
    } catch (Usage const& u) {
      command_usage += "    ";
      command_usage += u.msg;
      command_usage += "\n";
    } catch (...) {
      // ignore other exceptions.
    }
  }

  if (argc < 2) {
    PrintUsage(argc, argv, "Missing command");
    return 1;
  }

  std::string const command = ConsumeArg(argc, argv);
  auto it = commands.find(command);
  if (commands.end() == it) {
    PrintUsage(argc, argv, "Unknown command: " + command);
    return 1;
  }

  it->second(*client, argc, argv);

  return 0;
} catch (Usage const& ex) {
  PrintUsage(argc, argv, ex.msg);
  return 1;
} catch (std::exception const& ex) {
  std::cerr << "Standard C++ exception raised: " << ex.what() << "\n";
  return 1;
}<|MERGE_RESOLUTION|>--- conflicted
+++ resolved
@@ -135,15 +135,9 @@
     auto policy = client.GetNativeBucketIamPolicy(
         bucket_name, gcs::RequestedPolicyVersion(3));
 
-<<<<<<< HEAD
-    if (!policy) {
-      throw std::runtime_error(policy.status().message());
-    }
+    if (!policy) throw std::runtime_error(policy.status().message());
 
     policy->set_version(3);
-=======
-    if (!policy) throw std::runtime_error(policy.status().message());
->>>>>>> 7f1991bb
     for (auto& binding : policy->bindings()) {
       if (binding.role() != role || binding.has_condition()) {
         continue;
@@ -268,18 +262,11 @@
   using ::google::cloud::StatusOr;
   [](gcs::Client client, std::string bucket_name, std::string role,
      std::string member) {
-<<<<<<< HEAD
     auto policy = client.GetNativeBucketIamPolicy(
         bucket_name, gcs::RequestedPolicyVersion(3));
-    if (!policy) {
-      throw std::runtime_error(policy.status().message());
-    }
+    if (!policy) throw std::runtime_error(policy.status().message());
 
     policy->set_version(3);
-=======
-    auto policy = client.GetNativeBucketIamPolicy(bucket_name);
-    if (!policy) throw std::runtime_error(policy.status().message());
->>>>>>> 7f1991bb
     std::vector<google::cloud::storage::NativeIamBinding> updated_bindings;
     for (auto& binding : policy->bindings()) {
       auto& members = binding.members();
@@ -503,31 +490,19 @@
   using CommandType =
       std::function<void(google::cloud::storage::Client, int&, char*[])>;
   std::map<std::string, CommandType> commands = {
-<<<<<<< HEAD
-      {"get-bucket-iam-policy", &GetBucketIamPolicy},
-      {"native-get-bucket-iam-policy", &NativeGetBucketIamPolicy},
-      {"add-bucket-iam-member", &AddBucketIamMember},
-      {"native-add-bucket-iam-member", &NativeAddBucketIamMember},
-      {"native-add-bucket-conditional-iam-binding",
-       NativeAddBucketConditionalIamBinding},
-      {"remove-bucket-iam-member", &RemoveBucketIamMember},
-      {"native-remove-bucket-iam-member", &NativeRemoveBucketIamMember},
-      {"native-remove-bucket-conditional-iam-binding",
-       NativeRemoveBucketConditionalIamBinding},
-      {"test-bucket-iam-permissions", &TestBucketIamPermissions},
-      {"set-bucket-public-iam", &SetBucketPublicIam},
-      {"native-set-bucket-public-iam", &NativeSetBucketPublicIam},
-=======
       {"get-bucket-iam-policy", GetBucketIamPolicy},
       {"native-get-bucket-iam-policy", NativeGetBucketIamPolicy},
       {"add-bucket-iam-member", AddBucketIamMember},
       {"native-add-bucket-iam-member", NativeAddBucketIamMember},
+      {"native-add-bucket-conditional-iam-binding",
+       NativeAddBucketConditionalIamBinding},
       {"remove-bucket-iam-member", RemoveBucketIamMember},
+      {"native-remove-bucket-conditional-iam-binding",
+       NativeRemoveBucketConditionalIamBinding},
       {"native-remove-bucket-iam-member", NativeRemoveBucketIamMember},
       {"test-bucket-iam-permissions", TestBucketIamPermissions},
       {"set-bucket-public-iam", SetBucketPublicIam},
       {"native-set-bucket-public-iam", NativeSetBucketPublicIam},
->>>>>>> 7f1991bb
   };
   for (auto&& kv : commands) {
     try {
