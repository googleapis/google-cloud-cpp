--- conflicted
+++ resolved
@@ -56,11 +56,7 @@
         "//google/cloud/storage:storage_client_testing",
         "//google/cloud/testing_util:google_cloud_cpp_testing_private",
         "@abseil-cpp//absl/strings",
-<<<<<<< HEAD
-        "@com_github_curl_curl//:curl",
-=======
         "@curl",
->>>>>>> f2d6eb92
     ],
 ) for program in storage_benchmark_programs]
 
