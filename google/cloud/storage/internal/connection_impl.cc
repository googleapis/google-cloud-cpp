// Copyright 2018 Google LLC
//
// Licensed under the Apache License, Version 2.0 (the "License");
// you may not use this file except in compliance with the License.
// You may obtain a copy of the License at
//
//     https://www.apache.org/licenses/LICENSE-2.0
//
// Unless required by applicable law or agreed to in writing, software
// distributed under the License is distributed on an "AS IS" BASIS,
// WITHOUT WARRANTIES OR CONDITIONS OF ANY KIND, either express or implied.
// See the License for the specific language governing permissions and
// limitations under the License.

#include "google/cloud/storage/internal/connection_impl.h"
#include "google/cloud/storage/internal/retry_object_read_source.h"
#include "google/cloud/storage/parallel_upload.h"
#include "google/cloud/internal/filesystem.h"
#include "google/cloud/internal/opentelemetry.h"
#include "google/cloud/internal/rest_retry_loop.h"
#include "google/cloud/log.h"
#include "absl/strings/match.h"
#include <chrono>
#include <fstream>
#include <functional>
#include <memory>
#include <sstream>
#include <string>
#include <thread>
#include <utility>
#include <vector>

namespace google {
namespace cloud {
namespace storage {
GOOGLE_CLOUD_CPP_INLINE_NAMESPACE_BEGIN
namespace internal {
namespace {

using ::google::cloud::Idempotency;
using ::google::cloud::internal::MergeOptions;
using ::google::cloud::rest_internal::RestRetryLoop;

// Returns an error if the response contains an unexpected (or invalid)
// committed size.
Status ValidateCommittedSize(UploadChunkRequest const& request,
                             QueryResumableUploadResponse const& response,
                             std::uint64_t expected_committed_size) {
  // This should not happen, it indicates an invalid sequence of responses
  // from the server.
  if (*response.committed_size < request.offset()) {
    std::stringstream os;
    os << __func__ << ": server previously confirmed " << request.offset()
       << " bytes as committed, but the current response only reports "
       << response.committed_size.value_or(0) << " bytes as committed."
       << " This is most likely a bug in the GCS client library, possibly"
       << " related to parsing the server response."
       << " If you believe this is a bug in the client library, please contact"
       << " support (https://cloud.google.com/support/), or report the bug"
       << " (https://github.com/googleapis/google-cloud-cpp/issues/new)."
       << " Please include as much information as you can including this"
       << " message and the following details:";
    os << " session_id=" << request.upload_session_url();
    os << ", result=" << response;
    os << ", request=" << request;
    return google::cloud::internal::InternalError(std::move(os).str(),
                                                  GCP_ERROR_INFO());
  }
  if (*response.committed_size > expected_committed_size) {
    std::stringstream os;
    os << __func__ << ": the server indicates that "
       << response.committed_size.value_or(0) << " bytes are committed "
       << " but given the current request no more than "
       << expected_committed_size << " are expected be."
       << " Most likely your application resumed an upload, and the client"
       << " library queried the service to find the current persisted bytes."
       << " In some cases, the service is still writing data in the background"
       << " and conservatively reports fewer bytes as persisted."
       << " In this case, the next upload may report a much higher number of"
       << " bytes persisted than expected. It is not possible for the client"
       << " library to recover from this situation. The application needs to"
       << " resume the upload."
       << " This could also be caused by multiple instances of a distributed"
       << " application trying to use the same resumable upload, this is a bug"
       << " in the application."
       << " If you believe this is a bug in the client library, please contact"
       << " support (https://cloud.google.com/support/), or report the bug"
       << " (https://github.com/googleapis/google-cloud-cpp/issues/new)."
       << " Please include as much information as you can including this"
       << " message and the following details:";
    os << " session_id=" << request.upload_session_url();
    os << ", result=" << response;
    os << ", request=" << request;
    return google::cloud::internal::InternalError(std::move(os).str(),
                                                  GCP_ERROR_INFO());
  }
  return {};
}

// For resumable uploads over gRPC we need to treat some non-retryable errors
// as retryable.
bool UploadChunkOnFailure(RetryPolicy& retry_policy, Status const& status) {
  // TODO(#9273) - use ErrorInfo when it becomes available
  if (status.code() == StatusCode::kAborted &&
      absl::StartsWith(status.message(), "Concurrent requests received.")) {
    return retry_policy.OnFailure(google::cloud::internal::UnavailableError(
        "TODO(#9273) - workaround service problems", status.error_info()));
  }
  return retry_policy.OnFailure(status);
}

Status RetryError(Status const& status, RetryPolicy const& retry_policy,
                  char const* function_name) {
  return google::cloud::internal::RetryLoopError(status, function_name,
                                                 retry_policy.IsExhausted());
}

Status MissingCommittedSize(int error_count, int upload_count, int reset_count,
                            Status last_status) {
  if (error_count > 0) return last_status;
  std::ostringstream os;
  os << "All requests (" << upload_count << ") have succeeded, but they lacked"
     << " a committed_size value. This requires querying the write status."
     << " The client library performed " << reset_count << " such queries.";
  return google::cloud::internal::DeadlineExceededError(std::move(os).str(),
                                                        GCP_ERROR_INFO());
}

Status PartialWriteStatus(int error_count, int upload_count,
                          std::int64_t committed_size,
                          std::int64_t expected_committed_size,
                          Status last_status) {
  if (error_count > 0) return last_status;
  std::ostringstream os;
  os << "All requests (" << upload_count << ") have succeeded, but they have"
     << " not completed the full write. The expected committed size is "
     << expected_committed_size << " and the current committed size is "
     << committed_size;
  return google::cloud::internal::DeadlineExceededError(std::move(os).str(),
                                                        GCP_ERROR_INFO());
}

auto constexpr kIdempotencyTokenHeader = "x-goog-gcs-idempotency-token";

}  // namespace

std::shared_ptr<StorageConnectionImpl> StorageConnectionImpl::Create(
    std::unique_ptr<storage_internal::GenericStub> stub, Options options) {
  // Cannot use `std::make_shared<>` because the constructor is private.
  return std::shared_ptr<StorageConnectionImpl>(
      new StorageConnectionImpl(std::move(stub), std::move(options)));
}

StorageConnectionImpl::StorageConnectionImpl(
    std::unique_ptr<storage_internal::GenericStub> stub, Options options)
    : stub_(std::move(stub)),
      options_(MergeOptions(std::move(options), stub_->options())),
      client_options_(MakeBackwardsCompatibleClientOptions(options_)) {}

ClientOptions const& StorageConnectionImpl::client_options() const {
  return client_options_;
}

Options StorageConnectionImpl::options() const { return options_; }

StatusOr<ListBucketsResponse> StorageConnectionImpl::ListBuckets(
    ListBucketsRequest const& request) {
  auto const idempotency = current_idempotency_policy().IsIdempotent(request)
                               ? Idempotency::kIdempotent
                               : Idempotency::kNonIdempotent;
  return RestRetryLoop(
      current_retry_policy(), current_backoff_policy(), idempotency,
      [token = MakeIdempotencyToken(), this](
          rest_internal::RestContext& context, Options const& options,
          auto const& request) {
        context.AddHeader(kIdempotencyTokenHeader, token);
        return stub_->ListBuckets(context, options, request);
      },
      google::cloud::internal::CurrentOptions(), request, __func__);
}

StatusOr<BucketMetadata> StorageConnectionImpl::CreateBucket(
    CreateBucketRequest const& request) {
  auto const idempotency = current_idempotency_policy().IsIdempotent(request)
                               ? Idempotency::kIdempotent
                               : Idempotency::kNonIdempotent;
  return RestRetryLoop(
      current_retry_policy(), current_backoff_policy(), idempotency,
      [token = MakeIdempotencyToken(), this](
          rest_internal::RestContext& context, Options const& options,
          auto const& request) {
        context.AddHeader(kIdempotencyTokenHeader, token);
        return stub_->CreateBucket(context, options, request);
      },
      google::cloud::internal::CurrentOptions(), request, __func__);
}

StatusOr<BucketMetadata> StorageConnectionImpl::GetBucketMetadata(
    GetBucketMetadataRequest const& request) {
  auto const idempotency = current_idempotency_policy().IsIdempotent(request)
                               ? Idempotency::kIdempotent
                               : Idempotency::kNonIdempotent;
  return RestRetryLoop(
      current_retry_policy(), current_backoff_policy(), idempotency,
      [token = MakeIdempotencyToken(), this](
          rest_internal::RestContext& context, Options const& options,
          auto const& request) {
        context.AddHeader(kIdempotencyTokenHeader, token);
        return stub_->GetBucketMetadata(context, options, request);
      },
      google::cloud::internal::CurrentOptions(), request, __func__);
}

StatusOr<EmptyResponse> StorageConnectionImpl::DeleteBucket(
    DeleteBucketRequest const& request) {
  auto idempotency = current_idempotency_policy().IsIdempotent(request)
                         ? Idempotency::kIdempotent
                         : Idempotency::kNonIdempotent;
  return RestRetryLoop(
      current_retry_policy(), current_backoff_policy(), idempotency,
      [token = MakeIdempotencyToken(), this](
          rest_internal::RestContext& context, Options const& options,
          auto const& request) {
        context.AddHeader(kIdempotencyTokenHeader, token);
        return stub_->DeleteBucket(context, options, request);
      },
      google::cloud::internal::CurrentOptions(), request, __func__);
}

StatusOr<BucketMetadata> StorageConnectionImpl::UpdateBucket(
    UpdateBucketRequest const& request) {
  auto const idempotency = current_idempotency_policy().IsIdempotent(request)
                               ? Idempotency::kIdempotent
                               : Idempotency::kNonIdempotent;
  return RestRetryLoop(
      current_retry_policy(), current_backoff_policy(), idempotency,
      [token = MakeIdempotencyToken(), this](
          rest_internal::RestContext& context, Options const& options,
          auto const& request) {
        context.AddHeader(kIdempotencyTokenHeader, token);
        return stub_->UpdateBucket(context, options, request);
      },
      google::cloud::internal::CurrentOptions(), request, __func__);
}

StatusOr<BucketMetadata> StorageConnectionImpl::PatchBucket(
    PatchBucketRequest const& request) {
  auto const idempotency = current_idempotency_policy().IsIdempotent(request)
                               ? Idempotency::kIdempotent
                               : Idempotency::kNonIdempotent;
  return RestRetryLoop(
      current_retry_policy(), current_backoff_policy(), idempotency,
      [token = MakeIdempotencyToken(), this](
          rest_internal::RestContext& context, Options const& options,
          auto const& request) {
        context.AddHeader(kIdempotencyTokenHeader, token);
        return stub_->PatchBucket(context, options, request);
      },
      google::cloud::internal::CurrentOptions(), request, __func__);
}

StatusOr<NativeIamPolicy> StorageConnectionImpl::GetNativeBucketIamPolicy(
    GetBucketIamPolicyRequest const& request) {
  auto const idempotency = current_idempotency_policy().IsIdempotent(request)
                               ? Idempotency::kIdempotent
                               : Idempotency::kNonIdempotent;
  return RestRetryLoop(
      current_retry_policy(), current_backoff_policy(), idempotency,
      [token = MakeIdempotencyToken(), this](
          rest_internal::RestContext& context, Options const& options,
          auto const& request) {
        context.AddHeader(kIdempotencyTokenHeader, token);
        return stub_->GetNativeBucketIamPolicy(context, options, request);
      },
      google::cloud::internal::CurrentOptions(), request, __func__);
}

StatusOr<NativeIamPolicy> StorageConnectionImpl::SetNativeBucketIamPolicy(
    SetNativeBucketIamPolicyRequest const& request) {
  auto const idempotency = current_idempotency_policy().IsIdempotent(request)
                               ? Idempotency::kIdempotent
                               : Idempotency::kNonIdempotent;
  return RestRetryLoop(
      current_retry_policy(), current_backoff_policy(), idempotency,
      [token = MakeIdempotencyToken(), this](
          rest_internal::RestContext& context, Options const& options,
          auto const& request) {
        context.AddHeader(kIdempotencyTokenHeader, token);
        return stub_->SetNativeBucketIamPolicy(context, options, request);
      },
      google::cloud::internal::CurrentOptions(), request, __func__);
}

StatusOr<TestBucketIamPermissionsResponse>
StorageConnectionImpl::TestBucketIamPermissions(
    TestBucketIamPermissionsRequest const& request) {
  auto const idempotency = current_idempotency_policy().IsIdempotent(request)
                               ? Idempotency::kIdempotent
                               : Idempotency::kNonIdempotent;
  return RestRetryLoop(
      current_retry_policy(), current_backoff_policy(), idempotency,
      [token = MakeIdempotencyToken(), this](
          rest_internal::RestContext& context, Options const& options,
          auto const& request) {
        context.AddHeader(kIdempotencyTokenHeader, token);
        return stub_->TestBucketIamPermissions(context, options, request);
      },
      google::cloud::internal::CurrentOptions(), request, __func__);
}

StatusOr<BucketMetadata> StorageConnectionImpl::LockBucketRetentionPolicy(
    LockBucketRetentionPolicyRequest const& request) {
  auto const idempotency = current_idempotency_policy().IsIdempotent(request)
                               ? Idempotency::kIdempotent
                               : Idempotency::kNonIdempotent;
  return RestRetryLoop(
      current_retry_policy(), current_backoff_policy(), idempotency,
      [token = MakeIdempotencyToken(), this](
          rest_internal::RestContext& context, Options const& options,
          auto const& request) {
        context.AddHeader(kIdempotencyTokenHeader, token);
        return stub_->LockBucketRetentionPolicy(context, options, request);
      },
      google::cloud::internal::CurrentOptions(), request, __func__);
}

StatusOr<ObjectMetadata> StorageConnectionImpl::InsertObjectMedia(
    InsertObjectMediaRequest const& request) {
  auto const idempotency = current_idempotency_policy().IsIdempotent(request)
                               ? Idempotency::kIdempotent
                               : Idempotency::kNonIdempotent;
  return RestRetryLoop(
      current_retry_policy(), current_backoff_policy(), idempotency,
      [token = MakeIdempotencyToken(), this](
          rest_internal::RestContext& context, Options const& options,
          auto const& request) {
        context.AddHeader(kIdempotencyTokenHeader, token);
        return stub_->InsertObjectMedia(context, options, request);
      },
      google::cloud::internal::CurrentOptions(), request, __func__);
}

StatusOr<ObjectMetadata> StorageConnectionImpl::CopyObject(
    CopyObjectRequest const& request) {
  auto const idempotency = current_idempotency_policy().IsIdempotent(request)
                               ? Idempotency::kIdempotent
                               : Idempotency::kNonIdempotent;
  return RestRetryLoop(
      current_retry_policy(), current_backoff_policy(), idempotency,
      [token = MakeIdempotencyToken(), this](
          rest_internal::RestContext& context, Options const& options,
          auto const& request) {
        context.AddHeader(kIdempotencyTokenHeader, token);
        return stub_->CopyObject(context, options, request);
      },
      google::cloud::internal::CurrentOptions(), request, __func__);
}

StatusOr<ObjectMetadata> StorageConnectionImpl::GetObjectMetadata(
    GetObjectMetadataRequest const& request) {
  auto const idempotency = current_idempotency_policy().IsIdempotent(request)
                               ? Idempotency::kIdempotent
                               : Idempotency::kNonIdempotent;
  return RestRetryLoop(
      current_retry_policy(), current_backoff_policy(), idempotency,
      [token = MakeIdempotencyToken(), this](
          rest_internal::RestContext& context, Options const& options,
          auto const& request) {
        context.AddHeader(kIdempotencyTokenHeader, token);
        return stub_->GetObjectMetadata(context, options, request);
      },
      google::cloud::internal::CurrentOptions(), request, __func__);
}

StatusOr<std::unique_ptr<ObjectReadSource>> StorageConnectionImpl::ReadObject(
    ReadObjectRangeRequest const& request) {
  auto current = google::cloud::internal::SaveCurrentOptions();

  auto self = shared_from_this();
  auto const* where = __func__;
  auto factory = [self = shared_from_this(), current, where](
                     ReadObjectRangeRequest const& request,
                     RetryPolicy& retry_policy, BackoffPolicy& backoff_policy) {
    auto const idempotency =
        current->get<IdempotencyPolicyOption>()->IsIdempotent(request)
            ? Idempotency::kIdempotent
            : Idempotency::kNonIdempotent;
    return RestRetryLoop(
        retry_policy, backoff_policy, idempotency,
        [self, token = self->MakeIdempotencyToken()](
            rest_internal::RestContext& context, Options const& options,
            ReadObjectRangeRequest const& request) {
          context.AddHeader(kIdempotencyTokenHeader, token);
          return self->stub_->ReadObject(context, options, request);
        },
        *current, request, where);
  };

  auto retry_policy = current->get<RetryPolicyOption>()->clone();
  auto backoff_policy = current->get<BackoffPolicyOption>()->clone();
  auto child = factory(request, *retry_policy, *backoff_policy);
  if (!child) return child;

  return std::unique_ptr<ObjectReadSource>(
      std::make_unique<RetryObjectReadSource>(
          std::move(factory), std::move(current), request, *std::move(child),
          std::move(retry_policy), std::move(backoff_policy)));
}

StatusOr<ListObjectsResponse> StorageConnectionImpl::ListObjects(
    ListObjectsRequest const& request) {
  auto const idempotency = current_idempotency_policy().IsIdempotent(request)
                               ? Idempotency::kIdempotent
                               : Idempotency::kNonIdempotent;
  return RestRetryLoop(
      current_retry_policy(), current_backoff_policy(), idempotency,
      [token = MakeIdempotencyToken(), this](
          rest_internal::RestContext& context, Options const& options,
          auto const& request) {
        context.AddHeader(kIdempotencyTokenHeader, token);
        return stub_->ListObjects(context, options, request);
      },
      google::cloud::internal::CurrentOptions(), request, __func__);
}

StatusOr<EmptyResponse> StorageConnectionImpl::DeleteObject(
    DeleteObjectRequest const& request) {
  auto const idempotency = current_idempotency_policy().IsIdempotent(request)
                               ? Idempotency::kIdempotent
                               : Idempotency::kNonIdempotent;
  return RestRetryLoop(
      current_retry_policy(), current_backoff_policy(), idempotency,
      [token = MakeIdempotencyToken(), this](
          rest_internal::RestContext& context, Options const& options,
          auto const& request) {
        context.AddHeader(kIdempotencyTokenHeader, token);
        return stub_->DeleteObject(context, options, request);
      },
      google::cloud::internal::CurrentOptions(), request, __func__);
}

StatusOr<ObjectMetadata> StorageConnectionImpl::UpdateObject(
    UpdateObjectRequest const& request) {
  auto const idempotency = current_idempotency_policy().IsIdempotent(request)
                               ? Idempotency::kIdempotent
                               : Idempotency::kNonIdempotent;
  return RestRetryLoop(
      current_retry_policy(), current_backoff_policy(), idempotency,
      [token = MakeIdempotencyToken(), this](
          rest_internal::RestContext& context, Options const& options,
          auto const& request) {
        context.AddHeader(kIdempotencyTokenHeader, token);
        return stub_->UpdateObject(context, options, request);
      },
      google::cloud::internal::CurrentOptions(), request, __func__);
}

StatusOr<ObjectMetadata> StorageConnectionImpl::MoveObject(
    MoveObjectRequest const& request) {
  auto const idempotency = current_idempotency_policy().IsIdempotent(request)
                               ? Idempotency::kIdempotent
                               : Idempotency::kNonIdempotent;
  return RestRetryLoop(
      current_retry_policy(), current_backoff_policy(), idempotency,
      [token = MakeIdempotencyToken(), this](
          rest_internal::RestContext& context, Options const& options,
          auto const& request) {
        context.AddHeader(kIdempotencyTokenHeader, token);
        return stub_->MoveObject(context, options, request);
      },
      google::cloud::internal::CurrentOptions(), request, __func__);
}

StatusOr<ObjectMetadata> StorageConnectionImpl::PatchObject(
    PatchObjectRequest const& request) {
  auto const idempotency = current_idempotency_policy().IsIdempotent(request)
                               ? Idempotency::kIdempotent
                               : Idempotency::kNonIdempotent;
  return RestRetryLoop(
      current_retry_policy(), current_backoff_policy(), idempotency,
      [token = MakeIdempotencyToken(), this](
          rest_internal::RestContext& context, Options const& options,
          auto const& request) {
        context.AddHeader(kIdempotencyTokenHeader, token);
        return stub_->PatchObject(context, options, request);
      },
      google::cloud::internal::CurrentOptions(), request, __func__);
}

StatusOr<ObjectMetadata> StorageConnectionImpl::ComposeObject(
    ComposeObjectRequest const& request) {
  auto const idempotency = current_idempotency_policy().IsIdempotent(request)
                               ? Idempotency::kIdempotent
                               : Idempotency::kNonIdempotent;
  return RestRetryLoop(
      current_retry_policy(), current_backoff_policy(), idempotency,
      [token = MakeIdempotencyToken(), this](
          rest_internal::RestContext& context, Options const& options,
          auto const& request) {
        context.AddHeader(kIdempotencyTokenHeader, token);
        return stub_->ComposeObject(context, options, request);
      },
      google::cloud::internal::CurrentOptions(), request, __func__);
}

StatusOr<RewriteObjectResponse> StorageConnectionImpl::RewriteObject(
    RewriteObjectRequest const& request) {
  auto const idempotency = current_idempotency_policy().IsIdempotent(request)
                               ? Idempotency::kIdempotent
                               : Idempotency::kNonIdempotent;
  return RestRetryLoop(
      current_retry_policy(), current_backoff_policy(), idempotency,
      [token = MakeIdempotencyToken(), this](
          rest_internal::RestContext& context, Options const& options,
          auto const& request) {
        context.AddHeader(kIdempotencyTokenHeader, token);
        return stub_->RewriteObject(context, options, request);
      },
      google::cloud::internal::CurrentOptions(), request, __func__);
}

StatusOr<ObjectMetadata> StorageConnectionImpl::RestoreObject(
    RestoreObjectRequest const& request) {
  auto const idempotency = current_idempotency_policy().IsIdempotent(request)
                               ? Idempotency::kIdempotent
                               : Idempotency::kNonIdempotent;

  return RestRetryLoop(
      current_retry_policy(), current_backoff_policy(), idempotency,
      [token = MakeIdempotencyToken(), this](
          rest_internal::RestContext& context, Options const& options,
          auto const& request) {
        context.AddHeader(kIdempotencyTokenHeader, token);
        return stub_->RestoreObject(context, options, request);
      },
      google::cloud::internal::CurrentOptions(), request, __func__);
}

StatusOr<CreateResumableUploadResponse>
StorageConnectionImpl::CreateResumableUpload(
    ResumableUploadRequest const& request) {
  auto const idempotency = current_idempotency_policy().IsIdempotent(request)
                               ? Idempotency::kIdempotent
                               : Idempotency::kNonIdempotent;
  return RestRetryLoop(
      current_retry_policy(), current_backoff_policy(), idempotency,
      [token = MakeIdempotencyToken(), this](
          rest_internal::RestContext& context, Options const& options,
          auto const& request) {
        context.AddHeader(kIdempotencyTokenHeader, token);
        return stub_->CreateResumableUpload(context, options, request);
      },
      google::cloud::internal::CurrentOptions(), request, __func__);
}

StatusOr<QueryResumableUploadResponse>
StorageConnectionImpl::QueryResumableUpload(
    QueryResumableUploadRequest const& request) {
  auto const idempotency = Idempotency::kIdempotent;
  return RestRetryLoop(
      current_retry_policy(), current_backoff_policy(), idempotency,
      [token = MakeIdempotencyToken(), this](
          rest_internal::RestContext& context, Options const& options,
          auto const& request) {
        context.AddHeader(kIdempotencyTokenHeader, token);
        return stub_->QueryResumableUpload(context, options, request);
      },
      google::cloud::internal::CurrentOptions(), request, __func__);
}

StatusOr<EmptyResponse> StorageConnectionImpl::DeleteResumableUpload(
    DeleteResumableUploadRequest const& request) {
  return RestRetryLoop(
      current_retry_policy(), current_backoff_policy(),
      Idempotency::kIdempotent,
      [token = MakeIdempotencyToken(), this](
          rest_internal::RestContext& context, Options const& options,
          auto const& request) {
        context.AddHeader(kIdempotencyTokenHeader, token);
        return stub_->DeleteResumableUpload(context, options, request);
      },
      google::cloud::internal::CurrentOptions(), request, __func__);
}

// Implements the retry loop for a resumable upload session.
//
// A description of resumable uploads can be found at:
//     https://cloud.google.com/storage/docs/performing-resumable-uploads
//
// A description of the gRPC analog can be found in the proto file. Pay
// particular attention to the documentation for `WriteObject()`,
// `WriteObjectRequest`, `StartResumableWrite()` and `QueryResumableWrite()`:
//    https://github.com/googleapis/googleapis/blob/master/google/storage/v2/storage.proto
//
// At a high level one starts a resumable upload by creating a "session". These
// sessions are persistent (they survive disconnections from the service). One
// can even resume uploads after shutting down and restarting an application.
// Their current state can be queried using a simple RPC (or a PUT request
// without payload).
//
// Resumable uploads make progress by sending "chunks", either a single PUT
// request in REST-based transports, or a client-side streaming RPC for
// gRPC-based transports.
//
// Resumable uploads complete when the application sends the last bytes of the
// object. In the client library we mostly start uploads without knowing the
// number of bytes until a "final" chunk.  In this final chunk we set the
// `Content-Range:` header to the `bytes X-N/N` format (there is an equivalent
// form in gRPC).  In some cases the application can short-circuit this by
// setting the X-Upload-Content-Length header when the upload is created.
//
// When a chunk upload fails the application should query the state of the
// session before continuing.
//
// There are a couple of subtle cases:
// - A chunk uploads can "succeed", but report that 0 bytes were committed,
//   or not report how many bytes were committed.  The application should
//   query the state of the upload in this case:
//       https://cloud.google.com/storage/docs/performing-resumable-uploads#status-check
//   > If Cloud Storage has not yet persisted any bytes, the 308 response does
//   > **not have a Range header**. In this case, you should start your upload
//   > from the beginning.
// - A chunk upload can partially succeed, in this case the application should
//   resend the remaining bytes.
// - Resending already persisted bytes is safe:
//       https://cloud.google.com/storage/docs/performing-resumable-uploads#resume-upload
//   > Cloud Storage ignores any bytes you send at an offset that
//   > Cloud Storage has already persisted.
//
// In summary, after a failed upload operation the retry loop may need to query
// the status of the session before uploading more data. Note that the query
// operations themselves may fail with transients, and thus need to be performed
// as part of the retry loop.
//
// To simplify the loop we keep a pointer to the current "operation" that the
// retry loop is trying to get to succeed. First we try an upload, if that
// fails (a transient failure, or a 0-committed-bytes success) we switch to
// trying the ResetSession() operation until it succeeds, at which point we
// can start the upload operations again.
//
StatusOr<QueryResumableUploadResponse> StorageConnectionImpl::UploadChunk(
    UploadChunkRequest const& request) {
  auto const& current = google::cloud::internal::CurrentOptions();
  std::function<void(std::chrono::milliseconds)> sleeper =
      [](std::chrono::milliseconds d) { std::this_thread::sleep_for(d); };
  sleeper = google::cloud::internal::MakeTracedSleeper(
      current, std::move(sleeper), "Backoff");
  auto last_status = google::cloud::internal::DeadlineExceededError(
      "Retry policy exhausted before first attempt was made.",
      GCP_ERROR_INFO());

  auto retry_policy = current_retry_policy();
  auto backoff_policy = current_backoff_policy();

  // `operation` represents the RPC we will make. In the happy case it is just
  // calls to `upload()`, but on a transient error we switch to calling
  // `ResetSession()` until there is a successful result.
  using Action =
      std::function<StatusOr<QueryResumableUploadResponse>(std::uint64_t)>;

  int upload_count = 0;
  auto upload = Action(
      [&upload_count, &current, &request, this](std::uint64_t committed_size) {
        // There is no need to use an idempotency token for this function, as
        // we do not "retry" the operation. On transient failures we call
        // QueryResumableUpload() before trying the request again.
        rest_internal::RestContext context(current);
        ++upload_count;
        return stub_->UploadChunk(context, current,
                                  request.RemainingChunk(committed_size));
      });
  int reset_count = 0;
  auto reset = Action([&reset_count, &request, this](std::uint64_t) {
    QueryResumableUploadRequest query(request.upload_session_url());
    query.set_multiple_options(request.GetOption<QuotaUser>(),
                               request.GetOption<UserIp>());
    ++reset_count;
    return this->QueryResumableUpload(query);
  });

  auto* operation = &upload;
  auto committed_size = request.offset();
  auto const expected_committed_size =
      request.offset() + request.payload_size();

  int error_count = 0;

  while (!retry_policy->IsExhausted()) {
    auto result = (*operation)(committed_size);
    if (!result) {
      ++error_count;
      // On a failure we preserve the error, then query if retry policy allows
      // retrying.  If so, we backoff, and switch to calling
      // QueryResumableUpload().
      last_status = std::move(result).status();
      if (!UploadChunkOnFailure(*retry_policy, last_status)) {
        return RetryError(std::move(last_status), *retry_policy, __func__);
      }

      auto delay = backoff_policy->OnCompletion();
      sleeper(delay);
      operation = &reset;
      continue;
    }

    // While normally a `UploadFinalChunk()` call completes an upload, sometimes
    // the upload can complete in a regular `UploadChunk()` or a
    // `ResetSession()` call. For example, the server can detect a completed
    // upload "early" if the application includes the X-Upload-Content-Length`
    // header.
    if (result->payload.has_value()) return result;

    // This indicates that the response was missing a `Range:` header, or that
    // the range header was in the wrong format. Either way, treat that as a
    // (transient) failure and query the current status to find out what to do
    // next.
    if (!result->committed_size.has_value()) {
      last_status = MissingCommittedSize(error_count, upload_count, reset_count,
                                         std::move(last_status));
      if (operation != &reset) {
        operation = &reset;
        continue;
      }
      // When a reset returns a response without a committed size we can safely
      // treat that as 0.
      result->committed_size = 0;
    }

    // With a successful operation, we can continue (or go back to) uploading.
    operation = &upload;

    auto validate =
        ValidateCommittedSize(request, *result, expected_committed_size);
    if (!validate.ok()) return validate;

    if (committed_size != *result->committed_size) {
      // A partial write is a sign of progress. We reset the backoff policy.
      // Otherwise we would unnecessarily delay the next upload.
      backoff_policy = current_backoff_policy();
      committed_size = *result->committed_size;
    }

    if (committed_size != expected_committed_size || request.last_chunk()) {
      // If we still have to send data, restart the loop. On the last chunk,
      // even if the service reports all the data as received, we need to keep
      // "finalizing" the object until the object metadata is returned. Note
      // that if we had the object metadata we would have already exited this
      // function.
      last_status =
          PartialWriteStatus(error_count, upload_count, committed_size,
                             expected_committed_size, std::move(last_status));
      continue;
    }

    // On a full write we can return immediately.
    return result;
  }
  return RetryError(last_status, *retry_policy, __func__);
}

StatusOr<std::unique_ptr<std::string>> StorageConnectionImpl::UploadFileSimple(
    std::string const& file_name, std::size_t file_size,
    InsertObjectMediaRequest& request) {
  auto upload_offset = request.GetOption<UploadFromOffset>().value_or(0);
  if (file_size < upload_offset) {
    std::ostringstream os;
    os << __func__ << "(" << request << ", " << file_name
       << "): UploadFromOffset (" << upload_offset
       << ") is bigger than the size of file source (" << file_size << ")";
    return google::cloud::internal::InvalidArgumentError(std::move(os).str(),
                                                         GCP_ERROR_INFO());
  }
  auto upload_size = (std::min)(
      request.GetOption<UploadLimit>().value_or(file_size - upload_offset),
      file_size - upload_offset);

  std::ifstream is(file_name, std::ios::binary);
  if (!is.is_open()) {
    std::ostringstream os;
    os << __func__ << "(" << request << ", " << file_name
       << "): cannot open upload file source";
    return google::cloud::internal::NotFoundError(std::move(os).str(),
                                                  GCP_ERROR_INFO());
  }

  auto payload = std::make_unique<std::string>(
      static_cast<std::size_t>(upload_size), char{});
  is.seekg(upload_offset, std::ios::beg);
  // We need to use `&payload[0]` until C++17
  // NOLINTNEXTLINE(readability-container-data-pointer)
  is.read(&(*payload)[0], payload->size());
  if (static_cast<std::size_t>(is.gcount()) < payload->size()) {
    std::ostringstream os;
    os << __func__ << "(" << request << ", " << file_name << "): Actual read ("
       << is.gcount() << ") is smaller than upload_size (" << payload->size()
       << ")";
    return google::cloud::internal::InternalError(std::move(os).str(),
                                                  GCP_ERROR_INFO());
  }
  is.close();

  return payload;
}

StatusOr<std::unique_ptr<std::istream>>
StorageConnectionImpl::UploadFileResumable(std::string const& file_name,
                                           ResumableUploadRequest& request) {
  auto upload_offset = request.GetOption<UploadFromOffset>().value_or(0);
  auto status = google::cloud::internal::status(file_name);
  if (!is_regular(status)) {
    GCP_LOG(WARNING) << "Trying to upload " << file_name
                     << R"""( which is not a regular file.
This is often a problem because:
  - Some non-regular files are infinite sources of data, and the load will
    never complete.
  - Some non-regular files can only be read once, and UploadFile() may need to
    read the file more than once to compute the checksum and hashes needed to
    preserve data integrity.

Consider using UploadLimit option or Client::WriteObject(). You may also need to disable data
integrity checks using the DisableMD5Hash() and DisableCrc32cChecksum() options.
)""";
  } else {
    std::error_code size_err;
    auto file_size = google::cloud::internal::file_size(file_name, size_err);
    if (size_err) {
      return google::cloud::internal::NotFoundError(size_err.message(),
                                                    GCP_ERROR_INFO());
    }
    if (file_size < upload_offset) {
      std::ostringstream os;
      os << __func__ << "(" << request << ", " << file_name
         << "): UploadFromOffset (" << upload_offset
         << ") is bigger than the size of file source (" << file_size << ")";
      return google::cloud::internal::InvalidArgumentError(std::move(os).str(),
                                                           GCP_ERROR_INFO());
    }

    auto upload_size = (std::min)(
        request.GetOption<UploadLimit>().value_or(file_size - upload_offset),
        file_size - upload_offset);
    request.set_option(UploadContentLength(upload_size));
  }
  auto source = std::make_unique<std::ifstream>(file_name, std::ios::binary);
  if (!source->is_open()) {
    std::ostringstream os;
    os << __func__ << "(" << request << ", " << file_name
       << "): cannot open upload file source";
    return google::cloud::internal::NotFoundError(std::move(os).str(),
                                                  GCP_ERROR_INFO());
  }
  // We set its offset before passing it to `UploadStreamResumable` so we don't
  // need to compute `UploadFromOffset` again.
  source->seekg(upload_offset, std::ios::beg);
  return std::unique_ptr<std::istream>(std::move(source));
}

<<<<<<< HEAD
Status StorageConnectionImpl::DownloadStreamToFile(
    ObjectReadStream&& stream, std::string const& file_name,
    ReadObjectRangeRequest const& request) {
  auto const* func = __func__;
  auto msg = [&request, &file_name, func](char const* what) {
    std::ostringstream os;
    os << func << "(" << request << ", " << file_name << "): " << what;
    return std::move(os).str();
  };

  // Open the destination file, and immediate raise an exception on failure.
  std::ofstream os(file_name, std::ios::binary);
  if (!os.is_open()) {
    return google::cloud::internal::InvalidArgumentError(
        msg("cannot open download destination file - ofstream::open()"),
        GCP_ERROR_INFO());
  }

  auto const& current = google::cloud::internal::CurrentOptions();
  auto const size = current.get<DownloadBufferSizeOption>();
  std::unique_ptr<char[]> buffer(new char[size]);
  do {
    stream.read(buffer.get(), size);
    os.write(buffer.get(), stream.gcount());
  } while (os.good() && stream.good());
  os.close();
  if (!os.good()) {
    return google::cloud::internal::UnknownError(
        msg("cannot close download destination file - ofstream::close()"),
        GCP_ERROR_INFO());
  }
  if (stream.bad()) return stream.status();
  return Status();
=======
StatusOr<ObjectMetadata> StorageConnectionImpl::ExecuteParallelUploadFile(
    std::vector<std::thread> threads,
    std::vector<ParallelUploadFileShard> shards, bool ignore_cleanup_failures) {
  for (auto& thread : threads) {
    thread.join();
  }
  auto res = shards[0].WaitForCompletion().get();
  auto cleanup_res = shards[0].EagerCleanup();
  if (!cleanup_res.ok() && !ignore_cleanup_failures) {
    return cleanup_res;
  }
  return res;
>>>>>>> 677354c2
}

StatusOr<ListBucketAclResponse> StorageConnectionImpl::ListBucketAcl(
    ListBucketAclRequest const& request) {
  auto const idempotency = current_idempotency_policy().IsIdempotent(request)
                               ? Idempotency::kIdempotent
                               : Idempotency::kNonIdempotent;
  return RestRetryLoop(
      current_retry_policy(), current_backoff_policy(), idempotency,
      [token = MakeIdempotencyToken(), this](
          rest_internal::RestContext& context, Options const& options,
          auto const& request) {
        context.AddHeader(kIdempotencyTokenHeader, token);
        return stub_->ListBucketAcl(context, options, request);
      },
      google::cloud::internal::CurrentOptions(), request, __func__);
}

StatusOr<BucketAccessControl> StorageConnectionImpl::GetBucketAcl(
    GetBucketAclRequest const& request) {
  auto const idempotency = current_idempotency_policy().IsIdempotent(request)
                               ? Idempotency::kIdempotent
                               : Idempotency::kNonIdempotent;
  return RestRetryLoop(
      current_retry_policy(), current_backoff_policy(), idempotency,
      [token = MakeIdempotencyToken(), this](
          rest_internal::RestContext& context, Options const& options,
          auto const& request) {
        context.AddHeader(kIdempotencyTokenHeader, token);
        return stub_->GetBucketAcl(context, options, request);
      },
      google::cloud::internal::CurrentOptions(), request, __func__);
}

StatusOr<BucketAccessControl> StorageConnectionImpl::CreateBucketAcl(
    CreateBucketAclRequest const& request) {
  auto const idempotency = current_idempotency_policy().IsIdempotent(request)
                               ? Idempotency::kIdempotent
                               : Idempotency::kNonIdempotent;
  return RestRetryLoop(
      current_retry_policy(), current_backoff_policy(), idempotency,
      [token = MakeIdempotencyToken(), this](
          rest_internal::RestContext& context, Options const& options,
          auto const& request) {
        context.AddHeader(kIdempotencyTokenHeader, token);
        return stub_->CreateBucketAcl(context, options, request);
      },
      google::cloud::internal::CurrentOptions(), request, __func__);
}

StatusOr<EmptyResponse> StorageConnectionImpl::DeleteBucketAcl(
    DeleteBucketAclRequest const& request) {
  auto const idempotency = current_idempotency_policy().IsIdempotent(request)
                               ? Idempotency::kIdempotent
                               : Idempotency::kNonIdempotent;
  return RestRetryLoop(
      current_retry_policy(), current_backoff_policy(), idempotency,
      [token = MakeIdempotencyToken(), this](
          rest_internal::RestContext& context, Options const& options,
          auto const& request) {
        context.AddHeader(kIdempotencyTokenHeader, token);
        return stub_->DeleteBucketAcl(context, options, request);
      },
      google::cloud::internal::CurrentOptions(), request, __func__);
}

StatusOr<ListObjectAclResponse> StorageConnectionImpl::ListObjectAcl(
    ListObjectAclRequest const& request) {
  auto const idempotency = current_idempotency_policy().IsIdempotent(request)
                               ? Idempotency::kIdempotent
                               : Idempotency::kNonIdempotent;
  return RestRetryLoop(
      current_retry_policy(), current_backoff_policy(), idempotency,
      [token = MakeIdempotencyToken(), this](
          rest_internal::RestContext& context, Options const& options,
          auto const& request) {
        context.AddHeader(kIdempotencyTokenHeader, token);
        return stub_->ListObjectAcl(context, options, request);
      },
      google::cloud::internal::CurrentOptions(), request, __func__);
}

StatusOr<BucketAccessControl> StorageConnectionImpl::UpdateBucketAcl(
    UpdateBucketAclRequest const& request) {
  auto const idempotency = current_idempotency_policy().IsIdempotent(request)
                               ? Idempotency::kIdempotent
                               : Idempotency::kNonIdempotent;
  return RestRetryLoop(
      current_retry_policy(), current_backoff_policy(), idempotency,
      [token = MakeIdempotencyToken(), this](
          rest_internal::RestContext& context, Options const& options,
          auto const& request) {
        context.AddHeader(kIdempotencyTokenHeader, token);
        return stub_->UpdateBucketAcl(context, options, request);
      },
      google::cloud::internal::CurrentOptions(), request, __func__);
}

StatusOr<BucketAccessControl> StorageConnectionImpl::PatchBucketAcl(
    PatchBucketAclRequest const& request) {
  auto const idempotency = current_idempotency_policy().IsIdempotent(request)
                               ? Idempotency::kIdempotent
                               : Idempotency::kNonIdempotent;
  return RestRetryLoop(
      current_retry_policy(), current_backoff_policy(), idempotency,
      [token = MakeIdempotencyToken(), this](
          rest_internal::RestContext& context, Options const& options,
          auto const& request) {
        context.AddHeader(kIdempotencyTokenHeader, token);
        return stub_->PatchBucketAcl(context, options, request);
      },
      google::cloud::internal::CurrentOptions(), request, __func__);
}

StatusOr<ObjectAccessControl> StorageConnectionImpl::CreateObjectAcl(
    CreateObjectAclRequest const& request) {
  auto const idempotency = current_idempotency_policy().IsIdempotent(request)
                               ? Idempotency::kIdempotent
                               : Idempotency::kNonIdempotent;
  return RestRetryLoop(
      current_retry_policy(), current_backoff_policy(), idempotency,
      [token = MakeIdempotencyToken(), this](
          rest_internal::RestContext& context, Options const& options,
          auto const& request) {
        context.AddHeader(kIdempotencyTokenHeader, token);
        return stub_->CreateObjectAcl(context, options, request);
      },
      google::cloud::internal::CurrentOptions(), request, __func__);
}

StatusOr<EmptyResponse> StorageConnectionImpl::DeleteObjectAcl(
    DeleteObjectAclRequest const& request) {
  auto const idempotency = current_idempotency_policy().IsIdempotent(request)
                               ? Idempotency::kIdempotent
                               : Idempotency::kNonIdempotent;
  return RestRetryLoop(
      current_retry_policy(), current_backoff_policy(), idempotency,
      [token = MakeIdempotencyToken(), this](
          rest_internal::RestContext& context, Options const& options,
          auto const& request) {
        context.AddHeader(kIdempotencyTokenHeader, token);
        return stub_->DeleteObjectAcl(context, options, request);
      },
      google::cloud::internal::CurrentOptions(), request, __func__);
}

StatusOr<ObjectAccessControl> StorageConnectionImpl::GetObjectAcl(
    GetObjectAclRequest const& request) {
  auto const idempotency = current_idempotency_policy().IsIdempotent(request)
                               ? Idempotency::kIdempotent
                               : Idempotency::kNonIdempotent;
  return RestRetryLoop(
      current_retry_policy(), current_backoff_policy(), idempotency,
      [token = MakeIdempotencyToken(), this](
          rest_internal::RestContext& context, Options const& options,
          auto const& request) {
        context.AddHeader(kIdempotencyTokenHeader, token);
        return stub_->GetObjectAcl(context, options, request);
      },
      google::cloud::internal::CurrentOptions(), request, __func__);
}

StatusOr<ObjectAccessControl> StorageConnectionImpl::UpdateObjectAcl(
    UpdateObjectAclRequest const& request) {
  auto const idempotency = current_idempotency_policy().IsIdempotent(request)
                               ? Idempotency::kIdempotent
                               : Idempotency::kNonIdempotent;
  return RestRetryLoop(
      current_retry_policy(), current_backoff_policy(), idempotency,
      [token = MakeIdempotencyToken(), this](
          rest_internal::RestContext& context, Options const& options,
          auto const& request) {
        context.AddHeader(kIdempotencyTokenHeader, token);
        return stub_->UpdateObjectAcl(context, options, request);
      },
      google::cloud::internal::CurrentOptions(), request, __func__);
}

StatusOr<ObjectAccessControl> StorageConnectionImpl::PatchObjectAcl(
    PatchObjectAclRequest const& request) {
  auto const idempotency = current_idempotency_policy().IsIdempotent(request)
                               ? Idempotency::kIdempotent
                               : Idempotency::kNonIdempotent;
  return RestRetryLoop(
      current_retry_policy(), current_backoff_policy(), idempotency,
      [token = MakeIdempotencyToken(), this](
          rest_internal::RestContext& context, Options const& options,
          auto const& request) {
        context.AddHeader(kIdempotencyTokenHeader, token);
        return stub_->PatchObjectAcl(context, options, request);
      },
      google::cloud::internal::CurrentOptions(), request, __func__);
}

StatusOr<ListDefaultObjectAclResponse>
StorageConnectionImpl::ListDefaultObjectAcl(
    ListDefaultObjectAclRequest const& request) {
  auto const idempotency = current_idempotency_policy().IsIdempotent(request)
                               ? Idempotency::kIdempotent
                               : Idempotency::kNonIdempotent;
  return RestRetryLoop(
      current_retry_policy(), current_backoff_policy(), idempotency,
      [token = MakeIdempotencyToken(), this](
          rest_internal::RestContext& context, Options const& options,
          auto const& request) {
        context.AddHeader(kIdempotencyTokenHeader, token);
        return stub_->ListDefaultObjectAcl(context, options, request);
      },
      google::cloud::internal::CurrentOptions(), request, __func__);
}

StatusOr<ObjectAccessControl> StorageConnectionImpl::CreateDefaultObjectAcl(
    CreateDefaultObjectAclRequest const& request) {
  auto const idempotency = current_idempotency_policy().IsIdempotent(request)
                               ? Idempotency::kIdempotent
                               : Idempotency::kNonIdempotent;
  return RestRetryLoop(
      current_retry_policy(), current_backoff_policy(), idempotency,
      [token = MakeIdempotencyToken(), this](
          rest_internal::RestContext& context, Options const& options,
          auto const& request) {
        context.AddHeader(kIdempotencyTokenHeader, token);
        return stub_->CreateDefaultObjectAcl(context, options, request);
      },
      google::cloud::internal::CurrentOptions(), request, __func__);
}

StatusOr<EmptyResponse> StorageConnectionImpl::DeleteDefaultObjectAcl(
    DeleteDefaultObjectAclRequest const& request) {
  auto const idempotency = current_idempotency_policy().IsIdempotent(request)
                               ? Idempotency::kIdempotent
                               : Idempotency::kNonIdempotent;
  return RestRetryLoop(
      current_retry_policy(), current_backoff_policy(), idempotency,
      [token = MakeIdempotencyToken(), this](
          rest_internal::RestContext& context, Options const& options,
          auto const& request) {
        context.AddHeader(kIdempotencyTokenHeader, token);
        return stub_->DeleteDefaultObjectAcl(context, options, request);
      },
      google::cloud::internal::CurrentOptions(), request, __func__);
}

StatusOr<ObjectAccessControl> StorageConnectionImpl::GetDefaultObjectAcl(
    GetDefaultObjectAclRequest const& request) {
  auto const idempotency = current_idempotency_policy().IsIdempotent(request)
                               ? Idempotency::kIdempotent
                               : Idempotency::kNonIdempotent;
  return RestRetryLoop(
      current_retry_policy(), current_backoff_policy(), idempotency,
      [token = MakeIdempotencyToken(), this](
          rest_internal::RestContext& context, Options const& options,
          auto const& request) {
        context.AddHeader(kIdempotencyTokenHeader, token);
        return stub_->GetDefaultObjectAcl(context, options, request);
      },
      google::cloud::internal::CurrentOptions(), request, __func__);
}

StatusOr<ObjectAccessControl> StorageConnectionImpl::UpdateDefaultObjectAcl(
    UpdateDefaultObjectAclRequest const& request) {
  auto const idempotency = current_idempotency_policy().IsIdempotent(request)
                               ? Idempotency::kIdempotent
                               : Idempotency::kNonIdempotent;
  return RestRetryLoop(
      current_retry_policy(), current_backoff_policy(), idempotency,
      [token = MakeIdempotencyToken(), this](
          rest_internal::RestContext& context, Options const& options,
          auto const& request) {
        context.AddHeader(kIdempotencyTokenHeader, token);
        return stub_->UpdateDefaultObjectAcl(context, options, request);
      },
      google::cloud::internal::CurrentOptions(), request, __func__);
}

StatusOr<ObjectAccessControl> StorageConnectionImpl::PatchDefaultObjectAcl(
    PatchDefaultObjectAclRequest const& request) {
  auto const idempotency = current_idempotency_policy().IsIdempotent(request)
                               ? Idempotency::kIdempotent
                               : Idempotency::kNonIdempotent;
  return RestRetryLoop(
      current_retry_policy(), current_backoff_policy(), idempotency,
      [token = MakeIdempotencyToken(), this](
          rest_internal::RestContext& context, Options const& options,
          auto const& request) {
        context.AddHeader(kIdempotencyTokenHeader, token);
        return stub_->PatchDefaultObjectAcl(context, options, request);
      },
      google::cloud::internal::CurrentOptions(), request, __func__);
}

StatusOr<ServiceAccount> StorageConnectionImpl::GetServiceAccount(
    GetProjectServiceAccountRequest const& request) {
  auto const idempotency = current_idempotency_policy().IsIdempotent(request)
                               ? Idempotency::kIdempotent
                               : Idempotency::kNonIdempotent;
  return RestRetryLoop(
      current_retry_policy(), current_backoff_policy(), idempotency,
      [token = MakeIdempotencyToken(), this](
          rest_internal::RestContext& context, Options const& options,
          auto const& request) {
        context.AddHeader(kIdempotencyTokenHeader, token);
        return stub_->GetServiceAccount(context, options, request);
      },
      google::cloud::internal::CurrentOptions(), request, __func__);
}

StatusOr<ListHmacKeysResponse> StorageConnectionImpl::ListHmacKeys(
    ListHmacKeysRequest const& request) {
  auto const idempotency = current_idempotency_policy().IsIdempotent(request)
                               ? Idempotency::kIdempotent
                               : Idempotency::kNonIdempotent;
  return RestRetryLoop(
      current_retry_policy(), current_backoff_policy(), idempotency,
      [token = MakeIdempotencyToken(), this](
          rest_internal::RestContext& context, Options const& options,
          auto const& request) {
        context.AddHeader(kIdempotencyTokenHeader, token);
        return stub_->ListHmacKeys(context, options, request);
      },
      google::cloud::internal::CurrentOptions(), request, __func__);
}

StatusOr<CreateHmacKeyResponse> StorageConnectionImpl::CreateHmacKey(
    CreateHmacKeyRequest const& request) {
  auto const idempotency = current_idempotency_policy().IsIdempotent(request)
                               ? Idempotency::kIdempotent
                               : Idempotency::kNonIdempotent;
  return RestRetryLoop(
      current_retry_policy(), current_backoff_policy(), idempotency,
      [token = MakeIdempotencyToken(), this](
          rest_internal::RestContext& context, Options const& options,
          auto const& request) {
        context.AddHeader(kIdempotencyTokenHeader, token);
        return stub_->CreateHmacKey(context, options, request);
      },
      google::cloud::internal::CurrentOptions(), request, __func__);
}

StatusOr<EmptyResponse> StorageConnectionImpl::DeleteHmacKey(
    DeleteHmacKeyRequest const& request) {
  auto const idempotency = current_idempotency_policy().IsIdempotent(request)
                               ? Idempotency::kIdempotent
                               : Idempotency::kNonIdempotent;
  return RestRetryLoop(
      current_retry_policy(), current_backoff_policy(), idempotency,
      [token = MakeIdempotencyToken(), this](
          rest_internal::RestContext& context, Options const& options,
          auto const& request) {
        context.AddHeader(kIdempotencyTokenHeader, token);
        return stub_->DeleteHmacKey(context, options, request);
      },
      google::cloud::internal::CurrentOptions(), request, __func__);
}

StatusOr<HmacKeyMetadata> StorageConnectionImpl::GetHmacKey(
    GetHmacKeyRequest const& request) {
  auto const idempotency = current_idempotency_policy().IsIdempotent(request)
                               ? Idempotency::kIdempotent
                               : Idempotency::kNonIdempotent;
  return RestRetryLoop(
      current_retry_policy(), current_backoff_policy(), idempotency,
      [token = MakeIdempotencyToken(), this](
          rest_internal::RestContext& context, Options const& options,
          auto const& request) {
        context.AddHeader(kIdempotencyTokenHeader, token);
        return stub_->GetHmacKey(context, options, request);
      },
      google::cloud::internal::CurrentOptions(), request, __func__);
}

StatusOr<HmacKeyMetadata> StorageConnectionImpl::UpdateHmacKey(
    UpdateHmacKeyRequest const& request) {
  auto const idempotency = current_idempotency_policy().IsIdempotent(request)
                               ? Idempotency::kIdempotent
                               : Idempotency::kNonIdempotent;
  return RestRetryLoop(
      current_retry_policy(), current_backoff_policy(), idempotency,
      [token = MakeIdempotencyToken(), this](
          rest_internal::RestContext& context, Options const& options,
          auto const& request) {
        context.AddHeader(kIdempotencyTokenHeader, token);
        return stub_->UpdateHmacKey(context, options, request);
      },
      google::cloud::internal::CurrentOptions(), request, __func__);
}

StatusOr<SignBlobResponse> StorageConnectionImpl::SignBlob(
    SignBlobRequest const& request) {
  auto const idempotency = current_idempotency_policy().IsIdempotent(request)
                               ? Idempotency::kIdempotent
                               : Idempotency::kNonIdempotent;
  return RestRetryLoop(
      current_retry_policy(), current_backoff_policy(), idempotency,
      [token = MakeIdempotencyToken(), this](
          rest_internal::RestContext& context, Options const& options,
          auto const& request) {
        context.AddHeader(kIdempotencyTokenHeader, token);
        return stub_->SignBlob(context, options, request);
      },
      google::cloud::internal::CurrentOptions(), request, __func__);
}

StatusOr<ListNotificationsResponse> StorageConnectionImpl::ListNotifications(
    ListNotificationsRequest const& request) {
  auto const idempotency = current_idempotency_policy().IsIdempotent(request)
                               ? Idempotency::kIdempotent
                               : Idempotency::kNonIdempotent;
  return RestRetryLoop(
      current_retry_policy(), current_backoff_policy(), idempotency,
      [token = MakeIdempotencyToken(), this](
          rest_internal::RestContext& context, Options const& options,
          auto const& request) {
        context.AddHeader(kIdempotencyTokenHeader, token);
        return stub_->ListNotifications(context, options, request);
      },
      google::cloud::internal::CurrentOptions(), request, __func__);
}

StatusOr<NotificationMetadata> StorageConnectionImpl::CreateNotification(
    CreateNotificationRequest const& request) {
  auto const idempotency = current_idempotency_policy().IsIdempotent(request)
                               ? Idempotency::kIdempotent
                               : Idempotency::kNonIdempotent;
  return RestRetryLoop(
      current_retry_policy(), current_backoff_policy(), idempotency,
      [token = MakeIdempotencyToken(), this](
          rest_internal::RestContext& context, Options const& options,
          auto const& request) {
        context.AddHeader(kIdempotencyTokenHeader, token);
        return stub_->CreateNotification(context, options, request);
      },
      google::cloud::internal::CurrentOptions(), request, __func__);
}

StatusOr<NotificationMetadata> StorageConnectionImpl::GetNotification(
    GetNotificationRequest const& request) {
  auto const idempotency = current_idempotency_policy().IsIdempotent(request)
                               ? Idempotency::kIdempotent
                               : Idempotency::kNonIdempotent;
  return RestRetryLoop(
      current_retry_policy(), current_backoff_policy(), idempotency,
      [token = MakeIdempotencyToken(), this](
          rest_internal::RestContext& context, Options const& options,
          auto const& request) {
        context.AddHeader(kIdempotencyTokenHeader, token);
        return stub_->GetNotification(context, options, request);
      },
      google::cloud::internal::CurrentOptions(), request, __func__);
}

StatusOr<EmptyResponse> StorageConnectionImpl::DeleteNotification(
    DeleteNotificationRequest const& request) {
  auto const idempotency = current_idempotency_policy().IsIdempotent(request)
                               ? Idempotency::kIdempotent
                               : Idempotency::kNonIdempotent;
  return RestRetryLoop(
      current_retry_policy(), current_backoff_policy(), idempotency,
      [token = MakeIdempotencyToken(), this](
          rest_internal::RestContext& context, Options const& options,
          auto const& request) {
        context.AddHeader(kIdempotencyTokenHeader, token);
        return stub_->DeleteNotification(context, options, request);
      },
      google::cloud::internal::CurrentOptions(), request, __func__);
}

std::vector<std::string> StorageConnectionImpl::InspectStackStructure() const {
  auto stack = stub_->InspectStackStructure();
  stack.emplace_back("StorageConnectionImpl");
  return stack;
}

std::unique_ptr<RetryPolicy> StorageConnectionImpl::current_retry_policy() {
  return google::cloud::internal::CurrentOptions()
      .get<RetryPolicyOption>()
      ->clone();
}

std::unique_ptr<BackoffPolicy> StorageConnectionImpl::current_backoff_policy() {
  return google::cloud::internal::CurrentOptions()
      .get<BackoffPolicyOption>()
      ->clone();
}

IdempotencyPolicy& StorageConnectionImpl::current_idempotency_policy() {
  return *google::cloud::internal::CurrentOptions()
              .get<IdempotencyPolicyOption>();
}

}  // namespace internal
GOOGLE_CLOUD_CPP_INLINE_NAMESPACE_END
}  // namespace storage
}  // namespace cloud
}  // namespace google<|MERGE_RESOLUTION|>--- conflicted
+++ resolved
@@ -855,7 +855,6 @@
   return std::unique_ptr<std::istream>(std::move(source));
 }
 
-<<<<<<< HEAD
 Status StorageConnectionImpl::DownloadStreamToFile(
     ObjectReadStream&& stream, std::string const& file_name,
     ReadObjectRangeRequest const& request) {
@@ -889,7 +888,8 @@
   }
   if (stream.bad()) return stream.status();
   return Status();
-=======
+}
+
 StatusOr<ObjectMetadata> StorageConnectionImpl::ExecuteParallelUploadFile(
     std::vector<std::thread> threads,
     std::vector<ParallelUploadFileShard> shards, bool ignore_cleanup_failures) {
@@ -902,7 +902,6 @@
     return cleanup_res;
   }
   return res;
->>>>>>> 677354c2
 }
 
 StatusOr<ListBucketAclResponse> StorageConnectionImpl::ListBucketAcl(
