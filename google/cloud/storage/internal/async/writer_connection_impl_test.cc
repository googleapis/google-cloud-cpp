// Copyright 2023 Google LLC
//
// Licensed under the Apache License, Version 2.0 (the "License");
// you may not use this file except in compliance with the License.
// You may obtain a copy of the License at
//
//      https://www.apache.org/licenses/LICENSE-2.0
//
// Unless required by applicable law or agreed to in writing, software
// distributed under the License is distributed on an "AS IS" BASIS,
// WITHOUT WARRANTIES OR CONDITIONS OF ANY KIND, either express or implied.
// See the License for the specific language governing permissions and
// limitations under the License.

#include "google/cloud/storage/internal/async/writer_connection_impl.h"
#include "google/cloud/mocks/mock_async_streaming_read_write_rpc.h"
#include "google/cloud/storage/internal/async/write_object.h"
#include "google/cloud/storage/internal/crc32c.h"
#include "google/cloud/storage/internal/grpc/ctype_cord_workaround.h"
#include "google/cloud/storage/internal/hash_function_impl.h"
#include "google/cloud/storage/options.h"
#include "google/cloud/storage/testing/canonical_errors.h"
#include "google/cloud/storage/testing/mock_hash_function.h"
#include "google/cloud/testing_util/async_sequencer.h"
#include "google/cloud/testing_util/is_proto_equal.h"
#include "google/cloud/testing_util/status_matchers.h"
#include <gmock/gmock.h>

namespace google {
namespace cloud {
namespace storage_internal {
GOOGLE_CLOUD_CPP_INLINE_NAMESPACE_BEGIN

using ::google::cloud::storage::testing::MockHashFunction;
using ::google::cloud::storage::testing::canonical_errors::PermanentError;
using ::google::cloud::storage_experimental::WritePayload;
using ::google::cloud::testing_util::AsyncSequencer;
using ::google::cloud::testing_util::IsOk;
using ::google::cloud::testing_util::IsOkAndHolds;
using ::google::cloud::testing_util::IsProtoEqual;
using ::google::cloud::testing_util::StatusIs;
using ::testing::_;
using ::testing::An;
using ::testing::Pair;
using ::testing::Return;
using ::testing::UnorderedElementsAre;
using ::testing::VariantWith;

using Request = google::storage::v2::BidiWriteObjectRequest;
using Response = google::storage::v2::BidiWriteObjectResponse;
using MockStream =
    ::google::cloud::mocks::MockAsyncStreamingReadWriteRpc<Request, Response>;

auto TestOptions() {
  return google::cloud::internal::MakeImmutableOptions(
      Options{}.set<storage::RestEndpointOption>(
          "https://test-only.p.googleapis.com"));
}

auto MakeTestResponse() {
  Response response;
  response.mutable_resource()->set_size(2048);
  response.mutable_resource()->set_bucket("projects/_/buckets/test-bucket");
  response.mutable_resource()->set_name("test-object");
  return response;
}

auto MakeTestObject() {
  auto object = google::storage::v2::Object{};
  object.set_size(2048);
  object.set_bucket("projects/_/buckets/test-bucket");
  object.set_name("test-object");
  return object;
}

auto MakeRequest() {
  auto request = Request{};
  request.set_upload_id("test-upload-id");
  // We use this field as a canary to verify the request fields are preserved.
  request.mutable_common_object_request_params()->set_encryption_algorithm(
      "test-only-algo");
  return request;
}

TEST(AsyncWriterConnectionTest, Basic) {
  auto mock = std::make_unique<MockStream>();
  EXPECT_CALL(*mock, Cancel).Times(1);
  EXPECT_CALL(*mock, Finish).WillOnce([] {
    return make_ready_future(Status{});
  });
  EXPECT_CALL(*mock, GetRequestMetadata)
      .WillOnce(Return(RpcMetadata{{{"hk0", "v0"}, {"hk1", "v1"}},
                                   {{"tk0", "v0"}, {"tk1", "v1"}}}));
  auto hash = std::make_shared<MockHashFunction>();
  EXPECT_CALL(*hash, Update(_, An<absl::Cord const&>(), _)).Times(0);
  EXPECT_CALL(*hash, Finish).Times(0);

  AsyncWriterConnectionImpl tested(TestOptions(), MakeRequest(),
                                   std::move(mock), hash, 1024);
  EXPECT_EQ(tested.UploadId(), "test-upload-id");
  EXPECT_THAT(tested.PersistedState(), VariantWith<std::int64_t>(1024));

  auto const metadata = tested.GetRequestMetadata();
  EXPECT_THAT(metadata.headers,
              UnorderedElementsAre(Pair("hk0", "v0"), Pair("hk1", "v1")));
  EXPECT_THAT(metadata.trailers,
              UnorderedElementsAre(Pair("tk0", "v0"), Pair("tk1", "v1")));
}

TEST(AsyncWriterConnectionTest, ResumeFinalized) {
  auto mock = std::make_unique<MockStream>();
  EXPECT_CALL(*mock, Cancel).Times(1);
  EXPECT_CALL(*mock, Finish).WillOnce([] {
    return make_ready_future(Status{});
  });
  auto hash = std::make_shared<MockHashFunction>();
  EXPECT_CALL(*hash, Update(_, An<absl::Cord const&>(), _)).Times(0);
  EXPECT_CALL(*hash, Finish).Times(0);

  AsyncWriterConnectionImpl tested(TestOptions(), MakeRequest(),
                                   std::move(mock), hash, MakeTestObject());
  EXPECT_EQ(tested.UploadId(), "test-upload-id");
  EXPECT_THAT(tested.PersistedState(), VariantWith<google::storage::v2::Object>(
                                           IsProtoEqual(MakeTestObject())));
}

TEST(AsyncWriterConnectionTest, Cancel) {
  auto mock = std::make_unique<MockStream>();
  EXPECT_CALL(*mock, Cancel).Times(2);
  EXPECT_CALL(*mock, Finish).WillOnce([] {
    return make_ready_future(Status{});
  });
  auto hash = std::make_shared<MockHashFunction>();
  EXPECT_CALL(*hash, Update(_, An<absl::Cord const&>(), _)).Times(0);
  EXPECT_CALL(*hash, Finish).Times(0);

  AsyncWriterConnectionImpl tested(TestOptions(), MakeRequest(),
                                   std::move(mock), hash, 1024);
  tested.Cancel();
  EXPECT_EQ(tested.UploadId(), "test-upload-id");
  EXPECT_THAT(tested.PersistedState(), VariantWith<std::int64_t>(1024));
}

TEST(AsyncWriterConnectionTest, WriteSimple) {
  auto constexpr kChunk =
      google::storage::v2::ServiceConstants::MAX_WRITE_CHUNK_BYTES;
  auto constexpr kWriteCount = 4;
  auto constexpr kChunkCount = 5;
  std::int64_t offset = 3 * kChunk;

  AsyncSequencer<bool> sequencer;
  auto mock = std::make_unique<MockStream>();
  EXPECT_CALL(*mock, Cancel).Times(1);
  EXPECT_CALL(*mock, Write)
      .Times(kWriteCount * kChunkCount)
      .WillRepeatedly([&](Request const& request, grpc::WriteOptions wopt) {
        EXPECT_FALSE(request.finish_write());
        EXPECT_EQ(request.write_offset(), offset);
        EXPECT_EQ(request.common_object_request_params().encryption_algorithm(),
                  "test-only-algo");
        EXPECT_FALSE(wopt.is_last_message());
        offset += kChunk;
        return sequencer.PushBack("Write");
      });
  EXPECT_CALL(*mock, Finish).WillOnce([&] {
    return sequencer.PushBack("Finish").then([](auto f) {
      if (f.get()) return Status{};
      return PermanentError();
    });
  });
  auto hash = std::make_shared<MockHashFunction>();
  EXPECT_CALL(*hash, Update(_, An<absl::Cord const&>(), _))
      .Times(kWriteCount * kChunkCount);
  EXPECT_CALL(*hash, Finish).Times(0);

  auto tested = std::make_unique<AsyncWriterConnectionImpl>(
      TestOptions(), MakeRequest(), std::move(mock), hash, offset);

  for (int i = 0; i != kWriteCount; ++i) {
    auto response =
        tested->Write(WritePayload(std::string(kChunkCount * kChunk, 'A')));
    for (int j = 0; j != kChunkCount; ++j) {
      auto next = sequencer.PopFrontWithName();
      ASSERT_THAT(next.second, "Write");
      next.first.set_value(true);
    }
    EXPECT_STATUS_OK(response.get());
  }

  tested = {};
  auto next = sequencer.PopFrontWithName();
  ASSERT_THAT(next.second, "Finish");
  next.first.set_value(true);
}

TEST(AsyncWriterConnectionTest, WriteError) {
  auto constexpr kChunk =
      google::storage::v2::ServiceConstants::MAX_WRITE_CHUNK_BYTES;

  AsyncSequencer<bool> sequencer;
  auto mock = std::make_unique<MockStream>();
  EXPECT_CALL(*mock, Cancel).Times(1);
  EXPECT_CALL(*mock, Write).WillOnce([&](Request const&, grpc::WriteOptions) {
    return sequencer.PushBack("Write");
  });
  EXPECT_CALL(*mock, Finish).WillOnce([&] {
    return sequencer.PushBack("Finish").then([](auto f) {
      if (f.get()) return Status{};
      return PermanentError();
    });
  });
  auto hash = std::make_shared<MockHashFunction>();
  EXPECT_CALL(*hash, Update(_, An<absl::Cord const&>(), _)).Times(1);
  EXPECT_CALL(*hash, Finish).Times(0);

  auto tested = std::make_unique<AsyncWriterConnectionImpl>(
      TestOptions(), MakeRequest(), std::move(mock), hash, 0);

  auto response = tested->Write(WritePayload(std::string(kChunk, 'A')));
  auto next = sequencer.PopFrontWithName();
  ASSERT_THAT(next.second, "Write");
  next.first.set_value(false);  // Detect an error on Write()
  next = sequencer.PopFrontWithName();
  ASSERT_THAT(next.second, "Finish");
  next.first.set_value(false);  // Return an error from Finish()
  EXPECT_THAT(response.get(), StatusIs(PermanentError().code()));
}

TEST(AsyncWriterConnectionTest, UnexpectedWriteFailsWithoutError) {
  auto constexpr kChunk =
      google::storage::v2::ServiceConstants::MAX_WRITE_CHUNK_BYTES;

  AsyncSequencer<bool> sequencer;
  auto mock = std::make_unique<MockStream>();
  EXPECT_CALL(*mock, Cancel).Times(1);
  EXPECT_CALL(*mock, Write).WillOnce([&](Request const&, grpc::WriteOptions) {
    return sequencer.PushBack("Write");
  });
  EXPECT_CALL(*mock, Finish).WillOnce([&] {
    return sequencer.PushBack("Finish").then([](auto f) {
      if (f.get()) return Status{};
      return PermanentError();
    });
  });
  auto hash = std::make_shared<MockHashFunction>();
  EXPECT_CALL(*hash, Update(_, An<absl::Cord const&>(), _)).Times(1);
  EXPECT_CALL(*hash, Finish).Times(0);

  auto tested = std::make_unique<AsyncWriterConnectionImpl>(
      TestOptions(), MakeRequest(), std::move(mock), hash, 0);

  auto response = tested->Write(WritePayload(std::string(kChunk, 'A')));
  auto next = sequencer.PopFrontWithName();
  ASSERT_THAT(next.second, "Write");
  next.first.set_value(false);  // Detect an error on Write()
  next = sequencer.PopFrontWithName();
  ASSERT_THAT(next.second, "Finish");
  next.first.set_value(true);  // Return success from Finish()
  EXPECT_THAT(response.get(), StatusIs(StatusCode::kInternal));
}

TEST(AsyncWriterConnectionTest, FinalizeEmpty) {
  AsyncSequencer<bool> sequencer;
  auto mock = std::make_unique<MockStream>();
  EXPECT_CALL(*mock, Cancel).Times(1);
  EXPECT_CALL(*mock, Write)
      .WillOnce([&](Request const& request, grpc::WriteOptions wopt) {
        EXPECT_TRUE(request.finish_write());
        EXPECT_TRUE(wopt.is_last_message());
        EXPECT_EQ(request.common_object_request_params().encryption_algorithm(),
                  "test-only-algo");
        return sequencer.PushBack("Write");
      });
  EXPECT_CALL(*mock, Read).WillOnce([&]() {
    return sequencer.PushBack("Read").then([](auto f) {
      if (!f.get()) return absl::optional<Response>();
      return absl::make_optional(MakeTestResponse());
    });
  });
  EXPECT_CALL(*mock, Finish).WillOnce([&] {
    return sequencer.PushBack("Finish").then([](auto f) {
      if (f.get()) return Status{};
      return PermanentError();
    });
  });
  auto hash = std::make_shared<MockHashFunction>();
  EXPECT_CALL(*hash, Update(_, An<absl::Cord const&>(), _)).Times(1);
  EXPECT_CALL(*hash, Finish).Times(1);

  auto tested = std::make_unique<AsyncWriterConnectionImpl>(
      TestOptions(), MakeRequest(), std::move(mock), hash, 1024);
  auto response = tested->Finalize(WritePayload{});
  auto next = sequencer.PopFrontWithName();
  ASSERT_THAT(next.second, "Write");
  next.first.set_value(true);
  next = sequencer.PopFrontWithName();
  ASSERT_THAT(next.second, "Read");
  next.first.set_value(true);
  auto object = response.get();
  EXPECT_THAT(object, IsOkAndHolds(IsProtoEqual(MakeTestObject())))
      << "=" << object->DebugString();

  tested = {};
  next = sequencer.PopFrontWithName();
  ASSERT_THAT(next.second, "Finish");
  next.first.set_value(true);
}

TEST(AsyncWriterConnectionTest, FinalizeFails) {
  AsyncSequencer<bool> sequencer;
  auto mock = std::make_unique<MockStream>();
  EXPECT_CALL(*mock, Cancel).Times(1);
  EXPECT_CALL(*mock, Write).WillOnce([&](Request const&, grpc::WriteOptions) {
    return sequencer.PushBack("Write");
  });
  EXPECT_CALL(*mock, Finish).WillOnce([&] {
    return sequencer.PushBack("Finish").then([](auto f) {
      if (f.get()) return Status{};
      return PermanentError();
    });
  });
  auto hash = std::make_shared<MockHashFunction>();
  EXPECT_CALL(*hash, Update(_, An<absl::Cord const&>(), _)).Times(1);
  EXPECT_CALL(*hash, Finish).Times(1);

  auto tested = std::make_unique<AsyncWriterConnectionImpl>(
      TestOptions(), MakeRequest(), std::move(mock), hash, 1024);
  auto response = tested->Finalize(WritePayload{});
  auto next = sequencer.PopFrontWithName();
  ASSERT_THAT(next.second, "Write");
  next.first.set_value(false);  // Detect an error on Write()
  next = sequencer.PopFrontWithName();
  ASSERT_THAT(next.second, "Finish");
  next.first.set_value(false);  // Return success from Finish()
  EXPECT_THAT(response.get(), StatusIs(PermanentError().code()));
}

TEST(AsyncWriterConnectionTest, UnexpectedFinalizeFailsWithoutError) {
  AsyncSequencer<bool> sequencer;
  auto mock = std::make_unique<MockStream>();
  EXPECT_CALL(*mock, Cancel).Times(1);
  EXPECT_CALL(*mock, Write).WillOnce([&](Request const&, grpc::WriteOptions) {
    return sequencer.PushBack("Write");
  });
  EXPECT_CALL(*mock, Finish).WillOnce([&] {
    return sequencer.PushBack("Finish").then([](auto f) {
      if (f.get()) return Status{};
      return PermanentError();
    });
  });
  auto hash = std::make_shared<MockHashFunction>();
  EXPECT_CALL(*hash, Update(_, An<absl::Cord const&>(), _)).Times(1);
  EXPECT_CALL(*hash, Finish).Times(1);

  auto tested = std::make_unique<AsyncWriterConnectionImpl>(
      TestOptions(), MakeRequest(), std::move(mock), hash, 1024);
  auto response = tested->Finalize(WritePayload{});
  auto next = sequencer.PopFrontWithName();
  ASSERT_THAT(next.second, "Write");
  next.first.set_value(false);  // Detect an error on Write()
  next = sequencer.PopFrontWithName();
  ASSERT_THAT(next.second, "Finish");
  next.first.set_value(true);  // Return success from Finish()
  EXPECT_THAT(response.get(), StatusIs(StatusCode::kInternal));
}

TEST(AsyncWriterConnectionTest, QueryFinalFails) {
  AsyncSequencer<bool> sequencer;
  auto mock = std::make_unique<MockStream>();
  EXPECT_CALL(*mock, Cancel).Times(1);
  EXPECT_CALL(*mock, Write).WillOnce([&](Request const&, grpc::WriteOptions) {
    return sequencer.PushBack("Write");
  });
  EXPECT_CALL(*mock, Read).WillOnce([&]() {
    return sequencer.PushBack("Read").then([](auto f) {
      if (!f.get()) return absl::optional<Response>();
      return absl::make_optional(MakeTestResponse());
    });
  });
  EXPECT_CALL(*mock, Finish).WillOnce([&] {
    return sequencer.PushBack("Finish").then([](auto f) {
      if (f.get()) return Status{};
      return PermanentError();
    });
  });
  auto hash = std::make_shared<MockHashFunction>();
  EXPECT_CALL(*hash, Update(_, An<absl::Cord const&>(), _)).Times(1);
  EXPECT_CALL(*hash, Finish).Times(1);

  auto tested = std::make_unique<AsyncWriterConnectionImpl>(
      TestOptions(), MakeRequest(), std::move(mock), hash, 1024);
  auto response = tested->Finalize(WritePayload{});
  auto next = sequencer.PopFrontWithName();
  ASSERT_THAT(next.second, "Write");
  next.first.set_value(true);
  next = sequencer.PopFrontWithName();
  ASSERT_THAT(next.second, "Read");
  next.first.set_value(false);  // Detect an error during Read()
  next = sequencer.PopFrontWithName();
  ASSERT_THAT(next.second, "Finish");
  next.first.set_value(false);  // Return success from Finish()
  EXPECT_THAT(response.get(), StatusIs(PermanentError().code()));
}

TEST(AsyncWriterConnectionTest, UnexpectedQueryFinalFailsWithoutError) {
  AsyncSequencer<bool> sequencer;
  auto mock = std::make_unique<MockStream>();
  EXPECT_CALL(*mock, Cancel).Times(1);
  EXPECT_CALL(*mock, Write).WillOnce([&](Request const&, grpc::WriteOptions) {
    return sequencer.PushBack("Write");
  });
  EXPECT_CALL(*mock, Read).WillOnce([&]() {
    return sequencer.PushBack("Read").then([](auto f) {
      if (!f.get()) return absl::optional<Response>();
      return absl::make_optional(MakeTestResponse());
    });
  });
  EXPECT_CALL(*mock, Finish).WillOnce([&] {
    return sequencer.PushBack("Finish").then([](auto f) {
      if (f.get()) return Status{};
      return PermanentError();
    });
  });
  auto hash = std::make_shared<MockHashFunction>();
  EXPECT_CALL(*hash, Update(_, An<absl::Cord const&>(), _)).Times(1);
  EXPECT_CALL(*hash, Finish).Times(1);

  auto tested = std::make_unique<AsyncWriterConnectionImpl>(
      TestOptions(), MakeRequest(), std::move(mock), hash, 1024);
  auto response = tested->Finalize(WritePayload{});
  auto next = sequencer.PopFrontWithName();
  ASSERT_THAT(next.second, "Write");
  next.first.set_value(true);
  next = sequencer.PopFrontWithName();
  ASSERT_THAT(next.second, "Read");
  next.first.set_value(false);  // Detect an error during Read()
  next = sequencer.PopFrontWithName();
  ASSERT_THAT(next.second, "Finish");
  next.first.set_value(true);  // Return success from Finish()
  EXPECT_THAT(response.get(), StatusIs(StatusCode::kInternal));
}

TEST(AsyncWriterConnectionTest, UnexpectedQueryFinalMissingResource) {
  AsyncSequencer<bool> sequencer;
  auto mock = std::make_unique<MockStream>();
  EXPECT_CALL(*mock, Cancel).Times(1);
  EXPECT_CALL(*mock, Write).WillOnce([&](Request const&, grpc::WriteOptions) {
    return sequencer.PushBack("Write");
  });
  EXPECT_CALL(*mock, Read).WillOnce([&]() {
    return sequencer.PushBack("Read").then([](auto f) {
      if (!f.get()) return absl::optional<Response>();
      return absl::make_optional(Response{});
    });
  });
  EXPECT_CALL(*mock, Finish).WillOnce([&] {
    return sequencer.PushBack("Finish").then([](auto f) {
      if (f.get()) return Status{};
      return PermanentError();
    });
  });
  auto hash = std::make_shared<MockHashFunction>();
  EXPECT_CALL(*hash, Update(_, An<absl::Cord const&>(), _)).Times(1);
  EXPECT_CALL(*hash, Finish).Times(1);

  auto tested = std::make_unique<AsyncWriterConnectionImpl>(
      TestOptions(), MakeRequest(), std::move(mock), hash, 0);
  auto response = tested->Finalize(WritePayload{});
  auto next = sequencer.PopFrontWithName();
  ASSERT_THAT(next.second, "Write");
  next.first.set_value(true);
  next = sequencer.PopFrontWithName();
  ASSERT_THAT(next.second, "Read");
  next.first.set_value(true);
  EXPECT_THAT(response.get(), StatusIs(StatusCode::kInternal));

  tested.reset();
  next = sequencer.PopFrontWithName();
  ASSERT_THAT(next.second, "Finish");
  next.first.set_value(true);
}

TEST(AsyncWriterConnectionTest, FlushEmpty) {
  AsyncSequencer<bool> sequencer;
  auto mock = std::make_unique<MockStream>();
  EXPECT_CALL(*mock, Cancel).Times(1);
  EXPECT_CALL(*mock, Write)
      .WillOnce([&](Request const& request, grpc::WriteOptions wopt) {
        EXPECT_TRUE(request.flush());
        EXPECT_TRUE(request.state_lookup());
        EXPECT_FALSE(wopt.is_last_message());
        EXPECT_EQ(request.common_object_request_params().encryption_algorithm(),
                  "test-only-algo");
        return sequencer.PushBack("Write");
      });
  EXPECT_CALL(*mock, Read).WillOnce([&]() {
    return sequencer.PushBack("Read").then([](auto f) {
      if (!f.get()) return absl::optional<Response>();
      auto response = Response{};
      response.set_persisted_size(16384);
      return absl::make_optional(std::move(response));
    });
  });
  EXPECT_CALL(*mock, Finish).WillOnce([&] {
    return sequencer.PushBack("Finish").then([](auto f) {
      if (f.get()) return Status{};
      return PermanentError();
    });
  });
  auto hash = std::make_shared<MockHashFunction>();
  EXPECT_CALL(*hash, Update(_, An<absl::Cord const&>(), _)).Times(1);
  EXPECT_CALL(*hash, Finish).Times(0);

  auto tested = std::make_unique<AsyncWriterConnectionImpl>(
      TestOptions(), MakeRequest(), std::move(mock), hash, 1024);
  auto flush = tested->Flush(WritePayload{});
  auto next = sequencer.PopFrontWithName();
  ASSERT_THAT(next.second, "Write");
  next.first.set_value(true);
  EXPECT_THAT(flush.get(), IsOk());

  auto query = tested->Query();
  next = sequencer.PopFrontWithName();
  ASSERT_THAT(next.second, "Read");
  next.first.set_value(true);
  EXPECT_THAT(query.get(), IsOkAndHolds(16384));

  tested = {};
  next = sequencer.PopFrontWithName();
  ASSERT_THAT(next.second, "Finish");
  next.first.set_value(true);
}

TEST(AsyncWriterConnectionTest, FlushFails) {
  AsyncSequencer<bool> sequencer;
  auto mock = std::make_unique<MockStream>();
  EXPECT_CALL(*mock, Cancel).Times(1);
  EXPECT_CALL(*mock, Write).WillOnce([&](Request const&, grpc::WriteOptions) {
    return sequencer.PushBack("Write");
  });
  EXPECT_CALL(*mock, Finish).WillOnce([&] {
    return sequencer.PushBack("Finish").then([](auto f) {
      if (f.get()) return Status{};
      return PermanentError();
    });
  });
  auto hash = std::make_shared<MockHashFunction>();
  EXPECT_CALL(*hash, Update(_, An<absl::Cord const&>(), _)).Times(1);
  EXPECT_CALL(*hash, Finish).Times(1);

  auto tested = std::make_unique<AsyncWriterConnectionImpl>(
      TestOptions(), MakeRequest(), std::move(mock), hash, 1024);
  auto response = tested->Finalize(WritePayload{});
  auto next = sequencer.PopFrontWithName();
  ASSERT_THAT(next.second, "Write");
  next.first.set_value(false);  // Detect an error on Write()
  next = sequencer.PopFrontWithName();
  ASSERT_THAT(next.second, "Finish");
  next.first.set_value(false);  // Return error from Finish()
  EXPECT_THAT(response.get(), StatusIs(PermanentError().code()));
}

TEST(AsyncWriterConnectionTest, UnexpectedFlushFailsWithoutError) {
  AsyncSequencer<bool> sequencer;
  auto mock = std::make_unique<MockStream>();
  EXPECT_CALL(*mock, Cancel).Times(1);
  EXPECT_CALL(*mock, Write).WillOnce([&](Request const&, grpc::WriteOptions) {
    return sequencer.PushBack("Write");
  });
  EXPECT_CALL(*mock, Finish).WillOnce([&] {
    return sequencer.PushBack("Finish").then([](auto f) {
      if (f.get()) return Status{};
      return PermanentError();
    });
  });
  auto hash = std::make_shared<MockHashFunction>();
  EXPECT_CALL(*hash, Update(_, An<absl::Cord const&>(), _)).Times(1);
  EXPECT_CALL(*hash, Finish).Times(1);

  auto tested = std::make_unique<AsyncWriterConnectionImpl>(
      TestOptions(), MakeRequest(), std::move(mock), hash, 1024);
  auto response = tested->Finalize(WritePayload{});
  auto next = sequencer.PopFrontWithName();
  ASSERT_THAT(next.second, "Write");
  next.first.set_value(false);  // Detect an error on Write()
  next = sequencer.PopFrontWithName();
  ASSERT_THAT(next.second, "Finish");
  next.first.set_value(true);  // Return success from Finish()
  EXPECT_THAT(response.get(), StatusIs(StatusCode::kInternal));
}

TEST(AsyncWriterConnectionTest, QueryFails) {
  AsyncSequencer<bool> sequencer;
  auto mock = std::make_unique<MockStream>();
  EXPECT_CALL(*mock, Cancel).Times(1);
  EXPECT_CALL(*mock, Read).WillOnce([&]() {
    return sequencer.PushBack("Read").then(
        [](auto) { return absl::optional<Response>(); });
  });
  EXPECT_CALL(*mock, Finish).WillOnce([&] {
    return sequencer.PushBack("Finish").then([](auto f) {
      if (f.get()) return Status{};
      return PermanentError();
    });
  });
  auto hash = std::make_shared<MockHashFunction>();
  EXPECT_CALL(*hash, Update(_, An<absl::Cord const&>(), _)).Times(0);
  EXPECT_CALL(*hash, Finish).Times(0);

  auto tested = std::make_unique<AsyncWriterConnectionImpl>(
      TestOptions(), MakeRequest(), std::move(mock), hash, 1024);
  auto query = tested->Query();
  auto next = sequencer.PopFrontWithName();
  ASSERT_THAT(next.second, "Read");
  next.first.set_value(false);  // Detect error from Read()
  next = sequencer.PopFrontWithName();
  ASSERT_THAT(next.second, "Finish");
  next.first.set_value(false);  // Return error from Finish()
  EXPECT_THAT(query.get(), StatusIs(PermanentError().code()));
}

TEST(AsyncWriterConnectionTest, UnexpectedQueryFailsWithoutError) {
  AsyncSequencer<bool> sequencer;
  auto mock = std::make_unique<MockStream>();
  EXPECT_CALL(*mock, Cancel).Times(1);
  EXPECT_CALL(*mock, Read).WillOnce([&]() {
    return sequencer.PushBack("Read").then(
        [](auto) { return absl::optional<Response>(); });
  });
  EXPECT_CALL(*mock, Finish).WillOnce([&] {
    return sequencer.PushBack("Finish").then([](auto f) {
      if (f.get()) return Status{};
      return PermanentError();
    });
  });
  auto hash = std::make_shared<MockHashFunction>();
  EXPECT_CALL(*hash, Update(_, An<absl::Cord const&>(), _)).Times(0);
  EXPECT_CALL(*hash, Finish).Times(0);

  auto tested = std::make_unique<AsyncWriterConnectionImpl>(
      TestOptions(), MakeRequest(), std::move(mock), hash, 1024);
  auto query = tested->Query();
  auto next = sequencer.PopFrontWithName();
  ASSERT_THAT(next.second, "Read");
  next.first.set_value(false);  // Detect error from Read()
  next = sequencer.PopFrontWithName();
  ASSERT_THAT(next.second, "Finish");
  next.first.set_value(true);  // Return success from Finish()
  EXPECT_THAT(query.get(), StatusIs(StatusCode::kInternal));
}

<<<<<<< HEAD
TEST(AsyncWriterConnectionTest, WriteHandleIsUpdatedAfterQuery) {
  AsyncSequencer<bool> sequencer;
  auto mock = std::make_unique<MockStream>();
  std::vector<std::string> seen_handles;

  EXPECT_CALL(*mock, Write)
      .Times(3)
      .WillRepeatedly([&](Request const& req, grpc::WriteOptions) {
        EXPECT_TRUE(req.has_append_object_spec());
        EXPECT_TRUE(req.append_object_spec().has_write_handle());
        seen_handles.push_back(
            req.append_object_spec().write_handle().handle());
        return sequencer.PushBack("Write");
      });

  int read_call_count = 0;
  EXPECT_CALL(*mock, Read).Times(2).WillRepeatedly([&]() {
    Response resp;
    if (read_call_count == 0) {
      resp.mutable_write_handle()->set_handle("handle1");
      resp.set_persisted_size(42);
    } else {
      resp.mutable_write_handle()->set_handle("handle2");
      resp.set_persisted_size(43);
    }
    ++read_call_count;
    return make_ready_future(absl::make_optional(std::move(resp)));
  });

  auto hash = std::make_shared<MockHashFunction>();
  EXPECT_CALL(*mock, Cancel).Times(1);
  EXPECT_CALL(*mock, Finish).WillOnce([] {
    return make_ready_future(Status{});
  });
  EXPECT_CALL(*hash, Update(_, An<absl::Cord const&>(), _)).Times(3);

  google::storage::v2::BidiWriteObjectRequest req;
  req.mutable_append_object_spec()->set_bucket("bucket");
  req.mutable_append_object_spec()->set_object("object");

  auto tested = std::make_unique<AsyncWriterConnectionImpl>(
      TestOptions(), req, std::move(mock), hash, 0);

  // First Query sets handle1.
  EXPECT_THAT(tested->Query().get(), IsOkAndHolds(42));

  // First Write uses handle1.
  auto result1 = tested->Write(WritePayload("payload1"));
  auto next1 = sequencer.PopFrontWithName();
  ASSERT_THAT(next1.second, "Write");
  next1.first.set_value(true);
  EXPECT_STATUS_OK(result1.get());

  // Second Query sets handle2.
  EXPECT_THAT(tested->Query().get(), IsOkAndHolds(43));

  // Second Write uses handle2.
  auto result2 = tested->Write(WritePayload("payload2"));
  auto next2 = sequencer.PopFrontWithName();
  ASSERT_THAT(next2.second, "Write");
  next2.first.set_value(true);
  EXPECT_STATUS_OK(result2.get());

  // Third Write also uses handle2.
  auto result3 = tested->Write(WritePayload("payload3"));
  auto next3 = sequencer.PopFrontWithName();
  ASSERT_THAT(next3.second, "Write");
  next3.first.set_value(true);
  EXPECT_STATUS_OK(result3.get());

  ASSERT_EQ(seen_handles.size(), 3);
  EXPECT_EQ(seen_handles[0], "handle1");
  EXPECT_EQ(seen_handles[1], "handle2");
  EXPECT_EQ(seen_handles[2], "handle2");
}

TEST(AsyncWriterConnectionTest, WriteHandleIsUpdatedAfterResume) {
  AsyncSequencer<bool> sequencer;
  auto mock = std::make_unique<MockStream>();
  std::vector<std::string> seen_handles;

  EXPECT_CALL(*mock, Write)
      .Times(2)
      .WillRepeatedly([&](Request const& req, grpc::WriteOptions) {
        EXPECT_TRUE(req.has_append_object_spec());
        EXPECT_TRUE(req.append_object_spec().has_write_handle());
        seen_handles.push_back(
            req.append_object_spec().write_handle().handle());
        return sequencer.PushBack("Write");
      });

  EXPECT_CALL(*mock, Read)
      .WillOnce([&]() {
        Response resp;
        resp.mutable_write_handle()->set_handle("handle1");
        resp.set_persisted_size(42);
        return make_ready_future(absl::make_optional(std::move(resp)));
      })
      .WillOnce([&]() {
        Response resp;
        resp.mutable_write_handle()->set_handle("handle2");
        resp.set_persisted_size(43);
        return make_ready_future(absl::make_optional(std::move(resp)));
      });

  EXPECT_CALL(*mock, Cancel).Times(1);
  EXPECT_CALL(*mock, Finish).WillOnce([] {
    return make_ready_future(Status{});
  });

  auto hash = std::make_shared<MockHashFunction>();
  EXPECT_CALL(*hash, Update(_, An<absl::Cord const&>(), _)).Times(2);

  google::storage::v2::BidiWriteObjectRequest req;
  req.mutable_append_object_spec()->set_bucket("bucket");
  req.mutable_append_object_spec()->set_object("object");

  auto tested = std::make_unique<AsyncWriterConnectionImpl>(
      TestOptions(), req, std::move(mock), hash, 0);

  // First Query sets handle1.
  EXPECT_THAT(tested->Query().get(), IsOkAndHolds(42));

  // First Write uses handle1 but fails.
  auto result1 = tested->Write(WritePayload("payload1"));
  auto next1 = sequencer.PopFrontWithName();
  ASSERT_THAT(next1.second, "Write");
  next1.first.set_value(false);

  // Simulate resume by calling Query again which returns handle2.
  EXPECT_THAT(tested->Query().get(), IsOkAndHolds(43));

  // Second Write should use handle2.
  auto result2 = tested->Write(WritePayload("payload2"));
  auto next2 = sequencer.PopFrontWithName();
  ASSERT_THAT(next2.second, "Write");
  next2.first.set_value(true);
  EXPECT_STATUS_OK(result2.get());

  ASSERT_EQ(seen_handles.size(), 2);
  EXPECT_EQ(seen_handles[0], "handle1");
  EXPECT_EQ(seen_handles[1], "handle2");
=======
TEST(AsyncWriterConnectionTest, FinalizeAppendableNoChecksum) {
  AsyncSequencer<bool> sequencer;
  auto mock = std::make_unique<MockStream>();
  EXPECT_CALL(*mock, Cancel).Times(1);
  EXPECT_CALL(*mock, Write)
      .WillOnce([&](Request const& request, grpc::WriteOptions wopt) {
        EXPECT_TRUE(request.finish_write());
        EXPECT_TRUE(wopt.is_last_message());
        EXPECT_EQ(request.common_object_request_params().encryption_algorithm(),
                  "test-only-algo");
        EXPECT_FALSE(request.has_object_checksums());
        return sequencer.PushBack("Write");
      });
  EXPECT_CALL(*mock, Read).WillOnce([&]() {
    return sequencer.PushBack("Read").then([](auto f) {
      if (!f.get()) return absl::optional<Response>();
      return absl::make_optional(MakeTestResponse());
    });
  });
  EXPECT_CALL(*mock, Finish).WillOnce([&] {
    return sequencer.PushBack("Finish").then([](auto f) {
      if (f.get()) return Status{};
      return PermanentError();
    });
  });
  auto hash = std::make_shared<MockHashFunction>();
  EXPECT_CALL(*hash, Update(_, An<absl::Cord const&>(), _)).Times(1);
  EXPECT_CALL(*hash, Finish).Times(0);

  auto request = MakeRequest();
  request.mutable_write_object_spec()->set_appendable(true);
  auto tested = std::make_unique<AsyncWriterConnectionImpl>(
      TestOptions(), std::move(request), std::move(mock), hash, 1024);
  auto response = tested->Finalize(WritePayload{});
  auto next = sequencer.PopFrontWithName();
  ASSERT_THAT(next.second, "Write");
  next.first.set_value(true);
  next = sequencer.PopFrontWithName();
  ASSERT_THAT(next.second, "Read");
  next.first.set_value(true);
  auto object = response.get();
  EXPECT_THAT(object, IsOkAndHolds(IsProtoEqual(MakeTestObject())))
      << "=" << object->DebugString();

  tested = {};
  next = sequencer.PopFrontWithName();
  ASSERT_THAT(next.second, "Finish");
  next.first.set_value(true);
>>>>>>> b839b6b1
}

GOOGLE_CLOUD_CPP_INLINE_NAMESPACE_END
}  // namespace storage_internal
}  // namespace cloud
}  // namespace google<|MERGE_RESOLUTION|>--- conflicted
+++ resolved
@@ -649,7 +649,56 @@
   EXPECT_THAT(query.get(), StatusIs(StatusCode::kInternal));
 }
 
-<<<<<<< HEAD
+TEST(AsyncWriterConnectionTest, FinalizeAppendableNoChecksum) {
+  AsyncSequencer<bool> sequencer;
+  auto mock = std::make_unique<MockStream>();
+  EXPECT_CALL(*mock, Cancel).Times(1);
+  EXPECT_CALL(*mock, Write)
+      .WillOnce([&](Request const& request, grpc::WriteOptions wopt) {
+        EXPECT_TRUE(request.finish_write());
+        EXPECT_TRUE(wopt.is_last_message());
+        EXPECT_EQ(request.common_object_request_params().encryption_algorithm(),
+                  "test-only-algo");
+        EXPECT_FALSE(request.has_object_checksums());
+        return sequencer.PushBack("Write");
+      });
+  EXPECT_CALL(*mock, Read).WillOnce([&]() {
+    return sequencer.PushBack("Read").then([](auto f) {
+      if (!f.get()) return absl::optional<Response>();
+      return absl::make_optional(MakeTestResponse());
+    });
+  });
+  EXPECT_CALL(*mock, Finish).WillOnce([&] {
+    return sequencer.PushBack("Finish").then([](auto f) {
+      if (f.get()) return Status{};
+      return PermanentError();
+    });
+  });
+  auto hash = std::make_shared<MockHashFunction>();
+  EXPECT_CALL(*hash, Update(_, An<absl::Cord const&>(), _)).Times(1);
+  EXPECT_CALL(*hash, Finish).Times(0);
+
+  auto request = MakeRequest();
+  request.mutable_write_object_spec()->set_appendable(true);
+  auto tested = std::make_unique<AsyncWriterConnectionImpl>(
+      TestOptions(), std::move(request), std::move(mock), hash, 1024);
+  auto response = tested->Finalize(WritePayload{});
+  auto next = sequencer.PopFrontWithName();
+  ASSERT_THAT(next.second, "Write");
+  next.first.set_value(true);
+  next = sequencer.PopFrontWithName();
+  ASSERT_THAT(next.second, "Read");
+  next.first.set_value(true);
+  auto object = response.get();
+  EXPECT_THAT(object, IsOkAndHolds(IsProtoEqual(MakeTestObject())))
+      << "=" << object->DebugString();
+
+  tested = {};
+  next = sequencer.PopFrontWithName();
+  ASSERT_THAT(next.second, "Finish");
+  next.first.set_value(true);
+}
+
 TEST(AsyncWriterConnectionTest, WriteHandleIsUpdatedAfterQuery) {
   AsyncSequencer<bool> sequencer;
   auto mock = std::make_unique<MockStream>();
@@ -792,56 +841,6 @@
   ASSERT_EQ(seen_handles.size(), 2);
   EXPECT_EQ(seen_handles[0], "handle1");
   EXPECT_EQ(seen_handles[1], "handle2");
-=======
-TEST(AsyncWriterConnectionTest, FinalizeAppendableNoChecksum) {
-  AsyncSequencer<bool> sequencer;
-  auto mock = std::make_unique<MockStream>();
-  EXPECT_CALL(*mock, Cancel).Times(1);
-  EXPECT_CALL(*mock, Write)
-      .WillOnce([&](Request const& request, grpc::WriteOptions wopt) {
-        EXPECT_TRUE(request.finish_write());
-        EXPECT_TRUE(wopt.is_last_message());
-        EXPECT_EQ(request.common_object_request_params().encryption_algorithm(),
-                  "test-only-algo");
-        EXPECT_FALSE(request.has_object_checksums());
-        return sequencer.PushBack("Write");
-      });
-  EXPECT_CALL(*mock, Read).WillOnce([&]() {
-    return sequencer.PushBack("Read").then([](auto f) {
-      if (!f.get()) return absl::optional<Response>();
-      return absl::make_optional(MakeTestResponse());
-    });
-  });
-  EXPECT_CALL(*mock, Finish).WillOnce([&] {
-    return sequencer.PushBack("Finish").then([](auto f) {
-      if (f.get()) return Status{};
-      return PermanentError();
-    });
-  });
-  auto hash = std::make_shared<MockHashFunction>();
-  EXPECT_CALL(*hash, Update(_, An<absl::Cord const&>(), _)).Times(1);
-  EXPECT_CALL(*hash, Finish).Times(0);
-
-  auto request = MakeRequest();
-  request.mutable_write_object_spec()->set_appendable(true);
-  auto tested = std::make_unique<AsyncWriterConnectionImpl>(
-      TestOptions(), std::move(request), std::move(mock), hash, 1024);
-  auto response = tested->Finalize(WritePayload{});
-  auto next = sequencer.PopFrontWithName();
-  ASSERT_THAT(next.second, "Write");
-  next.first.set_value(true);
-  next = sequencer.PopFrontWithName();
-  ASSERT_THAT(next.second, "Read");
-  next.first.set_value(true);
-  auto object = response.get();
-  EXPECT_THAT(object, IsOkAndHolds(IsProtoEqual(MakeTestObject())))
-      << "=" << object->DebugString();
-
-  tested = {};
-  next = sequencer.PopFrontWithName();
-  ASSERT_THAT(next.second, "Finish");
-  next.first.set_value(true);
->>>>>>> b839b6b1
 }
 
 GOOGLE_CLOUD_CPP_INLINE_NAMESPACE_END
