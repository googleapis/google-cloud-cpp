--- conflicted
+++ resolved
@@ -104,15 +104,12 @@
       InsertObjectMediaRequest& request) override;
   StatusOr<std::unique_ptr<std::istream>> UploadFileResumable(
       std::string const& file_name, ResumableUploadRequest& request) override;
-<<<<<<< HEAD
-  StatusOr<std::size_t> WriteObjectBufferSize(
-      ResumableUploadRequest const& request) override;
-=======
   StatusOr<ObjectMetadata> ExecuteParallelUploadFile(
       std::vector<std::thread> threads,
       std::vector<ParallelUploadFileShard> shards,
       bool ignore_cleanup_failures) override;
->>>>>>> 677354c2
+  StatusOr<std::size_t> WriteObjectBufferSize(
+      ResumableUploadRequest const& request) override;
 
   StatusOr<ListBucketAclResponse> ListBucketAcl(
       ListBucketAclRequest const& request) override;
