// Copyright 2018 Google LLC
//
// Licensed under the Apache License, Version 2.0 (the "License");
// you may not use this file except in compliance with the License.
// You may obtain a copy of the License at
//
//     https://www.apache.org/licenses/LICENSE-2.0
//
// Unless required by applicable law or agreed to in writing, software
// distributed under the License is distributed on an "AS IS" BASIS,
// WITHOUT WARRANTIES OR CONDITIONS OF ANY KIND, either express or implied.
// See the License for the specific language governing permissions and
// limitations under the License.

#ifndef GOOGLE_CLOUD_CPP_GOOGLE_CLOUD_STORAGE_INTERNAL_STORAGE_CONNECTION_H
#define GOOGLE_CLOUD_CPP_GOOGLE_CLOUD_STORAGE_INTERNAL_STORAGE_CONNECTION_H

#include "google/cloud/storage/bucket_metadata.h"
#include "google/cloud/storage/client_options.h"
#include "google/cloud/storage/internal/bucket_acl_requests.h"
#include "google/cloud/storage/internal/bucket_requests.h"
#include "google/cloud/storage/internal/default_object_acl_requests.h"
#include "google/cloud/storage/internal/empty_response.h"
#include "google/cloud/storage/internal/hash_validator.h"
#include "google/cloud/storage/internal/hmac_key_requests.h"
#include "google/cloud/storage/internal/notification_requests.h"
#include "google/cloud/storage/internal/object_acl_requests.h"
#include "google/cloud/storage/internal/object_read_source.h"
#include "google/cloud/storage/internal/object_requests.h"
#include "google/cloud/storage/internal/service_account_requests.h"
#include "google/cloud/storage/internal/sign_blob_requests.h"
#include "google/cloud/storage/oauth2/credentials.h"
#include "google/cloud/storage/object_metadata.h"
#include "google/cloud/storage/service_account.h"
#include "google/cloud/storage/version.h"
#include "google/cloud/options.h"
#include "google/cloud/status.h"
#include "google/cloud/status_or.h"
#include <memory>
#include <string>
#include <thread>
#include <vector>

namespace google {
namespace cloud {
namespace storage {
GOOGLE_CLOUD_CPP_INLINE_NAMESPACE_BEGIN
namespace internal {
class ParallelUploadFileShard;
class ObjectReadStreambuf;

/**
 * Defines the interface used to communicate with Google Cloud Storage.
 */
class StorageConnection {
 public:
  virtual ~StorageConnection() = default;

  virtual ClientOptions const& client_options() const = 0;

  virtual google::cloud::Options options() const { return {}; }

  ///@{
  /// @name Bucket resource operations
  virtual StatusOr<ListBucketsResponse> ListBuckets(
      ListBucketsRequest const& request) = 0;
  virtual StatusOr<BucketMetadata> CreateBucket(CreateBucketRequest const&) = 0;
  virtual StatusOr<BucketMetadata> GetBucketMetadata(
      GetBucketMetadataRequest const& request) = 0;
  virtual StatusOr<EmptyResponse> DeleteBucket(
      DeleteBucketRequest const& request) = 0;
  virtual StatusOr<BucketMetadata> UpdateBucket(UpdateBucketRequest const&) = 0;
  virtual StatusOr<BucketMetadata> PatchBucket(
      PatchBucketRequest const& request) = 0;
  virtual StatusOr<NativeIamPolicy> GetNativeBucketIamPolicy(
      GetBucketIamPolicyRequest const& request) = 0;
  virtual StatusOr<NativeIamPolicy> SetNativeBucketIamPolicy(
      SetNativeBucketIamPolicyRequest const& request) = 0;
  virtual StatusOr<TestBucketIamPermissionsResponse> TestBucketIamPermissions(
      TestBucketIamPermissionsRequest const& request) = 0;
  virtual StatusOr<BucketMetadata> LockBucketRetentionPolicy(
      LockBucketRetentionPolicyRequest const& request) = 0;
  ///@}

  ///@{
  /// @name Object resource operations
  virtual StatusOr<ObjectMetadata> InsertObjectMedia(
      InsertObjectMediaRequest const&) = 0;
  virtual StatusOr<ObjectMetadata> CopyObject(CopyObjectRequest const&) = 0;
  virtual StatusOr<ObjectMetadata> GetObjectMetadata(
      GetObjectMetadataRequest const& request) = 0;
  virtual StatusOr<std::unique_ptr<ObjectReadSource>> ReadObject(
      ReadObjectRangeRequest const&) = 0;
  virtual StatusOr<ListObjectsResponse> ListObjects(
      ListObjectsRequest const&) = 0;
  virtual StatusOr<EmptyResponse> DeleteObject(DeleteObjectRequest const&) = 0;
  virtual StatusOr<ObjectMetadata> UpdateObject(UpdateObjectRequest const&) = 0;
  virtual StatusOr<ObjectMetadata> MoveObject(MoveObjectRequest const&) = 0;
  virtual StatusOr<ObjectMetadata> PatchObject(PatchObjectRequest const&) = 0;
  virtual StatusOr<ObjectMetadata> ComposeObject(
      ComposeObjectRequest const&) = 0;
  virtual StatusOr<RewriteObjectResponse> RewriteObject(
      RewriteObjectRequest const&) = 0;
  virtual StatusOr<ObjectMetadata> RestoreObject(
      RestoreObjectRequest const&) = 0;

  virtual StatusOr<CreateResumableUploadResponse> CreateResumableUpload(
      ResumableUploadRequest const& request) = 0;
  virtual StatusOr<QueryResumableUploadResponse> QueryResumableUpload(
      QueryResumableUploadRequest const& request) = 0;
  virtual StatusOr<EmptyResponse> DeleteResumableUpload(
      DeleteResumableUploadRequest const& request) = 0;
  virtual StatusOr<QueryResumableUploadResponse> UploadChunk(
      UploadChunkRequest const& request) = 0;
  virtual StatusOr<std::unique_ptr<std::string>> UploadFileSimple(
      std::string const&, std::size_t, InsertObjectMediaRequest&) {
    return Status(StatusCode::kUnimplemented, "unimplemented");
  }
  virtual StatusOr<std::unique_ptr<std::istream>> UploadFileResumable(
      std::string const&, ResumableUploadRequest&) {
    return Status(StatusCode::kUnimplemented, "unimplemented");
  }
<<<<<<< HEAD
  virtual StatusOr<std::size_t> WriteObjectBufferSize(
      ResumableUploadRequest const&) {
    return Status(StatusCode::kUnimplemented, "unimplemented");
  }
=======
  virtual StatusOr<ObjectMetadata> ExecuteParallelUploadFile(
      std::vector<std::thread>, std::vector<ParallelUploadFileShard>, bool);
>>>>>>> 677354c2
  ///@}

  ///@{
  /// @name BucketAccessControls resource operations
  virtual StatusOr<ListBucketAclResponse> ListBucketAcl(
      ListBucketAclRequest const&) = 0;
  virtual StatusOr<BucketAccessControl> CreateBucketAcl(
      CreateBucketAclRequest const&) = 0;
  virtual StatusOr<EmptyResponse> DeleteBucketAcl(
      DeleteBucketAclRequest const&) = 0;
  virtual StatusOr<BucketAccessControl> GetBucketAcl(
      GetBucketAclRequest const&) = 0;
  virtual StatusOr<BucketAccessControl> UpdateBucketAcl(
      UpdateBucketAclRequest const&) = 0;
  virtual StatusOr<BucketAccessControl> PatchBucketAcl(
      PatchBucketAclRequest const&) = 0;
  ///@}

  ///@{
  /// @name ObjectAccessControls operations
  virtual StatusOr<ListObjectAclResponse> ListObjectAcl(
      ListObjectAclRequest const&) = 0;
  virtual StatusOr<ObjectAccessControl> CreateObjectAcl(
      CreateObjectAclRequest const&) = 0;
  virtual StatusOr<EmptyResponse> DeleteObjectAcl(
      DeleteObjectAclRequest const&) = 0;
  virtual StatusOr<ObjectAccessControl> GetObjectAcl(
      GetObjectAclRequest const&) = 0;
  virtual StatusOr<ObjectAccessControl> UpdateObjectAcl(
      UpdateObjectAclRequest const&) = 0;
  virtual StatusOr<ObjectAccessControl> PatchObjectAcl(
      PatchObjectAclRequest const&) = 0;
  ///@}

  ///@{
  /// @name DefaultObjectAccessControls operations.
  virtual StatusOr<ListDefaultObjectAclResponse> ListDefaultObjectAcl(
      ListDefaultObjectAclRequest const&) = 0;
  virtual StatusOr<ObjectAccessControl> CreateDefaultObjectAcl(
      CreateDefaultObjectAclRequest const&) = 0;
  virtual StatusOr<EmptyResponse> DeleteDefaultObjectAcl(
      DeleteDefaultObjectAclRequest const&) = 0;
  virtual StatusOr<ObjectAccessControl> GetDefaultObjectAcl(
      GetDefaultObjectAclRequest const&) = 0;
  virtual StatusOr<ObjectAccessControl> UpdateDefaultObjectAcl(
      UpdateDefaultObjectAclRequest const&) = 0;
  virtual StatusOr<ObjectAccessControl> PatchDefaultObjectAcl(
      PatchDefaultObjectAclRequest const&) = 0;
  ///@}

  ///@{
  virtual StatusOr<ServiceAccount> GetServiceAccount(
      GetProjectServiceAccountRequest const&) = 0;
  virtual StatusOr<ListHmacKeysResponse> ListHmacKeys(
      ListHmacKeysRequest const&) = 0;
  virtual StatusOr<CreateHmacKeyResponse> CreateHmacKey(
      CreateHmacKeyRequest const&) = 0;
  virtual StatusOr<EmptyResponse> DeleteHmacKey(
      DeleteHmacKeyRequest const&) = 0;
  virtual StatusOr<HmacKeyMetadata> GetHmacKey(GetHmacKeyRequest const&) = 0;
  virtual StatusOr<HmacKeyMetadata> UpdateHmacKey(
      UpdateHmacKeyRequest const&) = 0;
  virtual StatusOr<SignBlobResponse> SignBlob(SignBlobRequest const&) = 0;
  ///@}

  ///@{
  virtual StatusOr<ListNotificationsResponse> ListNotifications(
      ListNotificationsRequest const&) = 0;
  virtual StatusOr<NotificationMetadata> CreateNotification(
      CreateNotificationRequest const&) = 0;
  virtual StatusOr<NotificationMetadata> GetNotification(
      GetNotificationRequest const&) = 0;
  virtual StatusOr<EmptyResponse> DeleteNotification(
      DeleteNotificationRequest const&) = 0;
  ///@}

  // Test-only. Returns the names of the decorator stack elements.
  virtual std::vector<std::string> InspectStackStructure() const;
};

/**
 * An alias for backwards compatibility.
 *
 * There is reason to believe that customers may have used `internal::RawClient`
 * in their unit tests. We provide a backwards compatibility alias to ease the
 * transition.
 */
using RawClient [[deprecated("Prefer using internal::StorageConnection")]] =
    StorageConnection;

struct CreateOrResumeResponse {
  std::string upload_id;
  std::uint64_t committed_size;
  absl::optional<ObjectMetadata> metadata;
};

StatusOr<CreateOrResumeResponse> CreateOrResume(
    StorageConnection& connection, ResumableUploadRequest const& request);

}  // namespace internal
GOOGLE_CLOUD_CPP_INLINE_NAMESPACE_END
}  // namespace storage
}  // namespace cloud
}  // namespace google

#endif  // GOOGLE_CLOUD_CPP_GOOGLE_CLOUD_STORAGE_INTERNAL_STORAGE_CONNECTION_H<|MERGE_RESOLUTION|>--- conflicted
+++ resolved
@@ -120,15 +120,12 @@
       std::string const&, ResumableUploadRequest&) {
     return Status(StatusCode::kUnimplemented, "unimplemented");
   }
-<<<<<<< HEAD
+  virtual StatusOr<ObjectMetadata> ExecuteParallelUploadFile(
+      std::vector<std::thread>, std::vector<ParallelUploadFileShard>, bool);
   virtual StatusOr<std::size_t> WriteObjectBufferSize(
       ResumableUploadRequest const&) {
     return Status(StatusCode::kUnimplemented, "unimplemented");
   }
-=======
-  virtual StatusOr<ObjectMetadata> ExecuteParallelUploadFile(
-      std::vector<std::thread>, std::vector<ParallelUploadFileShard>, bool);
->>>>>>> 677354c2
   ///@}
 
   ///@{
