--- conflicted
+++ resolved
@@ -121,15 +121,12 @@
       std::string const&, ResumableUploadRequest&) {
     return Status(StatusCode::kUnimplemented, "unimplemented");
   }
-<<<<<<< HEAD
   virtual Status DownloadStreamToFile(ObjectReadStream&&, std::string const&,
                                       ReadObjectRangeRequest const&) {
     return Status(StatusCode::kUnimplemented, "unimplemented");
   }
-=======
   virtual StatusOr<ObjectMetadata> ExecuteParallelUploadFile(
       std::vector<std::thread>, std::vector<ParallelUploadFileShard>, bool);
->>>>>>> 677354c2
   ///@}
 
   ///@{
