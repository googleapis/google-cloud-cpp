// Copyright 2025 Google LLC
//
// Licensed under the Apache License, Version 2.0 (the "License");
// you may not use this file except in compliance with the License.
// You may obtain a copy of the License at
//
//     https://www.apache.org/licenses/LICENSE-2.0
//
// Unless required by applicable law or agreed to in writing, software
// distributed under the License is distributed on an "AS IS" BASIS,
// WITHOUT WARRANTIES OR CONDITIONS OF ANY KIND, either express or implied.
// See the License for the specific language governing permissions and
// limitations under the License.

#include "google/cloud/storage/internal/storage_connection.h"
<<<<<<< HEAD
#include "google/cloud/storage/object_read_stream.h"
=======
#include "google/cloud/storage/parallel_upload.h"
>>>>>>> 677354c2
#include "google/cloud/testing_util/status_matchers.h"
#include <gmock/gmock.h>

namespace google {
namespace cloud {
namespace storage {
GOOGLE_CLOUD_CPP_INLINE_NAMESPACE_BEGIN
namespace internal {
namespace {

using ::google::cloud::testing_util::StatusIs;

// A minimal implementation of StorageConnection to test the default
// implementation of some of its virtual functions.
class TestStorageConnection : public StorageConnection {
 public:
  ~TestStorageConnection() override = default;
  // LCOV_EXCL_START
  MOCK_METHOD(ClientOptions const&, client_options, (), (const, override));
  MOCK_METHOD(StatusOr<ListBucketsResponse>, ListBuckets,
              (ListBucketsRequest const&), (override));
  MOCK_METHOD(StatusOr<BucketMetadata>, CreateBucket,
              (CreateBucketRequest const&), (override));
  MOCK_METHOD(StatusOr<BucketMetadata>, GetBucketMetadata,
              (GetBucketMetadataRequest const&), (override));
  MOCK_METHOD(StatusOr<EmptyResponse>, DeleteBucket,
              (DeleteBucketRequest const&), (override));
  MOCK_METHOD(StatusOr<BucketMetadata>, UpdateBucket,
              (UpdateBucketRequest const&), (override));
  MOCK_METHOD(StatusOr<BucketMetadata>, PatchBucket,
              (PatchBucketRequest const&), (override));
  MOCK_METHOD(StatusOr<NativeIamPolicy>, GetNativeBucketIamPolicy,
              (GetBucketIamPolicyRequest const&), (override));
  MOCK_METHOD(StatusOr<NativeIamPolicy>, SetNativeBucketIamPolicy,
              (SetNativeBucketIamPolicyRequest const&), (override));
  MOCK_METHOD(StatusOr<TestBucketIamPermissionsResponse>,
              TestBucketIamPermissions,
              (TestBucketIamPermissionsRequest const&), (override));
  MOCK_METHOD(StatusOr<BucketMetadata>, LockBucketRetentionPolicy,
              (LockBucketRetentionPolicyRequest const&), (override));
  MOCK_METHOD(StatusOr<ObjectMetadata>, InsertObjectMedia,
              (InsertObjectMediaRequest const&), (override));
  MOCK_METHOD(StatusOr<ObjectMetadata>, CopyObject, (CopyObjectRequest const&),
              (override));
  MOCK_METHOD(StatusOr<ObjectMetadata>, GetObjectMetadata,
              (GetObjectMetadataRequest const&), (override));
  MOCK_METHOD(StatusOr<std::unique_ptr<ObjectReadSource>>, ReadObject,
              (ReadObjectRangeRequest const&), (override));
  MOCK_METHOD(StatusOr<ListObjectsResponse>, ListObjects,
              (ListObjectsRequest const&), (override));
  MOCK_METHOD(StatusOr<EmptyResponse>, DeleteObject,
              (DeleteObjectRequest const&), (override));
  MOCK_METHOD(StatusOr<ObjectMetadata>, UpdateObject,
              (UpdateObjectRequest const&), (override));
  MOCK_METHOD(StatusOr<ObjectMetadata>, MoveObject, (MoveObjectRequest const&),
              (override));
  MOCK_METHOD(StatusOr<ObjectMetadata>, PatchObject,
              (PatchObjectRequest const&), (override));
  MOCK_METHOD(StatusOr<ObjectMetadata>, ComposeObject,
              (ComposeObjectRequest const&), (override));
  MOCK_METHOD(StatusOr<RewriteObjectResponse>, RewriteObject,
              (RewriteObjectRequest const&), (override));
  MOCK_METHOD(StatusOr<ObjectMetadata>, RestoreObject,
              (RestoreObjectRequest const&), (override));
  MOCK_METHOD(StatusOr<CreateResumableUploadResponse>, CreateResumableUpload,
              (ResumableUploadRequest const&), (override));
  MOCK_METHOD(StatusOr<QueryResumableUploadResponse>, QueryResumableUpload,
              (QueryResumableUploadRequest const&), (override));
  MOCK_METHOD(StatusOr<EmptyResponse>, DeleteResumableUpload,
              (DeleteResumableUploadRequest const&), (override));
  MOCK_METHOD(StatusOr<QueryResumableUploadResponse>, UploadChunk,
              (UploadChunkRequest const&), (override));
  MOCK_METHOD(StatusOr<ListBucketAclResponse>, ListBucketAcl,
              (ListBucketAclRequest const&), (override));
  MOCK_METHOD(StatusOr<BucketAccessControl>, CreateBucketAcl,
              (CreateBucketAclRequest const&), (override));
  MOCK_METHOD(StatusOr<EmptyResponse>, DeleteBucketAcl,
              (DeleteBucketAclRequest const&), (override));
  MOCK_METHOD(StatusOr<BucketAccessControl>, GetBucketAcl,
              (GetBucketAclRequest const&), (override));
  MOCK_METHOD(StatusOr<BucketAccessControl>, UpdateBucketAcl,
              (UpdateBucketAclRequest const&), (override));
  MOCK_METHOD(StatusOr<BucketAccessControl>, PatchBucketAcl,
              (PatchBucketAclRequest const&), (override));
  MOCK_METHOD(StatusOr<ListObjectAclResponse>, ListObjectAcl,
              (ListObjectAclRequest const&), (override));
  MOCK_METHOD(StatusOr<ObjectAccessControl>, CreateObjectAcl,
              (CreateObjectAclRequest const&), (override));
  MOCK_METHOD(StatusOr<EmptyResponse>, DeleteObjectAcl,
              (DeleteObjectAclRequest const&), (override));
  MOCK_METHOD(StatusOr<ObjectAccessControl>, GetObjectAcl,
              (GetObjectAclRequest const&), (override));
  MOCK_METHOD(StatusOr<ObjectAccessControl>, UpdateObjectAcl,
              (UpdateObjectAclRequest const&), (override));
  MOCK_METHOD(StatusOr<ObjectAccessControl>, PatchObjectAcl,
              (PatchObjectAclRequest const&), (override));
  MOCK_METHOD(StatusOr<ListDefaultObjectAclResponse>, ListDefaultObjectAcl,
              (ListDefaultObjectAclRequest const&), (override));
  MOCK_METHOD(StatusOr<ObjectAccessControl>, CreateDefaultObjectAcl,
              (CreateDefaultObjectAclRequest const&), (override));
  MOCK_METHOD(StatusOr<EmptyResponse>, DeleteDefaultObjectAcl,
              (DeleteDefaultObjectAclRequest const&), (override));
  MOCK_METHOD(StatusOr<ObjectAccessControl>, GetDefaultObjectAcl,
              (GetDefaultObjectAclRequest const&), (override));
  MOCK_METHOD(StatusOr<ObjectAccessControl>, UpdateDefaultObjectAcl,
              (UpdateDefaultObjectAclRequest const&), (override));
  MOCK_METHOD(StatusOr<ObjectAccessControl>, PatchDefaultObjectAcl,
              (PatchDefaultObjectAclRequest const&), (override));
  MOCK_METHOD(StatusOr<ServiceAccount>, GetServiceAccount,
              (GetProjectServiceAccountRequest const&), (override));
  MOCK_METHOD(StatusOr<ListHmacKeysResponse>, ListHmacKeys,
              (ListHmacKeysRequest const&), (override));
  MOCK_METHOD(StatusOr<CreateHmacKeyResponse>, CreateHmacKey,
              (CreateHmacKeyRequest const&), (override));
  MOCK_METHOD(StatusOr<EmptyResponse>, DeleteHmacKey,
              (DeleteHmacKeyRequest const&), (override));
  MOCK_METHOD(StatusOr<HmacKeyMetadata>, GetHmacKey, (GetHmacKeyRequest const&),
              (override));
  MOCK_METHOD(StatusOr<HmacKeyMetadata>, UpdateHmacKey,
              (UpdateHmacKeyRequest const&), (override));
  MOCK_METHOD(StatusOr<SignBlobResponse>, SignBlob, (SignBlobRequest const&),
              (override));
  MOCK_METHOD(StatusOr<ListNotificationsResponse>, ListNotifications,
              (ListNotificationsRequest const&), (override));
  MOCK_METHOD(StatusOr<NotificationMetadata>, CreateNotification,
              (CreateNotificationRequest const&), (override));
  MOCK_METHOD(StatusOr<NotificationMetadata>, GetNotification,
              (GetNotificationRequest const&), (override));
  MOCK_METHOD(StatusOr<EmptyResponse>, DeleteNotification,
              (DeleteNotificationRequest const&), (override));
  // LCOV_EXCL_STOP
};

TEST(StorageConnectionTest, UploadFileSimpleUnimplemented) {
  TestStorageConnection connection;
  InsertObjectMediaRequest request;
  auto response = connection.UploadFileSimple("test-file.txt", 1234, request);
  EXPECT_THAT(response, StatusIs(StatusCode::kUnimplemented));
}

TEST(StorageConnectionTest, UploadFileResumableUnimplemented) {
  TestStorageConnection connection;
  ResumableUploadRequest request;
  auto response = connection.UploadFileResumable("test-file.txt", request);
  EXPECT_THAT(response, StatusIs(StatusCode::kUnimplemented));
}

<<<<<<< HEAD
TEST(StorageConnectionTest, DownloadStreamToFileUnimplemented) {
  TestStorageConnection connection;
  ObjectReadStream stream;
  ReadObjectRangeRequest request;
  auto response = connection.DownloadStreamToFile(std::move(stream),
                                                  "test-file.txt", request);
=======
TEST(StorageConnectionTest, ExecuteParallelUploadFileUnimplemented) {
  TestStorageConnection connection;
  std::vector<std::thread> threads;
  std::vector<ParallelUploadFileShard> shards;
  bool ignore_cleanup_failures = false;
  auto response = connection.ExecuteParallelUploadFile(
      std::move(threads), std::move(shards), ignore_cleanup_failures);
>>>>>>> 677354c2
  EXPECT_THAT(response, StatusIs(StatusCode::kUnimplemented));
}

}  // namespace
}  // namespace internal
GOOGLE_CLOUD_CPP_INLINE_NAMESPACE_END
}  // namespace storage
}  // namespace cloud
}  // namespace google<|MERGE_RESOLUTION|>--- conflicted
+++ resolved
@@ -13,11 +13,8 @@
 // limitations under the License.
 
 #include "google/cloud/storage/internal/storage_connection.h"
-<<<<<<< HEAD
 #include "google/cloud/storage/object_read_stream.h"
-=======
 #include "google/cloud/storage/parallel_upload.h"
->>>>>>> 677354c2
 #include "google/cloud/testing_util/status_matchers.h"
 #include <gmock/gmock.h>
 
@@ -165,14 +162,15 @@
   EXPECT_THAT(response, StatusIs(StatusCode::kUnimplemented));
 }
 
-<<<<<<< HEAD
 TEST(StorageConnectionTest, DownloadStreamToFileUnimplemented) {
   TestStorageConnection connection;
   ObjectReadStream stream;
   ReadObjectRangeRequest request;
   auto response = connection.DownloadStreamToFile(std::move(stream),
                                                   "test-file.txt", request);
-=======
+  EXPECT_THAT(response, StatusIs(StatusCode::kUnimplemented));
+}
+
 TEST(StorageConnectionTest, ExecuteParallelUploadFileUnimplemented) {
   TestStorageConnection connection;
   std::vector<std::thread> threads;
@@ -180,7 +178,6 @@
   bool ignore_cleanup_failures = false;
   auto response = connection.ExecuteParallelUploadFile(
       std::move(threads), std::move(shards), ignore_cleanup_failures);
->>>>>>> 677354c2
   EXPECT_THAT(response, StatusIs(StatusCode::kUnimplemented));
 }
 
