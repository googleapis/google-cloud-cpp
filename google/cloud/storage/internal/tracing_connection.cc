--- conflicted
+++ resolved
@@ -256,7 +256,6 @@
                            impl_->UploadFileResumable(file_name, request));
 }
 
-<<<<<<< HEAD
 Status TracingConnection::DownloadStreamToFile(
     storage::ObjectReadStream&& stream, std::string const& file_name,
     storage::internal::ReadObjectRangeRequest const& request) {
@@ -265,7 +264,8 @@
   auto scope = opentelemetry::trace::Scope(span);
   return internal::EndSpan(*span, impl_->DownloadStreamToFile(
                                       std::move(stream), file_name, request));
-=======
+}
+
 StatusOr<storage::ObjectMetadata> TracingConnection::ExecuteParallelUploadFile(
     std::vector<std::thread> threads,
     std::vector<storage::internal::ParallelUploadFileShard> shards,
@@ -276,7 +276,6 @@
   return internal::EndSpan(*span, impl_->ExecuteParallelUploadFile(
                                       std::move(threads), std::move(shards),
                                       ignore_cleanup_failures));
->>>>>>> 677354c2
 }
 
 StatusOr<storage::internal::ListBucketAclResponse>
