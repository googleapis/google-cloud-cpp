// Copyright 2019 Google LLC
//
// Licensed under the Apache License, Version 2.0 (the "License");
// you may not use this file except in compliance with the License.
// You may obtain a copy of the License at
//
//     https://www.apache.org/licenses/LICENSE-2.0
//
// Unless required by applicable law or agreed to in writing, software
// distributed under the License is distributed on an "AS IS" BASIS,
// WITHOUT WARRANTIES OR CONDITIONS OF ANY KIND, either express or implied.
// See the License for the specific language governing permissions and
// limitations under the License.

#include "google/cloud/storage/internal/openssl_util.h"
#include "google/cloud/internal/base64_transforms.h"
#include "google/cloud/internal/openssl_util.h"
<<<<<<< HEAD
#ifdef _WIN32
#include <Windows.h>
#include <wincrypt.h>
#else
#include <openssl/evp.h>
#endif  // _WIN32
=======
#include <openssl/evp.h>
>>>>>>> a3f21d97
#include <memory>

namespace google {
namespace cloud {
namespace storage {
GOOGLE_CLOUD_CPP_INLINE_NAMESPACE_BEGIN
namespace internal {

StatusOr<std::vector<std::uint8_t>> Base64Decode(std::string const& str) {
  return google::cloud::internal::Base64DecodeToBytes(str);
}

std::string Base64Encode(std::string const& str) {
  google::cloud::internal::Base64Encoder enc;
  for (auto c : str) enc.PushBack(c);
  return std::move(enc).FlushAndPad();
}

std::string Base64Encode(absl::Span<std::uint8_t const> bytes) {
  google::cloud::internal::Base64Encoder enc;
  for (auto c : bytes) enc.PushBack(c);
  return std::move(enc).FlushAndPad();
}

<<<<<<< HEAD
StatusOr<std::vector<std::uint8_t>> SignStringWithPem(
    std::string const& str, std::string const& pem_contents) {
  return google::cloud::internal::SignUsingSha256(str, pem_contents);
}

=======
>>>>>>> a3f21d97
StatusOr<std::vector<std::uint8_t>> UrlsafeBase64Decode(
    std::string const& str) {
  if (str.empty()) return std::vector<std::uint8_t>{};
  std::string b64str = str;
  std::replace(b64str.begin(), b64str.end(), '-', '+');
  std::replace(b64str.begin(), b64str.end(), '_', '/');
  // To restore the padding there are only two cases:
  //    https://en.wikipedia.org/wiki/Base64#Decoding_Base64_without_padding
  if (b64str.length() % 4 == 2) {
    b64str.append("==");
  } else if (b64str.length() % 4 == 3) {
    b64str.append("=");
  }
  return Base64Decode(b64str);
}

std::vector<std::uint8_t> MD5Hash(absl::string_view payload) {
#ifdef _WIN32
  std::vector<unsigned char> digest(16);
  BCryptHash(BCRYPT_MD5_ALG_HANDLE, nullptr, 0,
             reinterpret_cast<PUCHAR>(const_cast<char*>(payload.data())),
             static_cast<ULONG>(payload.size()), digest.data(),
             static_cast<ULONG>(digest.size()));
  return digest;
#else
  std::array<unsigned char, EVP_MAX_MD_SIZE> digest;

  unsigned int size = 0;
  EVP_Digest(payload.data(), payload.size(), digest.data(), &size, EVP_md5(),
             nullptr);
  return std::vector<std::uint8_t>{digest.begin(),
                                   std::next(digest.begin(), size)};
}
#endif  // _WIN32
}

}  // namespace internal
GOOGLE_CLOUD_CPP_INLINE_NAMESPACE_END
}  // namespace storage
}  // namespace cloud
}  // namespace google<|MERGE_RESOLUTION|>--- conflicted
+++ resolved
@@ -15,16 +15,12 @@
 #include "google/cloud/storage/internal/openssl_util.h"
 #include "google/cloud/internal/base64_transforms.h"
 #include "google/cloud/internal/openssl_util.h"
-<<<<<<< HEAD
 #ifdef _WIN32
 #include <Windows.h>
 #include <wincrypt.h>
 #else
 #include <openssl/evp.h>
 #endif  // _WIN32
-=======
-#include <openssl/evp.h>
->>>>>>> a3f21d97
 #include <memory>
 
 namespace google {
@@ -49,14 +45,6 @@
   return std::move(enc).FlushAndPad();
 }
 
-<<<<<<< HEAD
-StatusOr<std::vector<std::uint8_t>> SignStringWithPem(
-    std::string const& str, std::string const& pem_contents) {
-  return google::cloud::internal::SignUsingSha256(str, pem_contents);
-}
-
-=======
->>>>>>> a3f21d97
 StatusOr<std::vector<std::uint8_t>> UrlsafeBase64Decode(
     std::string const& str) {
   if (str.empty()) return std::vector<std::uint8_t>{};
