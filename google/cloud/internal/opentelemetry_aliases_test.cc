--- conflicted
+++ resolved
@@ -44,13 +44,8 @@
 #else
 
 TEST(CurrentSpan, WithoutOpenTelemetry) {
-<<<<<<< HEAD
-  auto span = CurrentSpan();
-  auto scope = ScopedSpan{span};
-=======
   Span span = CurrentSpan();
   ScopedSpan scope(span);
->>>>>>> b7d842a3
   EXPECT_EQ(span, nullptr);
   EXPECT_EQ(scope, nullptr);
 }
