--- conflicted
+++ resolved
@@ -28,13 +28,6 @@
 # the project separately.
 build --experimental_convenience_symlinks=ignore
 
-<<<<<<< HEAD
-# TODO(#11485) - enable bzlmod once it works
-common --noenable_bzlmod
-common --enable_workspace
-
-=======
->>>>>>> f2d6eb92
 # TODO(#13311) - remove once gRPC works with Bazel v7 or when gRPC stops using
 #     `apple_rules`.
 common:macos --repo_env=BAZEL_NO_APPLE_CPP_TOOLCHAIN=1