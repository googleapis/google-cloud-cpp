--- conflicted
+++ resolved
@@ -22,11 +22,8 @@
   - "google/cloud/datamigration"
   - "google/cloud/eventarc"
   - "google/cloud/iam"
-<<<<<<< HEAD
+  - "google/cloud/ids"
   - "google/cloud/iot"
-=======
-  - "google/cloud/ids"
->>>>>>> 423c8abe
   - "google/cloud/kms"
   - "google/cloud/logging"
   - "google/cloud/pubsublite"
