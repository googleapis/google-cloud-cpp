--- conflicted
+++ resolved
@@ -216,9 +216,8 @@
             "@com_github_grpc_grpc": "@grpc",
             "@com_google_protobuf": "@protobuf",
         },
-<<<<<<< HEAD
-        sha256 = "0d631419e54ec5b29def798623ee3bf5520dac77abeab3284ef7027ec2363f91",
-        strip_prefix = "grpc-1.71.0",
+        sha256 = "7bf97c11cf3808d650a3a025bbf9c5f922c844a590826285067765dfd055d228",
+        strip_prefix = "grpc-1.74.1",
         # gRPC patches a file in @com_google_protobuf, but the patch expects a version different
         # from the one in our workspace.
         patches = [
@@ -229,10 +228,6 @@
     native.bind(
         name = "protocol_compiler",
         actual = "@protobuf//:protoc",
-=======
-        sha256 = "7bf97c11cf3808d650a3a025bbf9c5f922c844a590826285067765dfd055d228",
-        strip_prefix = "grpc-1.74.1",
->>>>>>> d83d481a
     )
 
     # We use the cc_proto_library() rule from @protobuf, which
