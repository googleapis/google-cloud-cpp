# Google Cloud Platform C++ Client Libraries

C++ Idiomatic Clients for [Google Cloud Platform][cloud-platform] services.

[![Travis CI status][travis-shield]][travis-link]
[![AppVeyor CI status][appveyor-shield]][appveyor-link]
[![Codecov Coverage status][codecov-shield]][codecov-link]

- [Google Cloud Platform Documentation][cloud-platform-docs]
- [Client Library Documentation][client-library-docs]

[travis-shield]: https://travis-ci.org/GoogleCloudPlatform/google-cloud-cpp.svg?branch=master
[travis-link]: https://travis-ci.org/GoogleCloudPlatform/google-cloud-cpp/builds
[appveyor-shield]: https://ci.appveyor.com/api/projects/status/d6srbtprnie4ufrx/branch/master?svg=true
[appveyor-link]: https://ci.appveyor.com/project/coryan/google-cloud-cpp/branch/master
[codecov-shield]: https://codecov.io/gh/GoogleCloudPlatform/google-cloud-cpp/branch/master/graph/badge.svg
[codecov-link]: https://codecov.io/gh/GoogleCloudPlatform/google-cloud-cpp
[cloud-platform]: https://cloud.google.com/
[cloud-platform-docs]: https://cloud.google.com/docs/
[client-library-docs]: http://GoogleCloudPlatform.github.io/google-cloud-cpp/

This library supports the following Google Cloud Platform services with clients
at an [Alpha](#versioning) quality level:

<<<<<<< HEAD
- [Google Cloud Bigtable](google/cloud/bigtable#google-cloud-bigtable)
=======
- [Google Cloud Bigtable](google/cloud/bigtable)
>>>>>>> e8a0f186

The libraries in this code base likely do not (yet) cover all the available
APIs.

## Table of Contents

- [Requirements](#requirements)
  - [Compiler](#compiler)
  - [Build Tools](#build-tools)
  - [Libraries](#libraries)
  - [Tests](#tests)
- [Install Dependencies](#install-dependencies)
  - [Ubuntu (Bionic Beaver)](#ubuntu-bionic-beaver)
  - [Ubuntu (Trusty)](#ubuntu-trusty)
  - [macOS (using brew)](#macos-using-brew)
  - [Windows](#windows)
- [Build](#build)
  - [Linux and macOS](#linux-and-macos)
  - [Windows](#windows-1)

## Requirements 

#### Compiler

The Google Cloud C++ libraries are tested with the following compilers:

| Compiler    | Minimum Version |
| ----------- | --------------- |
| GCC         | 4.9 |
| Clang       | 3.8 |
| MSVC++      | 14.1 |
| Apple Clang | 8.1 |

#### Build Tools

The Google Cloud C++ Client Libraries can be built with
[CMake](https://cmake.org) or [Bazel](https://bazel.io).  The minimal versions
of these tools we test with are:

| Tool       | Minimum Version |
| ---------- | --------------- |
| CMake      | 3.5 |
| Bazel      | 0.12.0 |

#### Libraries

The libraries also depends on gRPC, libcurl, and the dependencies of those
libraries. The Google Cloud C++ Client libraries are tested with the following
versions of these dependencies:

| Library | Minimum version |
| ------- | --------------- |
| gRPC    | v1.10.x |
| libcurl | 7.47.0  |

#### Tests

Integration tests at times use the
[Google Cloud SDK](https://cloud.google.com/sdk/). The integration tests run
against the latest version of the SDK on each commit and PR.

## Install Dependencies

#### Fedora

```bash
dnf makecache
dnf install autoconf automake c-ares-devel ccache clang clang-tools-extra cmake curl dia doxygen gcc-c++ git golang graphviz  lcov libcurl-devel libtool make ncurses-term openssl-devel pkgconfig python python-gunicorn python-httpbin shtool unzip wget  which zlib-devel
```

#### Ubuntu (Bionic Beaver)

```bash
apt update
apt install abi-compliance-checker abi-dumper automake build-essential ccache clang clang-format cmake curl doxygen  gawk git gcc g++ golang cmake libcurl4-openssl-dev libssl-dev libtool lsb-release make python-gunicorn python-httpbin tar wget zlib1g-dev
```

#### Ubuntu (Trusty)

```bash
apt update
apt install abi-compliance-checker abi-dumper automake build-essential ccache clang clang-format cmake curl doxygen  gawk git gcc g++ golang cmake libcurl4-openssl-dev libssl-dev libtool lsb-release make python-gunicorn python-httpbin tar wget zlib1g-dev
```

#### macOS (using brew)

```bash
brew install curl cmake
```

#### Windows

```bash
.\install-windows.ps1
```
## Build

To build all available libraries and run the tests, run the following commands
after cloning this repo:

#### Linux and macOS

```bash
git submodule init
git submodule update --init --recursive
cmake -H. -Bbuild-output
cmake --build build-output
(cd build-output && ctest --output-on-failure)
```
You can speed up the build by replacing the
`cmake --build build-output` step with:

```bash
cmake --build build-output -- -j $(nproc)
```
You will find compiled binaries in `build-output/` respective to their source paths.

#### Windows

On Windows with MSVC use:

```bash
cmake --build build-output -- /m
```

You will find compiled binaries in `build-output\` respective to their source directories.

## Versioning

This library follows [Semantic Versioning](http://semver.org/). Please note it
is currently under active development. Any release versioned 0.x.y is subject to
backwards incompatible changes at any time.

**GA**: Libraries defined at a GA quality level are expected to be stable and
all updates in the libraries are guaranteed to be backwards-compatible. Any
backwards-incompatible changes will lead to the major version increment
(1.x.y -> 2.0.0).

**Beta**: Libraries defined at a Beta quality level are expected to be mostly
stable and we're working towards their release candidate. We will address issues
and requests with a higher priority.

**Alpha**: Libraries defined at an Alpha quality level are still a
work-in-progress and are more likely to get backwards-incompatible updates.
Additionally, it's possible for Alpha libraries to get deprecated and deleted
before ever being promoted to Beta or GA.

## Contributing changes

See [`CONTRIBUTING.md`](CONTRIBUTING.md) for details on how to contribute to
this project, including how to build and test your changes as well as how to
properly format your code.

## Licensing

Apache 2.0; see [`LICENSE`](LICENSE) for details.<|MERGE_RESOLUTION|>--- conflicted
+++ resolved
@@ -22,11 +22,7 @@
 This library supports the following Google Cloud Platform services with clients
 at an [Alpha](#versioning) quality level:
 
-<<<<<<< HEAD
 - [Google Cloud Bigtable](google/cloud/bigtable#google-cloud-bigtable)
-=======
-- [Google Cloud Bigtable](google/cloud/bigtable)
->>>>>>> e8a0f186
 
 The libraries in this code base likely do not (yet) cover all the available
 APIs.
@@ -47,7 +43,7 @@
   - [Linux and macOS](#linux-and-macos)
   - [Windows](#windows-1)
 
-## Requirements 
+## Requirements
 
 #### Compiler
 
