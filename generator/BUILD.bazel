# Copyright 2020 Google LLC
#
# Licensed under the Apache License, Version 2.0 (the "License");
# you may not use this file except in compliance with the License.
# You may obtain a copy of the License at
#
#     https://www.apache.org/licenses/LICENSE-2.0
#
# Unless required by applicable law or agreed to in writing, software
# distributed under the License is distributed on an "AS IS" BASIS,
# WITHOUT WARRANTIES OR CONDITIONS OF ANY KIND, either express or implied.
# See the License for the specific language governing permissions and
# limitations under the License.

load("@protobuf//bazel:proto_library.bzl", "proto_library")
load(":google_cloud_cpp_generator.bzl", "google_cloud_cpp_generator_hdrs", "google_cloud_cpp_generator_srcs")
load(":google_cloud_cpp_generator_testing.bzl", "google_cloud_cpp_generator_testing_hdrs", "google_cloud_cpp_generator_testing_srcs")
load(":google_cloud_cpp_generator_unit_tests.bzl", "google_cloud_cpp_generator_unit_tests")

package(default_visibility = ["//visibility:private"])

licenses(["notice"])  # Apache 2.0

cc_library(
    name = "google_cloud_cpp_generator",
    srcs = google_cloud_cpp_generator_srcs,
    hdrs = google_cloud_cpp_generator_hdrs,
    target_compatible_with = select({
        "@platforms//os:macos": ["@platforms//:incompatible"],
        "@platforms//os:windows": ["@platforms//:incompatible"],
        "//conditions:default": [],
    }),
    deps = [
        ":generator_config_cc_proto",
        "//:common",
        "//google/cloud:google_cloud_cpp_rest_internal",
        "@abseil-cpp//absl/strings",
        "@abseil-cpp//absl/strings:str_format",
        "@com_github_jbeder_yaml_cpp//:yaml-cpp",
<<<<<<< HEAD
        "@com_github_nlohmann_json//:json",
        "@com_google_googleapis//:googleapis_system_includes",
        "@com_google_googleapis//google/api:client_cc_proto",
        "@com_google_googleapis//google/api:field_info_cc_proto",
        "@com_google_googleapis//google/api:routing_cc_proto",
        "@com_google_googleapis//google/cloud:extended_operations_cc_proto",
        "@com_google_googleapis//google/longrunning:longrunning_cc_proto",
        "@com_google_protobuf//:protoc_lib",
=======
        "@nlohmann_json//:json",
        #        "@googleapis//:googleapis_system_includes",
        "@googleapis//google/api:client_cc_proto",
        "@googleapis//google/api:field_info_cc_proto",
        "@googleapis//google/api:routing_cc_proto",
        "@googleapis//google/cloud:extended_operations_cc_proto",
        "@googleapis//google/longrunning:longrunning_cc_proto",
        "@protobuf//:protoc_lib",
>>>>>>> f2d6eb92
    ],
)

cc_library(
    name = "google_cloud_cpp_generator_testing",
    testonly = True,
    srcs = google_cloud_cpp_generator_testing_srcs,
    hdrs = google_cloud_cpp_generator_testing_hdrs,
    target_compatible_with = select({
        "@platforms//os:macos": ["@platforms//:incompatible"],
        "@platforms//os:windows": ["@platforms//:incompatible"],
        "//conditions:default": [],
    }),
    deps = [
        ":google_cloud_cpp_generator",
        "//:common",
        "//google/cloud/testing_util:google_cloud_cpp_testing_private",
        "@googleapis//google/longrunning:longrunning_cc_proto",
        "@googletest//:gtest",
    ],
)

[cc_test(
    name = test.replace("/", "_").replace(".cc", ""),
    srcs = [test],
    target_compatible_with = select({
        "@platforms//os:macos": ["@platforms//:incompatible"],
        "@platforms//os:windows": ["@platforms//:incompatible"],
        "//conditions:default": [],
    }),
    deps = [
        ":google_cloud_cpp_generator",
        ":google_cloud_cpp_generator_testing",
        "//google/cloud/testing_util:google_cloud_cpp_testing_grpc_private",
        "@googletest//:gtest",
    ],
) for test in google_cloud_cpp_generator_unit_tests]

cc_binary(
    name = "protoc-gen-cpp_codegen",
    srcs = ["plugin_main.cc"],
    target_compatible_with = select({
        "@platforms//os:macos": ["@platforms//:incompatible"],
        "@platforms//os:windows": ["@platforms//:incompatible"],
        "//conditions:default": [],
    }),
    visibility = ["//visibility:public"],
    deps = [":google_cloud_cpp_generator"],
)

proto_library(
    name = "generator_config_proto",
    srcs = ["generator_config.proto"],
)

cc_proto_library(
    name = "generator_config_cc_proto",
    deps = [":generator_config_proto"],
)

cc_binary(
    name = "google-cloud-cpp-codegen",
    srcs = ["standalone_main.cc"],
    target_compatible_with = select({
        "@platforms//os:macos": ["@platforms//:incompatible"],
        "@platforms//os:windows": ["@platforms//:incompatible"],
        "//conditions:default": [],
    }),
    visibility = ["//visibility:public"],
    deps = [
        ":generator_config_cc_proto",
        ":google_cloud_cpp_generator",
        "@abseil-cpp//absl/flags:commandlineflag",
        "@abseil-cpp//absl/flags:flag",
        "@abseil-cpp//absl/flags:parse",
    ],
)<|MERGE_RESOLUTION|>--- conflicted
+++ resolved
@@ -37,25 +37,13 @@
         "@abseil-cpp//absl/strings",
         "@abseil-cpp//absl/strings:str_format",
         "@com_github_jbeder_yaml_cpp//:yaml-cpp",
-<<<<<<< HEAD
-        "@com_github_nlohmann_json//:json",
-        "@com_google_googleapis//:googleapis_system_includes",
-        "@com_google_googleapis//google/api:client_cc_proto",
-        "@com_google_googleapis//google/api:field_info_cc_proto",
-        "@com_google_googleapis//google/api:routing_cc_proto",
-        "@com_google_googleapis//google/cloud:extended_operations_cc_proto",
-        "@com_google_googleapis//google/longrunning:longrunning_cc_proto",
-        "@com_google_protobuf//:protoc_lib",
-=======
         "@nlohmann_json//:json",
-        #        "@googleapis//:googleapis_system_includes",
         "@googleapis//google/api:client_cc_proto",
         "@googleapis//google/api:field_info_cc_proto",
         "@googleapis//google/api:routing_cc_proto",
         "@googleapis//google/cloud:extended_operations_cc_proto",
         "@googleapis//google/longrunning:longrunning_cc_proto",
         "@protobuf//:protoc_lib",
->>>>>>> f2d6eb92
     ],
 )
 
