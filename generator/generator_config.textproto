# Copyright 2021 Google LLC
#
# Licensed under the Apache License, Version 2.0 (the "License");
# you may not use this file except in compliance with the License.
# You may obtain a copy of the License at
#
#      https:#www.apache.org/licenses/LICENSE-2.0
#
# Unless required by applicable law or agreed to in writing, software
# distributed under the License is distributed on an "AS IS" BASIS,
# WITHOUT WARRANTIES OR CONDITIONS OF ANY KIND, either express or implied.
# See the License for the specific language governing permissions and
# limitations under the License.
# proto-file: generator/generator_config.proto
# proto-message: GeneratorConfiguration

# Access Approval
service {
  service_proto_path: "google/cloud/accessapproval/v1/accessapproval.proto"
  product_path: "google/cloud/accessapproval"
  initial_copyright_year: "2022"
  retryable_status_codes: ["kDeadlineExceeded", "kUnavailable"]
}

# Access Context Manager
service {
  service_proto_path: "google/identity/accesscontextmanager/v1/access_context_manager.proto"
  product_path: "google/cloud/accesscontextmanager"
  initial_copyright_year: "2022"
  retryable_status_codes: ["kUnavailable"]
}

# API Gateway
service {
  service_proto_path: "google/cloud/apigateway/v1/apigateway_service.proto"
  product_path: "google/cloud/apigateway"
  initial_copyright_year: "2022"
  retryable_status_codes: ["kUnavailable", "kUnknown"]
}

# Assured Workloads
service {
  service_proto_path: "google/cloud/assuredworkloads/v1/assuredworkloads.proto"
  product_path: "google/cloud/assuredworkloads"
  initial_copyright_year: "2022"
  retryable_status_codes: ["kDeadlineExceeded", "kUnavailable"]
}

# BigQuery
service {
  service_proto_path: "google/cloud/bigquery/storage/v1/storage.proto"
  product_path: "google/cloud/bigquery"
  initial_copyright_year: "2021"
  omitted_services: ["BigQueryWrite"]
  backwards_compatibility_namespace_alias: true
  retryable_status_codes: ["kDeadlineExceeded", "kUnavailable"]
}

# Bigtable
service {
  service_proto_path: "google/bigtable/admin/v2/bigtable_instance_admin.proto"
  product_path: "google/cloud/bigtable/admin"
  initial_copyright_year: "2021"
  emulator_endpoint_env_var: "BIGTABLE_INSTANCE_ADMIN_EMULATOR_HOST"
  retryable_status_codes: ["kDeadlineExceeded", "kUnavailable", "kAborted"]
}

service {
  service_proto_path: "google/bigtable/admin/v2/bigtable_table_admin.proto"
  product_path: "google/cloud/bigtable/admin"
  initial_copyright_year: "2021"
  omitted_rpcs: ["CreateTableFromSnapshot", "SnapshotTable", "GetSnapshot", "ListSnapshots", "DeleteSnapshot"]
  emulator_endpoint_env_var: "BIGTABLE_EMULATOR_HOST"
  gen_async_rpcs: ["CheckConsistency"]
  retryable_status_codes: ["kDeadlineExceeded", "kUnavailable", "kAborted"]
}

# Billing
service {
  service_proto_path: "google/cloud/billing/v1/cloud_billing.proto"
  product_path: "google/cloud/billing"
  initial_copyright_year: "2022"
  retryable_status_codes: ["kDeadlineExceeded", "kUnavailable"]
}

service {
  service_proto_path: "google/cloud/billing/v1/cloud_catalog.proto"
  product_path: "google/cloud/billing"
  initial_copyright_year: "2022"
  retryable_status_codes: ["kDeadlineExceeded", "kUnavailable"]
}

service {
  service_proto_path: "google/cloud/billing/budgets/v1/budget_service.proto"
  product_path: "google/cloud/billing"
  initial_copyright_year: "2022"
  retryable_status_codes: ["kDeadlineExceeded", "kUnavailable"]
}

# Database Migration
service {
  service_proto_path: "google/cloud/clouddms/v1/clouddms.proto"
  product_path: "google/cloud/datamigration"
  initial_copyright_year: "2022"
  retryable_status_codes: ["kUnavailable"]
}

# Eventarc
service {
  service_proto_path: "google/cloud/eventarc/v1/eventarc.proto"
  product_path: "google/cloud/eventarc"
  initial_copyright_year: "2022"
  retryable_status_codes: ["kUnavailable", "kUnknown"]
}

# IAM
service {
  service_proto_path: "google/iam/credentials/v1/iamcredentials.proto"
  product_path: "google/cloud/iam"
  initial_copyright_year: "2020"
  backwards_compatibility_namespace_alias: true
  retryable_status_codes: ["kDeadlineExceeded", "kUnavailable"]
}

service {
  service_proto_path: "google/iam/admin/v1/iam.proto"
  product_path: "google/cloud/iam"
  initial_copyright_year: "2021"
  omitted_rpcs: ["SignBlob", "SignJwt", "UpdateServiceAccount"]
  backwards_compatibility_namespace_alias: true
  retryable_status_codes: ["kDeadlineExceeded", "kUnavailable"]
}

<<<<<<< HEAD
# IoT (Internet of Things)
service {
  service_proto_path: "google/cloud/iot/v1/device_manager.proto"
  product_path: "google/cloud/iot"
  initial_copyright_year: "2022"
  retryable_status_codes: ["kDeadlineExceeded", "kUnavailable"]
=======
# IDS (Cloud Intrusion Detection System)
service {
  service_proto_path: "google/cloud/ids/v1/ids.proto"
  product_path: "google/cloud/ids"
  initial_copyright_year: "2022"
  retryable_status_codes: ["kUnavailable"]
>>>>>>> 423c8abe
}

# KMS
service {
  service_proto_path: "google/cloud/kms/v1/service.proto"
  product_path: "google/cloud/kms"
  initial_copyright_year: "2022"
  retryable_status_codes: ["kDeadlineExceeded", "kUnavailable"]
}

# Logging
service {
  service_proto_path: "google/logging/v2/logging.proto"
  product_path: "google/cloud/logging"
  initial_copyright_year: "2021"
  retryable_status_codes: ["kInternal", "kDeadlineExceeded", "kUnavailable"]
}

# Pub/Sub Lite
service {
  service_proto_path: "google/cloud/pubsublite/v1/admin.proto"
  product_path: "google/cloud/pubsublite"
  initial_copyright_year: "2021"
  retryable_status_codes: ["kInternal", "kDeadlineExceeded", "kUnavailable"]

}

# Scheduler
service {
  service_proto_path: "google/cloud/scheduler/v1/cloudscheduler.proto"
  product_path: "google/cloud/scheduler"
  initial_copyright_year: "2022"
  retryable_status_codes: ["kDeadlineExceeded", "kUnavailable"]
}

# Secret Manager
service {
  service_proto_path: "google/cloud/secretmanager/v1/service.proto"
  product_path: "google/cloud/secretmanager"
  initial_copyright_year: "2021"
  retryable_status_codes: ["kDeadlineExceeded", "kUnavailable"]
}

# Spanner
service {
  service_proto_path: "google/spanner/admin/database/v1/spanner_database_admin.proto"
  product_path: "google/cloud/spanner/admin"
  initial_copyright_year: "2021"
  service_endpoint_env_var: "GOOGLE_CLOUD_CPP_SPANNER_DEFAULT_ENDPOINT"
  emulator_endpoint_env_var: "SPANNER_EMULATOR_HOST"
  backwards_compatibility_namespace_alias: true
  retryable_status_codes: ["kDeadlineExceeded", "kUnavailable"]
}

service {
  service_proto_path: "google/spanner/admin/instance/v1/spanner_instance_admin.proto"
  product_path: "google/cloud/spanner/admin"
  initial_copyright_year: "2021"
  service_endpoint_env_var: "GOOGLE_CLOUD_CPP_SPANNER_DEFAULT_ENDPOINT"
  emulator_endpoint_env_var: "SPANNER_EMULATOR_HOST"
  backwards_compatibility_namespace_alias: true
  retryable_status_codes: ["kDeadlineExceeded", "kUnavailable"]
}

# Talent
service {
  service_proto_path: "google/cloud/talent/v4/company_service.proto"
  product_path: "google/cloud/talent"
  initial_copyright_year: "2022"
  retryable_status_codes: ["kDeadlineExceeded", "kUnavailable"]
}

service {
  service_proto_path: "google/cloud/talent/v4/completion_service.proto"
  product_path: "google/cloud/talent"
  initial_copyright_year: "2022"
  retryable_status_codes: ["kDeadlineExceeded", "kUnavailable"]
}

service {
  service_proto_path: "google/cloud/talent/v4/event_service.proto"
  product_path: "google/cloud/talent"
  initial_copyright_year: "2022"
  retryable_status_codes: ["kUnavailable"]
}

service {
  service_proto_path: "google/cloud/talent/v4/job_service.proto"
  product_path: "google/cloud/talent"
  initial_copyright_year: "2022"
  retryable_status_codes: ["kDeadlineExceeded", "kUnavailable"]
}

service {
  service_proto_path: "google/cloud/talent/v4/tenant_service.proto"
  product_path: "google/cloud/talent"
  initial_copyright_year: "2022"
  retryable_status_codes: ["kDeadlineExceeded", "kUnavailable"]
}

# Tasks
service {
  service_proto_path: "google/cloud/tasks/v2/cloudtasks.proto"
  product_path: "google/cloud/tasks"
  initial_copyright_year: "2021"
  retryable_status_codes: ["kInternal", "kDeadlineExceeded", "kUnavailable"]
}

# VM Migration
service {
  service_proto_path: "google/cloud/vmmigration/v1/vmmigration.proto"
  product_path: "google/cloud/vmmigration"
  initial_copyright_year: "2022"
  retryable_status_codes: ["kUnavailable"]
}

# Serverless VPC Access
service {
  service_proto_path: "google/cloud/vpcaccess/v1/vpc_access.proto"
  product_path: "google/cloud/vpcaccess"
  initial_copyright_year: "2022"
  retryable_status_codes: ["kUnavailable", "kUnknown"]
}

# Web Risk
service {
  service_proto_path: "google/cloud/webrisk/v1/webrisk.proto"
  product_path: "google/cloud/webrisk"
  initial_copyright_year: "2022"
  retryable_status_codes: ["kDeadlineExceeded", "kUnavailable"]
}

# Web Security Scanner
service {
  service_proto_path: "google/cloud/websecurityscanner/v1/web_security_scanner.proto"
  product_path: "google/cloud/websecurityscanner"
  initial_copyright_year: "2022"
  retryable_status_codes: ["kDeadlineExceeded", "kUnavailable"]
}

# Workflows
service {
  service_proto_path: "google/cloud/workflows/v1/workflows.proto"
  product_path: "google/cloud/workflows"
  initial_copyright_year: "2022"
  retryable_status_codes: ["kDeadlineExceeded", "kUnavailable"]
}

service {
  service_proto_path: "google/cloud/workflows/executions/v1/executions.proto"
  product_path: "google/cloud/workflows"
  initial_copyright_year: "2022"
  retryable_status_codes: ["kDeadlineExceeded", "kUnavailable"]
}<|MERGE_RESOLUTION|>--- conflicted
+++ resolved
@@ -131,21 +131,20 @@
   retryable_status_codes: ["kDeadlineExceeded", "kUnavailable"]
 }
 
-<<<<<<< HEAD
+# IDS (Cloud Intrusion Detection System)
+service {
+  service_proto_path: "google/cloud/ids/v1/ids.proto"
+  product_path: "google/cloud/ids"
+  initial_copyright_year: "2022"
+  retryable_status_codes: ["kUnavailable"]
+}
+
 # IoT (Internet of Things)
 service {
   service_proto_path: "google/cloud/iot/v1/device_manager.proto"
   product_path: "google/cloud/iot"
   initial_copyright_year: "2022"
   retryable_status_codes: ["kDeadlineExceeded", "kUnavailable"]
-=======
-# IDS (Cloud Intrusion Detection System)
-service {
-  service_proto_path: "google/cloud/ids/v1/ids.proto"
-  product_path: "google/cloud/ids"
-  initial_copyright_year: "2022"
-  retryable_status_codes: ["kUnavailable"]
->>>>>>> 423c8abe
 }
 
 # KMS
