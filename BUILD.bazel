--- conflicted
+++ resolved
@@ -181,28 +181,30 @@
 )
 
 cc_library(
-<<<<<<< HEAD
+    name = "experimental-ids",
+    deps = [
+        "//google/cloud/ids:google_cloud_cpp_ids",
+    ],
+)
+
+cc_library(
+    name = "experimental-ids_mocks",
+    deps = [
+        "//google/cloud/ids:google_cloud_cpp_ids_mocks",
+    ],
+)
+
+cc_library(
     name = "experimental-iot",
     deps = [
         "//google/cloud/iot:google_cloud_cpp_iot",
-=======
-    name = "experimental-ids",
-    deps = [
-        "//google/cloud/ids:google_cloud_cpp_ids",
->>>>>>> 423c8abe
-    ],
-)
-
-cc_library(
-<<<<<<< HEAD
+    ],
+)
+
+cc_library(
     name = "experimental-iot_mocks",
     deps = [
         "//google/cloud/iot:google_cloud_cpp_iot_mocks",
-=======
-    name = "experimental-ids_mocks",
-    deps = [
-        "//google/cloud/ids:google_cloud_cpp_ids_mocks",
->>>>>>> 423c8abe
     ],
 )
 
