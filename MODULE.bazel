--- conflicted
+++ resolved
@@ -24,11 +24,7 @@
 bazel_dep(name = "bazel_skylib", version = "1.7.1")
 bazel_dep(name = "rules_cc", version = "0.1.1")
 bazel_dep(name = "abseil-cpp", version = "20250127.1", repo_name = "abseil-cpp")
-<<<<<<< HEAD
-bazel_dep(name = "protobuf", version = "30.2", repo_name = "com_google_protobuf")
-=======
 bazel_dep(name = "protobuf", version = "31.1", repo_name = "com_google_protobuf")
->>>>>>> 14dd6539
 bazel_dep(name = "boringssl", version = "0.0.0-20230215-5c22014")
 bazel_dep(name = "nlohmann_json", version = "3.11.3", repo_name = "com_github_nlohmann_json")
 bazel_dep(name = "curl", version = "8.8.0.bcr.3", repo_name = "com_github_curl_curl")
