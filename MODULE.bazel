# Copyright 2024 Google LLC
#
# Licensed under the Apache License, Version 2.0 (the "License");
# you may not use this file except in compliance with the License.
# You may obtain a copy of the License at
#
#     https://www.apache.org/licenses/LICENSE-2.0
#
# Unless required by applicable law or agreed to in writing, software
# distributed under the License is distributed on an "AS IS" BASIS,
# WITHOUT WARRANTIES OR CONDITIONS OF ANY KIND, either express or implied.
# See the License for the specific language governing permissions and
# limitations under the License.

"""Idiomatic C++ client libraries for Google Cloud Platform."""

module(
    name = "google_cloud_cpp",
    version = "2.43.0-rc",  # Updated by CMake
    compatibility_level = 2,  # Updated by CMake
)

bazel_dep(name = "platforms", version = "1.0.0")
bazel_dep(name = "bazel_skylib", version = "1.8.1")
bazel_dep(name = "rules_cc", version = "0.1.4")
bazel_dep(name = "abseil-cpp", version = "20240722.1", repo_name = "com_google_absl")
bazel_dep(name = "protobuf", version = "29.4", repo_name = "com_google_protobuf")
bazel_dep(name = "boringssl", version = "0.0.0-20230215-5c22014")
bazel_dep(name = "grpc", version = "1.69.0", repo_name = "com_github_grpc_grpc")
bazel_dep(name = "nlohmann_json", version = "3.11.3", repo_name = "com_github_nlohmann_json")
bazel_dep(name = "curl", version = "8.8.0.bcr.3", repo_name = "com_github_curl_curl")
bazel_dep(name = "crc32c", version = "1.1.0", repo_name = "com_github_google_crc32c")
bazel_dep(name = "opentelemetry-cpp", version = "1.19.0", repo_name = "io_opentelemetry_cpp")
bazel_dep(name = "rules_proto", version = "7.1.0")
bazel_dep(name = "rules_python", version = "1.6.3")

bazel_dep(name = "googletest", version = "1.15.2", dev_dependency = True, repo_name = "com_google_googletest")
bazel_dep(name = "google_benchmark", version = "1.9.2", dev_dependency = True, repo_name = "com_google_benchmark")
bazel_dep(name = "yaml-cpp", version = "0.8.0", dev_dependency = True, repo_name = "com_github_jbeder_yaml_cpp")
bazel_dep(name = "pugixml", version = "1.15", dev_dependency = True, repo_name = "com_github_zeux_pugixml")

# Our `curl.BUILD` file uses these.
<<<<<<< HEAD
bazel_dep(name = "zlib", version = "1.3.1.bcr.6")
bazel_dep(name = "c-ares", version = "1.34.5", repo_name = "com_github_cares_cares")
=======
bazel_dep(name = "zlib", version = "1.3.1.bcr.7")
bazel_dep(name = "c-ares", version = "1.19.1.bcr.1", repo_name = "com_github_cares_cares")
>>>>>>> 2b5c17e5

# Pin this to fix a break in bazel/deps-cache.py
bazel_dep(name = "protoc-gen-validate", version = "1.2.1.bcr.1", dev_dependency = True, repo_name = "com_envoyproxy_protoc_gen_validate")

python = use_extension("@rules_python//python/extensions:python.bzl", "python")
python.toolchain(
    ignore_root_user_error = True,
    python_version = "3.11",
)

bazel_dep(name = "googleapis", version = "0.0.0", repo_name = "com_google_googleapis")
archive_override(
    module_name = "googleapis",
    integrity = "sha256-gobULUZq7kyqE4kf7kK2bDIIBpznl710RSdYhLjUfAI=",
    patch_strip = 1,
    patches = ["//bazel:googleapis.modules.patch"],
    strip_prefix = "googleapis-46403a9acec0719c130b33eb38b2ee62a45f9f6c",
    urls = [
        "https://github.com/googleapis/googleapis/archive/46403a9acec0719c130b33eb38b2ee62a45f9f6c.tar.gz",
    ],
)

switched_rules = use_extension("@com_google_googleapis//:extensions.bzl", "switched_rules")
switched_rules.use_languages(
    cc = True,
    grpc = True,
)
use_repo(switched_rules, "com_google_googleapis_imports")<|MERGE_RESOLUTION|>--- conflicted
+++ resolved
@@ -40,13 +40,8 @@
 bazel_dep(name = "pugixml", version = "1.15", dev_dependency = True, repo_name = "com_github_zeux_pugixml")
 
 # Our `curl.BUILD` file uses these.
-<<<<<<< HEAD
-bazel_dep(name = "zlib", version = "1.3.1.bcr.6")
+bazel_dep(name = "zlib", version = "1.3.1.bcr.7")
 bazel_dep(name = "c-ares", version = "1.34.5", repo_name = "com_github_cares_cares")
-=======
-bazel_dep(name = "zlib", version = "1.3.1.bcr.7")
-bazel_dep(name = "c-ares", version = "1.19.1.bcr.1", repo_name = "com_github_cares_cares")
->>>>>>> 2b5c17e5
 
 # Pin this to fix a break in bazel/deps-cache.py
 bazel_dep(name = "protoc-gen-validate", version = "1.2.1.bcr.1", dev_dependency = True, repo_name = "com_envoyproxy_protoc_gen_validate")
