--- conflicted
+++ resolved
@@ -16,11 +16,7 @@
 
 module(
     name = "google_cloud_cpp",
-<<<<<<< HEAD
-    version = "2.39.0",  # Updated by CMake
-=======
     version = "2.40.0-rc",  # Updated by CMake
->>>>>>> c833e3b5
     compatibility_level = 2,  # Updated by CMake
 )
 
