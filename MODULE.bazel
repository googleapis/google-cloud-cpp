--- conflicted
+++ resolved
@@ -16,26 +16,11 @@
 
 module(
     name = "google_cloud_cpp",
-<<<<<<< HEAD
-    version = "3.0.0-rc",  # Updated by CMake
-=======
     version = "3.0.0-rc1",  # Updated by CMake
->>>>>>> f2d6eb92
     compatibility_level = 3,  # Updated by CMake
 )
 
 bazel_dep(name = "platforms", version = "0.0.11")
-<<<<<<< HEAD
-bazel_dep(name = "bazel_skylib", version = "1.7.1")
-bazel_dep(name = "rules_cc", version = "0.1.1")
-bazel_dep(name = "abseil-cpp", version = "20250127.1", repo_name = "abseil-cpp")
-bazel_dep(name = "protobuf", version = "30.2", repo_name = "com_google_protobuf")
-bazel_dep(name = "boringssl", version = "0.0.0-20230215-5c22014")
-bazel_dep(name = "nlohmann_json", version = "3.11.3", repo_name = "com_github_nlohmann_json")
-bazel_dep(name = "curl", version = "8.8.0.bcr.3", repo_name = "com_github_curl_curl")
-bazel_dep(name = "crc32c", version = "1.1.0", repo_name = "com_github_google_crc32c")
-bazel_dep(name = "opentelemetry-cpp", version = "1.19.0", repo_name = "io_opentelemetry_cpp")
-=======
 bazel_dep(name = "bazel_skylib", version = "1.8.1")
 bazel_dep(name = "rules_cc", version = "0.1.4")
 bazel_dep(name = "abseil-cpp", version = "20250127.1")
@@ -45,7 +30,6 @@
 bazel_dep(name = "curl", version = "8.8.0.bcr.3")
 bazel_dep(name = "crc32c", version = "1.1.0")
 bazel_dep(name = "opentelemetry-cpp", version = "1.19.0")
->>>>>>> f2d6eb92
 bazel_dep(name = "rules_proto", version = "7.1.0")
 bazel_dep(name = "rules_python", version = "1.4.1")
 bazel_dep(name = "rules_apple", version = "3.16.0")
@@ -68,29 +52,7 @@
     python_version = "3.11",
 )
 
-<<<<<<< HEAD
-bazel_dep(name = "grpc", version = "1.71.0", repo_name = "com_github_grpc_grpc")
-bazel_dep(name = "googleapis", version = "0.0.0", repo_name = "com_google_googleapis")
-archive_override(
-    module_name = "googleapis",
-    integrity = "sha256-ldObPg6nqf4R4qabGFmsLUYaneNFVsbJ1AH/o91uFBg=",
-    patch_strip = 1,
-    patches = ["//bazel:googleapis.modules.patch"],
-    strip_prefix = "googleapis-113746270b58d12303e1e4f5eb01bc822aa7d68d",
-    urls = [
-        "https://github.com/googleapis/googleapis/archive/113746270b58d12303e1e4f5eb01bc822aa7d68d.tar.gz",
-    ],
-)
-
-switched_rules = use_extension("@com_google_googleapis//:extensions.bzl", "switched_rules")
-switched_rules.use_languages(
-    cc = True,
-    grpc = True,
-)
-use_repo(switched_rules, "com_google_googleapis_imports")
-=======
 bazel_dep(name = "grpc", version = "1.72.0")
 bazel_dep(name = "googleapis", version = "0.0.0-20250703-f9d6fe4a")
 bazel_dep(name = "googleapis-cc", version = "1.0.0")
-bazel_dep(name = "googleapis-grpc-cc", version = "1.0.0")
->>>>>>> f2d6eb92
+bazel_dep(name = "googleapis-grpc-cc", version = "1.0.0")