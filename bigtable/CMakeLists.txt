# Copyright 2017 Google Inc.
#
# Licensed under the Apache License, Version 2.0 (the "License");
# you may not use this file except in compliance with the License.
# You may obtain a copy of the License at
#
#     http://www.apache.org/licenses/LICENSE-2.0
#
# Unless required by applicable law or agreed to in writing, software
# distributed under the License is distributed on an "AS IS" BASIS,
# WITHOUT WARRANTIES OR CONDITIONS OF ANY KIND, either express or implied.
# See the License for the specific language governing permissions and
# limitations under the License.

# This should be included from the top level CMakeLists file

# Configure the Compiler options, we will be using C++11 features.
set(CMAKE_CXX_STANDARD 11)
set(CMAKE_CXX_STANDARD_REQUIRED ON)

# Turn on all available warnings and turn warnings into errors to
# stop the build if any warning is emitted.  We do this in each
# subdirectory because setting this for the top-level CMakeLists
# breaks submodules (such as gRPC) that do not conform to such an
# strict setting.
include(CheckCXXCompilerFlag)
if(NOT MSVC)
  CHECK_CXX_COMPILER_FLAG(-Werror COMPILER_SUPPORTS_WERROR)
  if(COMPILER_SUPPORTS_WERROR)
    set(CMAKE_CXX_FLAGS "${CMAKE_CXX_FLAGS} -Werror")
  endif()
  CHECK_CXX_COMPILER_FLAG(-Wall COMPILER_SUPPORTS_WALL)
  if(COMPILER_SUPPORTS_WALL)
    set(CMAKE_CXX_FLAGS "${CMAKE_CXX_FLAGS} -Wall")
  endif()
endif()

# For the GCC and Clang compiler families enable a Coverage build type.
if("${CMAKE_CXX_COMPILER_ID}" STREQUAL "Clang" OR
        "${CMAKE_CXX_COMPILER_ID}" STREQUAL "GNU")
    # But only if the compiler supports the --coverage flag.  Older versions
    # of these compilers did not support it.
    set(OLD_CMAKE_REQUIRED_FLAGS "${CMAKE_REQUIRED_FLAGS}")
    set(CMAKE_REQUIRED_FLAGS "${CMAKE_REQUIRED_FLAGS} --coverage")
    check_cxx_compiler_flag("--coverage" CXX_SUPPORTS_COVERAGE_FLAG)
    set(CMAKE_REQUIRED_FLAGS "${OLD_CMAKE_REQUIRED_FLAGS}")
    if(CXX_SUPPORTS_COVERAGE_FLAG)
        # Coverage build type
        set(CMAKE_CXX_FLAGS_COVERAGE "${CMAKE_CXX_FLAGS_DEBUG} --coverage"
                CACHE STRING
                "Flags used by the C++ compiler during coverage builds."
                FORCE)
        # A bit of a hack, we should not assume the C compiler also supports
        # --coverage
        set(CMAKE_C_FLAGS_COVERAGE "${CMAKE_C_FLAGS_DEBUG} --coverage"
                CACHE STRING
                "Flags used by the C compiler during coverage builds."
                FORCE)
        set(CMAKE_EXE_LINKER_FLAGS_COVERAGE
                "${CMAKE_EXE_LINKER_FLAGS_DEBUG} --coverage" CACHE STRING
                "Flags used for linking binaries during coverage builds."
                FORCE)
        set(CMAKE_SHARED_LINKER_FLAGS_COVERAGE
                "${CMAKE_SHARED_LINKER_FLAGS_DEBUG} --coverage" CACHE STRING
                "Flags used by the shared libraries linker during coverage builds."
                FORCE)
        mark_as_advanced(
                CMAKE_CXX_FLAGS_COVERAGE
                CMAKE_C_FLAGS_COVERAGE
                CMAKE_EXE_LINKER_FLAGS_COVERAGE
                CMAKE_SHARED_LINKER_FLAGS_COVERAGE)
        set(CMAKE_BUILD_TYPE "${CMAKE_BUILD_TYPE}" CACHE STRING
                "Choose the type of build, options are: None Debug Release RelWithDebInfo MinSizeRel Coverage."
                FORCE)
    endif(CXX_SUPPORTS_COVERAGE_FLAG)
endif()

include_directories(${GRPCPP_INCLUDE_DIRS} ${GRPC_INCLUDE_DIRS} ${PROTOBUF_INCLUDE_DIRS})
set(PROTOBUF_IMPORT_DIRS "${PROJECT_THIRD_PARTY_DIR}/googleapis" "${PROJECT_SOURCE_DIR}")
if(GRPC_ROOT_DIR)
  list(INSERT PROTOBUF_IMPORT_DIRS 0 "${GRPC_ROOT_DIR}/third_party/protobuf/src")
  include_directories("${GRPC_ROOT_DIR}/third_party/protobuf/src")
  include_directories("${GRPC_ROOT_DIR}/third_party/boringssl/third_party/googletest")
endif(GRPC_ROOT_DIR)

# We use abseil.io .
include_directories(${PROJECT_THIRD_PARTY_DIR}/abseil)

################################################################
# Create targets here ...

# Include the functions to compile proto files.
include(${PROJECT_SOURCE_DIR}/cmake/CompileProtos.cmake)

set(PROTOBUF_IMPORT_DIRS "${PROJECT_THIRD_PARTY_DIR}/googleapis" "${PROJECT_SOURCE_DIR}")
if(GRPC_ROOT_DIR)
  list(INSERT PROTOBUF_IMPORT_DIRS 0 "${GRPC_ROOT_DIR}/third_party/protobuf/src")
  include_directories("${GRPC_ROOT_DIR}/third_party/protobuf/src")
  include_directories("${GRPC_ROOT_DIR}/third_party/boringssl/third_party/googletest")
endif(GRPC_ROOT_DIR)
PROTOBUF_GENERATE_CPP(PROTO_SOURCES PROTO_HDRS
        ${PROJECT_THIRD_PARTY_DIR}/googleapis/google/bigtable/admin/v2/bigtable_instance_admin.proto
        ${PROJECT_THIRD_PARTY_DIR}/googleapis/google/bigtable/admin/v2/bigtable_table_admin.proto
        ${PROJECT_THIRD_PARTY_DIR}/googleapis/google/bigtable/admin/v2/common.proto
        ${PROJECT_THIRD_PARTY_DIR}/googleapis/google/bigtable/admin/v2/instance.proto
        ${PROJECT_THIRD_PARTY_DIR}/googleapis/google/bigtable/admin/v2/table.proto
        ${PROJECT_THIRD_PARTY_DIR}/googleapis/google/bigtable/v2/bigtable.proto
        ${PROJECT_THIRD_PARTY_DIR}/googleapis/google/bigtable/v2/data.proto
        ${PROJECT_THIRD_PARTY_DIR}/googleapis/google/longrunning/operations.proto
        ${PROJECT_THIRD_PARTY_DIR}/googleapis/google/rpc/status.proto
        ${PROJECT_THIRD_PARTY_DIR}/googleapis/google/rpc/error_details.proto
        ${PROJECT_THIRD_PARTY_DIR}/googleapis/google/api/annotations.proto
        ${PROJECT_THIRD_PARTY_DIR}/googleapis/google/api/auth.proto
        ${PROJECT_THIRD_PARTY_DIR}/googleapis/google/api/http.proto)
GRPC_GENERATE_CPP_MOCKS(GRPCPP_SOURCES GRPCPP_HDRS GRPC_MOCK_HDRS
        ${PROJECT_THIRD_PARTY_DIR}/googleapis/google/bigtable/admin/v2/bigtable_instance_admin.proto
        ${PROJECT_THIRD_PARTY_DIR}/googleapis/google/bigtable/admin/v2/bigtable_table_admin.proto
        ${PROJECT_THIRD_PARTY_DIR}/googleapis/google/bigtable/v2/bigtable.proto
        ${PROJECT_THIRD_PARTY_DIR}/googleapis/google/longrunning/operations.proto)
include_directories("${PROJECT_SOURCE_DIR}" "${CMAKE_CURRENT_BINARY_DIR}")

# Create a library with the generated files from the relevant protos.
add_library(googleapis ${PROTO_SOURCES} ${PROTO_HDRS} ${GRPCPP_SOURCES} ${GRPCPP_HDRS})
target_link_libraries(googleapis ${GRPCPP_LIBRARIES} ${GRPC_LIBRARIES} ${PROTOBUF_LIBRARIES})

# Enable unit tests
enable_testing()

# the client library
add_library(bigtable_data_api
<<<<<<< HEAD
        client/chrono_literals.h
        client/data.h
        client/data.cc
        client/mutations.h
        client/mutations.cc
        client/rpc_backoff_policy.h
        client/rpc_backoff_policy.cc
        client/rpc_retry_policy.h
        client/rpc_retry_policy.cc
        client/version.h)
=======
  client/client_options.h
  client/client_options.cc
  client/data.h
  client/data.cc
  client/rpc_retry_policy.h
  client/rpc_retry_policy.cc
  client/mutations.h
  client/mutations.cc
  client/version.h
  )
>>>>>>> 595a60b3
target_link_libraries(bigtable_data_api googleapis ${GRPCPP_LIBRARIES}
  ${GRPC_LIBRARIES} ${PROTOBUF_LIBRARIES})

# List the unit tests, then setup the targets and dependencies.
set(all_unit_tests
<<<<<<< HEAD
        client/mutations_test.cc
        client/table_apply_test.cc
        client/rpc_backoff_policy_test.cc
        client/rpc_retry_policy_test.cc)
foreach (fname ${all_unit_tests})
    string(REPLACE "/" "_" target ${fname})
    string(REPLACE ".cc" "" target ${target})
    add_executable(${target} ${fname}
            ${PROJECT_THIRD_PARTY_DIR}/googletest/googletest/src/gtest_main.cc
            ${PROJECT_THIRD_PARTY_DIR}/googletest/googletest/src/gtest-all.cc
            ${PROJECT_THIRD_PARTY_DIR}/googletest/googlemock/src/gmock-all.cc)
    get_target_property(tname ${target} NAME)
    target_include_directories(${target}
            PRIVATE ${PROJECT_THIRD_PARTY_DIR}/googletest/googletest/include
            PRIVATE ${PROJECT_THIRD_PARTY_DIR}/googletest/googletest
            PRIVATE ${PROJECT_THIRD_PARTY_DIR}/googletest/googlemock/include
            PRIVATE ${PROJECT_THIRD_PARTY_DIR}/googletest/googlemock)
    target_link_libraries(${target} bigtable_data_api googleapis
            ${GRPCPP_LIBRARIES} ${GRPC_LIBRARIES} ${PROTOBUF_LIBRARIES})
    add_test(NAME ${tname} COMMAND ${target})
    get_target_property(sources ${target} SOURCES)
endforeach()

# Create a single executable that rolls up all the tests, this is convenient
# for CLion and other IDEs.
add_executable(bigtable_client_all_tests ${all_unit_tests}
        ${PROJECT_THIRD_PARTY_DIR}/googletest/googletest/src/gtest_main.cc
        ${PROJECT_THIRD_PARTY_DIR}/googletest/googletest/src/gtest-all.cc
        ${PROJECT_THIRD_PARTY_DIR}/googletest/googlemock/src/gmock-all.cc)
target_include_directories(bigtable_client_all_tests
        PRIVATE ${PROJECT_THIRD_PARTY_DIR}/googletest/googletest/include
        PRIVATE ${PROJECT_THIRD_PARTY_DIR}/googletest/googletest
        PRIVATE ${PROJECT_THIRD_PARTY_DIR}/googletest/googlemock/include
        PRIVATE ${PROJECT_THIRD_PARTY_DIR}/googletest/googlemock)
target_link_libraries(bigtable_client_all_tests bigtable_data_api googleapis
        ${GRPCPP_LIBRARIES} ${GRPC_LIBRARIES} ${PROTOBUF_LIBRARIES})
=======
        bigtable_client_client_options_test
        bigtable_client_mutations_test
        bigtable_client_table_apply_test
        bigtable_client_rpc_retry_policy_test)
foreach(target ${all_unit_tests})
    string(REGEX MATCH ".*_test$" is_ut ${target})
    if(is_ut)
        string(REGEX REPLACE "^bigtable_client_" "client/" fname ${target})
        add_executable(${target} ${fname}.cc
          ${PROJECT_THIRD_PARTY_DIR}/googletest/googletest/src/gtest_main.cc
          ${PROJECT_THIRD_PARTY_DIR}/googletest/googletest/src/gtest-all.cc
          ${PROJECT_THIRD_PARTY_DIR}/googletest/googlemock/src/gmock-all.cc
          )
        get_target_property(tname ${target} NAME)
        target_include_directories(${target}
          PRIVATE ${PROJECT_THIRD_PARTY_DIR}/googletest/googletest/include
          PRIVATE ${PROJECT_THIRD_PARTY_DIR}/googletest/googletest
          PRIVATE ${PROJECT_THIRD_PARTY_DIR}/googletest/googlemock/include
          PRIVATE ${PROJECT_THIRD_PARTY_DIR}/googletest/googlemock
        )
        target_link_libraries(${target} bigtable_data_api ${GRPCPP_LIBRARIES}
          ${GRPC_LIBRARIES} ${PROTOBUF_LIBRARIES})
        add_test(${tname} ${target})
        get_target_property(sources ${target} SOURCES)
    endif()
endforeach()
>>>>>>> 595a60b3
<|MERGE_RESOLUTION|>--- conflicted
+++ resolved
@@ -128,8 +128,9 @@
 
 # the client library
 add_library(bigtable_data_api
-<<<<<<< HEAD
         client/chrono_literals.h
+        client/client_options.h
+        client/client_options.cc
         client/data.h
         client/data.cc
         client/mutations.h
@@ -139,24 +140,12 @@
         client/rpc_retry_policy.h
         client/rpc_retry_policy.cc
         client/version.h)
-=======
-  client/client_options.h
-  client/client_options.cc
-  client/data.h
-  client/data.cc
-  client/rpc_retry_policy.h
-  client/rpc_retry_policy.cc
-  client/mutations.h
-  client/mutations.cc
-  client/version.h
-  )
->>>>>>> 595a60b3
 target_link_libraries(bigtable_data_api googleapis ${GRPCPP_LIBRARIES}
   ${GRPC_LIBRARIES} ${PROTOBUF_LIBRARIES})
 
 # List the unit tests, then setup the targets and dependencies.
 set(all_unit_tests
-<<<<<<< HEAD
+        client/client_options_test.cc
         client/mutations_test.cc
         client/table_apply_test.cc
         client/rpc_backoff_policy_test.cc
@@ -192,32 +181,4 @@
         PRIVATE ${PROJECT_THIRD_PARTY_DIR}/googletest/googlemock/include
         PRIVATE ${PROJECT_THIRD_PARTY_DIR}/googletest/googlemock)
 target_link_libraries(bigtable_client_all_tests bigtable_data_api googleapis
-        ${GRPCPP_LIBRARIES} ${GRPC_LIBRARIES} ${PROTOBUF_LIBRARIES})
-=======
-        bigtable_client_client_options_test
-        bigtable_client_mutations_test
-        bigtable_client_table_apply_test
-        bigtable_client_rpc_retry_policy_test)
-foreach(target ${all_unit_tests})
-    string(REGEX MATCH ".*_test$" is_ut ${target})
-    if(is_ut)
-        string(REGEX REPLACE "^bigtable_client_" "client/" fname ${target})
-        add_executable(${target} ${fname}.cc
-          ${PROJECT_THIRD_PARTY_DIR}/googletest/googletest/src/gtest_main.cc
-          ${PROJECT_THIRD_PARTY_DIR}/googletest/googletest/src/gtest-all.cc
-          ${PROJECT_THIRD_PARTY_DIR}/googletest/googlemock/src/gmock-all.cc
-          )
-        get_target_property(tname ${target} NAME)
-        target_include_directories(${target}
-          PRIVATE ${PROJECT_THIRD_PARTY_DIR}/googletest/googletest/include
-          PRIVATE ${PROJECT_THIRD_PARTY_DIR}/googletest/googletest
-          PRIVATE ${PROJECT_THIRD_PARTY_DIR}/googletest/googlemock/include
-          PRIVATE ${PROJECT_THIRD_PARTY_DIR}/googletest/googlemock
-        )
-        target_link_libraries(${target} bigtable_data_api ${GRPCPP_LIBRARIES}
-          ${GRPC_LIBRARIES} ${PROTOBUF_LIBRARIES})
-        add_test(${tname} ${target})
-        get_target_property(sources ${target} SOURCES)
-    endif()
-endforeach()
->>>>>>> 595a60b3
+        ${GRPCPP_LIBRARIES} ${GRPC_LIBRARIES} ${PROTOBUF_LIBRARIES})