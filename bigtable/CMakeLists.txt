--- conflicted
+++ resolved
@@ -127,30 +127,6 @@
 enable_testing()
 
 # the client library
-<<<<<<< HEAD
-add_library(bigtable_data_api
-        client/cell.h
-        client/chrono_literals.h
-        client/client_options.h
-        client/client_options.cc
-        client/data.h
-        client/data.cc
-        client/filters.h
-        client/filters.cc
-        client/idempotent_mutation_policy.h
-        client/idempotent_mutation_policy.cc
-        client/detail/bulk_mutator.h
-        client/detail/bulk_mutator.cc
-        client/mutations.h
-        client/mutations.cc
-        client/row.h
-        client/rpc_backoff_policy.h
-        client/rpc_backoff_policy.cc
-        client/rpc_retry_policy.h
-        client/rpc_retry_policy.cc
-        client/version.h)
-target_link_libraries(bigtable_data_api googleapis ${GRPCPP_LIBRARIES}
-=======
 add_library(bigtable_client
     client/cell.h
     client/chrono_literals.h
@@ -167,13 +143,13 @@
     client/idempotent_mutation_policy.cc
     client/mutations.h
     client/mutations.cc
+    client/row.h
     client/rpc_backoff_policy.h
     client/rpc_backoff_policy.cc
     client/rpc_retry_policy.h
     client/rpc_retry_policy.cc
     client/version.h)
 target_link_libraries(bigtable_client bigtable_protos ${GRPCPP_LIBRARIES}
->>>>>>> 92277aa4
   ${GRPC_LIBRARIES} ${PROTOBUF_LIBRARIES})
 
 # the admin library
@@ -202,22 +178,6 @@
 endif ()
 
 # List the unit tests, then setup the targets and dependencies.
-<<<<<<< HEAD
-set(all_unit_tests
-        client/cell_test.cc
-        client/client_options_test.cc
-        client/filters_test.cc
-        client/force_sanitizer_failures_test.cc
-        client/idempotent_mutation_policy_test.cc
-        client/detail/bulk_mutator_test.cc
-        client/mutations_test.cc
-        client/table_apply_test.cc
-        client/table_bulk_apply_test.cc
-        client/row_test.cc
-        client/rpc_backoff_policy_test.cc
-        client/rpc_retry_policy_test.cc)
-foreach (fname ${all_unit_tests})
-=======
 set(bigtable_client_unit_tests
     client/cell_test.cc
     client/client_options_test.cc
@@ -228,6 +188,7 @@
     client/mutations_test.cc
     client/table_apply_test.cc
     client/table_bulk_apply_test.cc
+    client/row_test.cc
     client/rpc_backoff_policy_test.cc
     client/rpc_retry_policy_test.cc)
 foreach (fname ${bigtable_client_unit_tests})
@@ -246,7 +207,6 @@
     admin/admin_client_test.cc
     admin/table_admin_test.cc admin/column_family_test.cc)
 foreach (fname ${bigtable_admin_unit_tests})
->>>>>>> 92277aa4
     string(REPLACE "/" "_" target ${fname})
     string(REPLACE ".cc" "" target ${target})
     add_executable(${target} ${fname})
