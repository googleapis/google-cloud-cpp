// Copyright 2017 Google Inc.
//
// Licensed under the Apache License, Version 2.0 (the "License");
// you may not use this file except in compliance with the License.
// You may obtain a copy of the License at
//
//     http://www.apache.org/licenses/LICENSE-2.0
//
// Unless required by applicable law or agreed to in writing, software
// distributed under the License is distributed on an "AS IS" BASIS,
// WITHOUT WARRANTIES OR CONDITIONS OF ANY KIND, either express or implied.
// See the License for the specific language governing permissions and
// limitations under the License.

#include "bigtable/client/detail/bulk_mutator.h"

#include <numeric>

#include "bigtable/client/rpc_retry_policy.h"

namespace bigtable {
inline namespace BIGTABLE_CLIENT_NS {
namespace detail {

namespace btproto = google::bigtable::v2;

BulkMutator::BulkMutator(std::string const &table_name,
                         IdempotentMutationPolicy &policy, BulkMutation &&mut) {
  // Every time the client library calls MakeOneRequest(), the data in the
  // "pending_*" variables initializes the next request.  So in the constructor
  // we start by putting the data on the "pending_*" variables.
  pending_mutations_.set_table_name(table_name);
  // Move the mutations to the "pending" request proto, this is a zero copy
  // optimization.
  mut.MoveTo(&pending_mutations_);
  // As we receive successful responses, we shrink the size of the request (only
  // those pending are resent).  But if any fails we want to report their index
  // in the original sequence provided by the user.  So this vector maps from
  // the index in the current array to the index in the original array.
  pending_annotations_.reserve(pending_mutations_.entries_size());
  int index = 0;
  for (auto const &e : pending_mutations_.entries()) {
    // This is a giant && across all the mutations for each row.
    auto r = std::all_of(e.mutations().begin(), e.mutations().end(),
                         [&policy](btproto::Mutation const &m) {
                           return policy.is_idempotent(m);
                         });
    pending_annotations_.push_back(Annotations{index++, r, false});
  }

  // Make a copy of the table name into the request proto, that way we do not
  // have to initialize it ever again.
  mutations_.set_table_name(table_name);
}

grpc::Status BulkMutator::MakeOneRequest(btproto::Bigtable::StubInterface &stub,
                                         grpc::ClientContext &client_context) {
  PrepareForRequest();
  // Send the request to the server and read the resulting result stream.
  auto stream = stub.MutateRows(&client_context, mutations_);
  btproto::MutateRowsResponse response;
  while (stream->Read(&response)) {
    ProcessResponse(response);
  }
  FinishRequest();
  return stream->Finish();
}

void BulkMutator::PrepareForRequest() {
  mutations_.Swap(&pending_mutations_);
  annotations_.swap(pending_annotations_);
  for (auto &a : annotations_) {
    a.has_mutation_result = false;
  }
  pending_mutations_ = {};
  pending_annotations_ = {};
}

void BulkMutator::ProcessResponse(
    google::bigtable::v2::MutateRowsResponse &response) {
  for (auto &entry : *response.mutable_entries()) {
    auto index = entry.index();
    if (index < 0 or annotations_.size() <= std::size_t(index)) {
      // TODO(#72) - decide how this is logged.
      continue;
    }
    auto &annotation = annotations_[index];
    annotation.has_mutation_result = true;
    auto &status = entry.status();
    auto const code = static_cast<grpc::StatusCode>(status.code());
    // Successful responses are not even recorded, this class only reports
    // the failures.  The data for successful responses is discarded, because
    // this class takes ownership in the constructor.
    if (grpc::OK == code) {
      continue;
    }
    auto &original = *mutations_.mutable_entries(index);
    // Failed responses are handled according to the current policies.
    if (IsRetryableStatusCode(code) and annotation.is_idempotent) {
      // Retryable requests are saved in the pending mutations, along with the
      // mapping from their index in pending_mutations_ to the original
      // vector and other miscellanea.
      pending_mutations_.add_entries()->Swap(&original);
      pending_annotations_.push_back(annotation);
    } else {
      // Failures are saved for reporting, notice that we avoid copying, and
      // we use the original index in the first request, not the one where it
      // failed.
      failures_.emplace_back(SingleRowMutation(std::move(original)),
                             std::move(*entry.mutable_status()),
<<<<<<< HEAD
                             annotation.original_index);
=======
                             original_index_[index]);
>>>>>>> 290928c2
    }
  }
}

void BulkMutator::FinishRequest() {
  int index = 0;
  for (auto const& annotation : annotations_) {
    if (annotation.has_mutation_result) {
      ++index;
      continue;
    }
    // If there are any mutations with unknown state, they need to be handled.
    auto &original = *mutations_.mutable_entries(index);
    if (annotation.is_idempotent) {
      // If the mutation was retryable, move it to the pending mutations to try
      // again, along with their index.
      pending_mutations_.add_entries()->Swap(&original);
      pending_annotations_.push_back(annotation);
    } else {
      // These are weird failures.  We do not know their error code, and we
      // cannot retry them.  Report them as OK in the failure list.
      google::rpc::Status ok_status;
      ok_status.set_code(grpc::StatusCode::OK);
      failures_.emplace_back(
          FailedMutation(SingleRowMutation(std::move(original)), ok_status,
                         annotation.original_index));
    }
    ++index;
  }
}

std::vector<FailedMutation> BulkMutator::ExtractFinalFailures() {
  std::vector<FailedMutation> result(std::move(failures_));
  google::rpc::Status ok_status;
  ok_status.set_code(grpc::StatusCode::OK);
  for (auto &mutation : *pending_mutations_.mutable_entries()) {
    result.emplace_back(
        FailedMutation(SingleRowMutation(std::move(mutation)), ok_status));
  }
  return result;
}

}  // namespace detail
}  // namespace BIGTABLE_CLIENT_NS
}  // namespace bigtable<|MERGE_RESOLUTION|>--- conflicted
+++ resolved
@@ -108,18 +108,14 @@
       // failed.
       failures_.emplace_back(SingleRowMutation(std::move(original)),
                              std::move(*entry.mutable_status()),
-<<<<<<< HEAD
                              annotation.original_index);
-=======
-                             original_index_[index]);
->>>>>>> 290928c2
     }
   }
 }
 
 void BulkMutator::FinishRequest() {
   int index = 0;
-  for (auto const& annotation : annotations_) {
+  for (auto const &annotation : annotations_) {
     if (annotation.has_mutation_result) {
       ++index;
       continue;
