# Copyright 2023 Google LLC
#
# Licensed under the Apache License, Version 2.0 (the "License");
# you may not use this file except in compliance with the License.
# You may obtain a copy of the License at
#
#     https://www.apache.org/licenses/LICENSE-2.0
#
# Unless required by applicable law or agreed to in writing, software
# distributed under the License is distributed on an "AS IS" BASIS,
# WITHOUT WARRANTIES OR CONDITIONS OF ANY KIND, either express or implied.
# See the License for the specific language governing permissions and
# limitations under the License.

<<<<<<< HEAD
load("@protobuf//bazel:cc_proto_library.bzl", "cc_proto_library")
load("@protobuf//bazel:proto_library.bzl", "proto_library")
=======
load("@com_google_protobuf//bazel:cc_proto_library.bzl", "cc_proto_library")
load("@com_google_protobuf//bazel:proto_library.bzl", "proto_library")
>>>>>>> 913da4d5
load("//google/cloud/compute:service_dirs.bzl", "operation_service_dirs", "service_dirs")

package(default_visibility = ["//visibility:private"])

licenses(["notice"])  # Apache 2.0

# Internal protos target
filegroup(
    name = "internal_protos",
    srcs = glob(["v1/internal/*.proto"]),
)

# Service proto files
[[
    filegroup(
        name = service.replace("/v1/", "_proto_srcs"),
        srcs = glob([service + "*.proto"]),
    ),
] for service in service_dirs + operation_service_dirs]

proto_library(
    name = "proto",
    srcs = [":internal_protos"] + [":" + service.replace("/v1/", "_proto_srcs") for service in service_dirs + operation_service_dirs],
    strip_import_prefix = "/protos",
    visibility = [
        "//:__pkg__",
        "//google/cloud/compute:__pkg__",
    ],
    deps = [
<<<<<<< HEAD
=======
        "@com_google_protobuf//:any_proto",
        "@com_google_protobuf//:empty_proto",
>>>>>>> 913da4d5
        "@googleapis//google/api:annotations_proto",
        "@googleapis//google/api:client_proto",
        "@googleapis//google/api:field_behavior_proto",
        "@googleapis//google/api:http_proto",
        "@googleapis//google/api:resource_proto",
        "@googleapis//google/api:routing_proto",
        "@googleapis//google/cloud:extended_operations_proto",
<<<<<<< HEAD
        "@protobuf//:any_proto",
        "@protobuf//:empty_proto",
=======
>>>>>>> 913da4d5
    ],
)

cc_proto_library(
    name = "cc_proto",
    visibility = [
        "//:__pkg__",
        "//google/cloud/compute:__pkg__",
    ],
    deps = [":proto"],
)<|MERGE_RESOLUTION|>--- conflicted
+++ resolved
@@ -12,13 +12,8 @@
 # See the License for the specific language governing permissions and
 # limitations under the License.
 
-<<<<<<< HEAD
-load("@protobuf//bazel:cc_proto_library.bzl", "cc_proto_library")
-load("@protobuf//bazel:proto_library.bzl", "proto_library")
-=======
 load("@com_google_protobuf//bazel:cc_proto_library.bzl", "cc_proto_library")
 load("@com_google_protobuf//bazel:proto_library.bzl", "proto_library")
->>>>>>> 913da4d5
 load("//google/cloud/compute:service_dirs.bzl", "operation_service_dirs", "service_dirs")
 
 package(default_visibility = ["//visibility:private"])
@@ -48,11 +43,8 @@
         "//google/cloud/compute:__pkg__",
     ],
     deps = [
-<<<<<<< HEAD
-=======
         "@com_google_protobuf//:any_proto",
         "@com_google_protobuf//:empty_proto",
->>>>>>> 913da4d5
         "@googleapis//google/api:annotations_proto",
         "@googleapis//google/api:client_proto",
         "@googleapis//google/api:field_behavior_proto",
@@ -60,11 +52,6 @@
         "@googleapis//google/api:resource_proto",
         "@googleapis//google/api:routing_proto",
         "@googleapis//google/cloud:extended_operations_proto",
-<<<<<<< HEAD
-        "@protobuf//:any_proto",
-        "@protobuf//:empty_proto",
-=======
->>>>>>> 913da4d5
     ],
 )
 
