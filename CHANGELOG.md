--- conflicted
+++ resolved
@@ -4,15 +4,12 @@
 breaking changes in the upcoming 3.x release. This release is scheduled for
 2024-12 or 2025-01.
 
-<<<<<<< HEAD
-=======
 ## v2.40.0 - TBD
 
 ### Updated Libraries
 
 - [ManagedKafka](/google/cloud/managedkafka/README.md) - add schemaregistry to the library
 
->>>>>>> c833e3b5
 ## v2.39.0 - 2025-07
 
 ### [Storage](/google/cloud/storage/README.md)
