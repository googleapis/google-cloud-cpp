--- conflicted
+++ resolved
@@ -4,7 +4,6 @@
 breaking changes in the upcoming 3.x release. This release is scheduled for
 2024-12 or 2025-01.
 
-<<<<<<< HEAD
 <details>
 <summary>2024-12-31: retiring legacy Pubsub admin APIs</summary>
 <br>
@@ -20,12 +19,9 @@
   details.
 </details>
 
-## v2.22.0 - TBD
-=======
 ## v2.23.0 - TBD
 
 ## v2.22.0 - 2024-03
->>>>>>> 4fb2e16b
 
 ### New Libraries
 
